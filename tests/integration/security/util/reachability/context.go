// Copyright 2019 Istio Authors
//
// Licensed under the Apache License, Version 2.0 (the "License");
// you may not use this file except in compliance with the License.
// You may obtain a copy of the License at
//
//     http://www.apache.org/licenses/LICENSE-2.0
//
// Unless required by applicable law or agreed to in writing, software
// distributed under the License is distributed on an "AS IS" BASIS,
// WITHOUT WARRANTIES OR CONDITIONS OF ANY KIND, either express or implied.
// See the License for the specific language governing permissions and
// limitations under the License.

package reachability

import (
	"fmt"
	"path/filepath"
	"strings"
	"time"

<<<<<<< HEAD
	"istio.io/istio/pkg/test/framework/resource/environment"
=======
>>>>>>> 6c050fb1
	"istio.io/istio/pkg/test/util/retry"

	"istio.io/istio/pkg/test/echo/common/scheme"
	"istio.io/istio/pkg/test/framework"
	"istio.io/istio/pkg/test/framework/components/echo"
	"istio.io/istio/pkg/test/framework/components/echo/echoboot"
	"istio.io/istio/pkg/test/framework/components/galley"
	"istio.io/istio/pkg/test/framework/components/namespace"
	"istio.io/istio/pkg/test/framework/components/pilot"
	"istio.io/istio/pkg/test/util/file"
	"istio.io/istio/tests/integration/security/util"
	"istio.io/istio/tests/integration/security/util/connection"
)

// TestCase represents reachability test cases.
type TestCase struct {
	// ConfigFile is the name of the yaml contains the authentication policy and destination rule CRs
	// that are needed for the test setup.
	// The file is expected in the tests/integration/security/reachability/testdata folder.
	ConfigFile string
	Namespace  namespace.Instance

	// CallOpts specified the call options for destination service. If not specified, use the default
	// framework provided ones.
	CallOpts []echo.CallOptions

	RequiredEnvironment environment.Name

	// Indicates whether a test should be created for the given configuration.
	Include func(src echo.Instance, opts echo.CallOptions) bool

	// Handler called when the given test is being run.
	OnRun func(ctx framework.TestContext, src echo.Instance, opts echo.CallOptions)

	// Indicates whether the test should expect a successful response.
	ExpectSuccess func(src echo.Instance, opts echo.CallOptions) bool
}

// Context is a context for reachability tests.
type Context struct {
	ctx          framework.TestContext
	g            galley.Instance
	p            pilot.Instance
	Namespace    namespace.Instance
	A, B         echo.Instance
	Multiversion echo.Instance
	Headless     echo.Instance
	Naked        echo.Instance
}

// CreateContext creates and initializes reachability context.
func CreateContext(ctx framework.TestContext, g galley.Instance, p pilot.Instance) Context {
	ns := namespace.NewOrFail(ctx, ctx, namespace.Config{
		Prefix: "reachability",
		Inject: true,
	})

	var a, b, multiVersion, headless, naked echo.Instance
	cfg := util.EchoConfig("multiversion", ns, false, nil, g, p)
	cfg.Subsets = []echo.SubsetConfig{
		// Istio deployment, with sidecar.
		{
			Version: "vistio",
		},
		// Legacy deployment subset, does not have sidecar injected.
		{
			Version:     "vlegacy",
			Annotations: echo.NewAnnotations().SetBool(echo.SidecarInject, false),
		},
	}
	echoboot.NewBuilderOrFail(ctx, ctx).
		With(&a, util.EchoConfig("a", ns, false, nil, g, p)).
		With(&b, util.EchoConfig("b", ns, false, nil, g, p)).
		With(&multiVersion, cfg).
		With(&headless, util.EchoConfig("headless", ns, true, nil, g, p)).
		With(&naked, util.EchoConfig("naked", ns, false, echo.NewAnnotations().
			SetBool(echo.SidecarInject, false), g, p)).
		BuildOrFail(ctx)

	return Context{
		ctx:          ctx,
		g:            g,
		p:            p,
		Namespace:    ns,
		A:            a,
		B:            b,
		Multiversion: multiVersion,
		Headless:     headless,
		Naked:        naked,
	}
}

// Run runs the given reachability test cases with the context.
func (rc *Context) Run(testCases []TestCase) {
	callOptions := []echo.CallOptions{
		{
			PortName: "http",
			Scheme:   scheme.HTTP,
		},
		{
			PortName: "http",
			Scheme:   scheme.WebSocket,
		},
		{
			PortName: "tcp",
			Scheme:   scheme.TCP,
		},
		{
			PortName: "grpc",
			Scheme:   scheme.GRPC,
		},
	}

	for _, c := range testCases {
		// Create a copy to avoid races, as tests are run in parallel
		c := c
		testName := strings.TrimSuffix(c.ConfigFile, filepath.Ext(c.ConfigFile))
		test := rc.ctx.NewSubTest(testName)

		if c.RequiredEnvironment != "" {
			test.RequiresEnvironment(c.RequiredEnvironment)
		}

		test.Run(func(ctx framework.TestContext) {
			// Apply the policy.
			policyYAML := file.AsStringOrFail(ctx, filepath.Join("./testdata", c.ConfigFile))
			retry.UntilSuccessOrFail(ctx, func() error {
				ctx.Logf("[%s] [%v] Apply config %s", testName, time.Now(), c.ConfigFile)
				// TODO(https://github.com/istio/istio/issues/20460) We shouldn't need a retry loop
				return rc.g.ApplyConfig(c.Namespace, policyYAML)
			})
			ctx.WhenDone(func() error {
				return rc.g.DeleteConfig(c.Namespace, policyYAML)
			})

			// Give some time for the policy propagate.
			// TODO: query pilot or app to know instead of sleep.
			ctx.Logf("[%s] [%v] Wait for config propagate to endpoints...", testName, time.Now())
			time.Sleep(10 * time.Second)
			ctx.Logf("[%s] [%v] Finish waiting. Continue testing.", testName, time.Now())

			for _, src := range []echo.Instance{rc.A, rc.B, rc.Headless, rc.Naked} {
				for _, dest := range []echo.Instance{rc.A, rc.B, rc.Headless, rc.Multiversion, rc.Naked} {
					copts := &callOptions
					// If test case specified service call options, use that instead.
					if c.CallOpts != nil {
						copts = &c.CallOpts
					}
					for _, opts := range *copts {
						// Copy the loop variables so they won't change for the subtests.
						src := src
						dest := dest
						opts := opts
						onPreRun := c.OnRun

						// Set the target on the call options.
						opts.Target = dest

						if c.Include(src, opts) {
							expectSuccess := c.ExpectSuccess(src, opts)

							subTestName := fmt.Sprintf("%s->%s://%s:%s%s",
								src.Config().Service,
								opts.Scheme,
								dest.Config().Service,
								opts.PortName,
								opts.Path)

							ctx.NewSubTest(subTestName).
								RunParallel(func(ctx framework.TestContext) {
									if onPreRun != nil {
										onPreRun(ctx, src, opts)
									}

									checker := connection.Checker{
										From:          src,
										Options:       opts,
										ExpectSuccess: expectSuccess,
									}
									checker.CheckOrFail(ctx)
								})
						}
					}
				}
			}
		})
	}
}<|MERGE_RESOLUTION|>--- conflicted
+++ resolved
@@ -20,16 +20,13 @@
 	"strings"
 	"time"
 
-<<<<<<< HEAD
-	"istio.io/istio/pkg/test/framework/resource/environment"
-=======
->>>>>>> 6c050fb1
 	"istio.io/istio/pkg/test/util/retry"
 
 	"istio.io/istio/pkg/test/echo/common/scheme"
 	"istio.io/istio/pkg/test/framework"
 	"istio.io/istio/pkg/test/framework/components/echo"
 	"istio.io/istio/pkg/test/framework/components/echo/echoboot"
+	"istio.io/istio/pkg/test/framework/components/environment"
 	"istio.io/istio/pkg/test/framework/components/galley"
 	"istio.io/istio/pkg/test/framework/components/namespace"
 	"istio.io/istio/pkg/test/framework/components/pilot"
@@ -46,10 +43,6 @@
 	ConfigFile string
 	Namespace  namespace.Instance
 
-	// CallOpts specified the call options for destination service. If not specified, use the default
-	// framework provided ones.
-	CallOpts []echo.CallOptions
-
 	RequiredEnvironment environment.Name
 
 	// Indicates whether a test should be created for the given configuration.
@@ -64,14 +57,11 @@
 
 // Context is a context for reachability tests.
 type Context struct {
-	ctx          framework.TestContext
-	g            galley.Instance
-	p            pilot.Instance
-	Namespace    namespace.Instance
-	A, B         echo.Instance
-	Multiversion echo.Instance
-	Headless     echo.Instance
-	Naked        echo.Instance
+	ctx                   framework.TestContext
+	g                     galley.Instance
+	p                     pilot.Instance
+	Namespace             namespace.Instance
+	A, B, Headless, Naked echo.Instance
 }
 
 // CreateContext creates and initializes reachability context.
@@ -81,38 +71,24 @@
 		Inject: true,
 	})
 
-	var a, b, multiVersion, headless, naked echo.Instance
-	cfg := util.EchoConfig("multiversion", ns, false, nil, g, p)
-	cfg.Subsets = []echo.SubsetConfig{
-		// Istio deployment, with sidecar.
-		{
-			Version: "vistio",
-		},
-		// Legacy deployment subset, does not have sidecar injected.
-		{
-			Version:     "vlegacy",
-			Annotations: echo.NewAnnotations().SetBool(echo.SidecarInject, false),
-		},
-	}
+	var a, b, headless, naked echo.Instance
 	echoboot.NewBuilderOrFail(ctx, ctx).
 		With(&a, util.EchoConfig("a", ns, false, nil, g, p)).
 		With(&b, util.EchoConfig("b", ns, false, nil, g, p)).
-		With(&multiVersion, cfg).
 		With(&headless, util.EchoConfig("headless", ns, true, nil, g, p)).
 		With(&naked, util.EchoConfig("naked", ns, false, echo.NewAnnotations().
 			SetBool(echo.SidecarInject, false), g, p)).
 		BuildOrFail(ctx)
 
 	return Context{
-		ctx:          ctx,
-		g:            g,
-		p:            p,
-		Namespace:    ns,
-		A:            a,
-		B:            b,
-		Multiversion: multiVersion,
-		Headless:     headless,
-		Naked:        naked,
+		ctx:       ctx,
+		g:         g,
+		p:         p,
+		Namespace: ns,
+		A:         a,
+		B:         b,
+		Headless:  headless,
+		Naked:     naked,
 	}
 }
 
@@ -129,7 +105,7 @@
 		},
 		{
 			PortName: "tcp",
-			Scheme:   scheme.TCP,
+			Scheme:   scheme.HTTP,
 		},
 		{
 			PortName: "grpc",
@@ -166,13 +142,8 @@
 			ctx.Logf("[%s] [%v] Finish waiting. Continue testing.", testName, time.Now())
 
 			for _, src := range []echo.Instance{rc.A, rc.B, rc.Headless, rc.Naked} {
-				for _, dest := range []echo.Instance{rc.A, rc.B, rc.Headless, rc.Multiversion, rc.Naked} {
-					copts := &callOptions
-					// If test case specified service call options, use that instead.
-					if c.CallOpts != nil {
-						copts = &c.CallOpts
-					}
-					for _, opts := range *copts {
+				for _, dest := range []echo.Instance{rc.A, rc.B, rc.Headless, rc.Naked} {
+					for _, opts := range callOptions {
 						// Copy the loop variables so they won't change for the subtests.
 						src := src
 						dest := dest
@@ -185,12 +156,11 @@
 						if c.Include(src, opts) {
 							expectSuccess := c.ExpectSuccess(src, opts)
 
-							subTestName := fmt.Sprintf("%s->%s://%s:%s%s",
+							subTestName := fmt.Sprintf("%s->%s://%s:%s",
 								src.Config().Service,
 								opts.Scheme,
 								dest.Config().Service,
-								opts.PortName,
-								opts.Path)
+								opts.PortName)
 
 							ctx.NewSubTest(subTestName).
 								RunParallel(func(ctx framework.TestContext) {
