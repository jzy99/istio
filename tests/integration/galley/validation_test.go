// Copyright 2019 Istio Authors
//
// Licensed under the Apache License, Version 2.0 (the "License");
// you may not use this file except in compliance with the License.
// You may obtain a copy of the License at
//
//     http://www.apache.org/licenses/LICENSE-2.0
//
// Unless required by applicable law or agreed to in writing, software
// distributed under the License is distributed on an "AS IS" BASIS,
// WITHOUT WARRANTIES OR CONDITIONS OF ANY KIND, either express or implied.
// See the License for the specific language governing permissions and
// limitations under the License.

package galley

import (
	"path"
	"strings"
	"testing"

	"gopkg.in/square/go-jose.v2/json"
	"sigs.k8s.io/yaml"

	"istio.io/istio/galley/testdatasets/validation"
	"istio.io/istio/pkg/config/schema"
	"istio.io/istio/pkg/test/framework/resource/environment"
	"istio.io/istio/pkg/test/util/yml"

	"istio.io/istio/pkg/test/framework"
	"istio.io/istio/pkg/test/framework/components/namespace"
)

type testData string

func (t testData) isValid() bool {
	return !strings.HasSuffix(string(t), "-invalid.yaml")
}

func (t testData) isSkipped() bool {
	return strings.HasSuffix(string(t), "-skipped.yaml")
}

func (t testData) load() (string, error) {
	by, err := validation.Asset(path.Join("dataset", string(t)))
	if err != nil {
		return "", err
	}

	return string(by), nil
}

func loadTestData(t *testing.T) []testData {
	entries, err := validation.AssetDir("dataset")
	if err != nil {
		t.Fatalf("Error loading test data: %v", err)
	}

	var result []testData
	for _, e := range entries {
		result = append(result, testData(e))
		t.Logf("Found test data: %v", e)
	}

	return result
}

func TestValidation(t *testing.T) {
	framework.NewTest(t).
		// Limit to Kube environment as we're testing integration of webhook with K8s.
		RequiresEnvironment(environment.Kube).
		Run(func(ctx framework.TestContext) {

			dataset := loadTestData(t)

			denied := func(err error) bool {
				if err == nil {
					return false
				}
				// We are only checking the string literals of the rejection reasons
				// from the webhook and the k8s api server as the returned errors are not
				// k8s typed errors.
				return strings.Contains(err.Error(), "denied the request") ||
					strings.Contains(err.Error(), "error validating data") ||
					strings.Contains(err.Error(), "Invalid value") ||
					strings.Contains(err.Error(), "is invalid")
			}

			for _, d := range dataset {
				t.Run(string(d), func(t *testing.T) {
					if d.isSkipped() {
						t.SkipNow()
						return
					}

					fctx := framework.NewContext(t)
					defer fctx.Done()

					ym, err := d.load()
					if err != nil {
						t.Fatalf("Unable to load test data: %v", err)
					}

					ns := namespace.NewOrFail(t, fctx, namespace.Config{
						Prefix: "validation",
					})

					_, err = cluster.ApplyContentsDryRun(ns.Name(), ym)

					switch {
					case err != nil && d.isValid():
						if denied(err) {
							t.Fatalf("got unexpected for valid config: %v", err)
						} else {
							t.Fatalf("got unexpected unknown error for valid config: %v", err)
						}
					case err == nil && !d.isValid():
						t.Fatalf("got unexpected success for invalid config")
					case err != nil && !d.isValid():
						if !denied(err) {
							t.Fatalf("config request denied for wrong reason: %v", err)
						}
					}

					_, wetRunErr := cluster.ApplyContents(ns.Name(), ym)
					defer func() { _ = cluster.DeleteContents(ns.Name(), ym) }()

					if err != nil && wetRunErr == nil {
						t.Fatalf("dry run returned no errors, but wet run returned: %v", wetRunErr)
					}
					if err == nil && wetRunErr != nil {
						t.Fatalf("wet run returned no errors, but dry run returned: %v", err)
					}
				})
			}
		})
}

var ignoredCRDs = []string{
	// We don't validate K8s resources
	"/v1/Endpoints",
	"/v1/Namespace",
	"/v1/Node",
	"/v1/Pod",
	"/v1/Secret",
	"/v1/Service",
	"/v1/ConfigMap",
	"apiextensions.k8s.io/v1beta1/CustomResourceDefinition",
	"apps/v1/Deployment",
	"extensions/v1beta1/Ingress",
}

func TestEnsureNoMissingCRDs(t *testing.T) {
	// This test ensures that we have necessary tests for all known CRDs. If you're breaking this test, it is likely
	// that you need to update validation tests by either adding new/missing test cases, or removing test cases for
	// types that are no longer supported.
	framework.NewTest(t).
		Run(func(ctx framework.TestContext) {

			ignored := make(map[string]struct{})
			for _, ig := range ignoredCRDs {
				ignored[ig] = struct{}{}
			}

			recognized := make(map[string]struct{})

			// TODO(jasonwzm) remove this after multi-version APIs are supported.
			for _, r := range schema.MustGet().KubeCollections().All() {
				s := strings.Join([]string{r.Resource().Group(), r.Resource().Version(), r.Resource().Kind()}, "/")
				recognized[s] = struct{}{}
			}
			for _, gvk := range []string{
				"networking.istio.io/v1beta1/Gateway",
				"networking.istio.io/v1beta1/DestinationRule",
				"networking.istio.io/v1beta1/VirtualService",
				"networking.istio.io/v1beta1/Sidecar",
			} {
				recognized[gvk] = struct{}{}
			}
<<<<<<< HEAD
			// These CRDs are validated outside of Istio
			for _, gvk := range []string{
				"networking.x.k8s.io/v1alpha1/Gateway",
				"networking.x.k8s.io/v1alpha1/GatewayClass",
				"networking.x.k8s.io/v1alpha1/HTTPRoute",
				"networking.x.k8s.io/v1alpha1/TcpRoute",
				"networking.x.k8s.io/v1alpha1/TrafficSplit",
			} {
				delete(recognized, gvk)
			}
=======
>>>>>>> 6c050fb1

			testedValid := make(map[string]struct{})
			testedInvalid := make(map[string]struct{})
			for _, te := range loadTestData(t) {
				yamlBatch, err := te.load()
				yamlParts := yml.SplitString(yamlBatch)
				for _, yamlPart := range yamlParts {
					if err != nil {
						ctx.Fatalf("error loading test data: %v", err)
					}

					m := make(map[string]interface{})
					by, er := yaml.YAMLToJSON([]byte(yamlPart))
					if er != nil {
						ctx.Fatalf("error loading test data: %v", er)
					}
					if err = json.Unmarshal(by, &m); err != nil {
						ctx.Fatalf("error parsing JSON: %v", err)
					}

					apiVersion := m["apiVersion"].(string)
					kind := m["kind"].(string)

					key := strings.Join([]string{apiVersion, kind}, "/")
					if te.isValid() {
						testedValid[key] = struct{}{}
					} else {
						testedInvalid[key] = struct{}{}
					}
				}
			}

			for rec := range recognized {
				if _, found := ignored[rec]; found {
					continue
				}

				if _, found := testedValid[rec]; !found {
					ctx.Errorf("CRD does not have a positive validation test: %v", rec)
				}
				if _, found := testedInvalid[rec]; !found {
					ctx.Errorf("CRD does not have a negative validation test: %v", rec)
				}
			}

			for tst := range testedValid {
				if _, found := recognized[tst]; !found {
					ctx.Errorf("Unrecognized positive validation test data found: %v", tst)
				}
			}
			for tst := range testedInvalid {
				if _, found := recognized[tst]; !found {
					ctx.Errorf("Unrecognized negative validation test data found: %v", tst)
				}
			}
		})
}<|MERGE_RESOLUTION|>--- conflicted
+++ resolved
@@ -24,10 +24,11 @@
 
 	"istio.io/istio/galley/testdatasets/validation"
 	"istio.io/istio/pkg/config/schema"
-	"istio.io/istio/pkg/test/framework/resource/environment"
 	"istio.io/istio/pkg/test/util/yml"
 
 	"istio.io/istio/pkg/test/framework"
+	"istio.io/istio/pkg/test/framework/components/environment"
+	"istio.io/istio/pkg/test/framework/components/environment/kube"
 	"istio.io/istio/pkg/test/framework/components/namespace"
 )
 
@@ -101,11 +102,12 @@
 						t.Fatalf("Unable to load test data: %v", err)
 					}
 
+					env := fctx.Environment().(*kube.Environment)
 					ns := namespace.NewOrFail(t, fctx, namespace.Config{
 						Prefix: "validation",
 					})
 
-					_, err = cluster.ApplyContentsDryRun(ns.Name(), ym)
+					err = env.ApplyContentsDryRun(ns.Name(), ym)
 
 					switch {
 					case err != nil && d.isValid():
@@ -122,8 +124,8 @@
 						}
 					}
 
-					_, wetRunErr := cluster.ApplyContents(ns.Name(), ym)
-					defer func() { _ = cluster.DeleteContents(ns.Name(), ym) }()
+					wetRunErr := env.ApplyContents(ns.Name(), ym)
+					defer func() { _ = env.DeleteContents(ns.Name(), ym) }()
 
 					if err != nil && wetRunErr == nil {
 						t.Fatalf("dry run returned no errors, but wet run returned: %v", wetRunErr)
@@ -148,6 +150,7 @@
 	"apiextensions.k8s.io/v1beta1/CustomResourceDefinition",
 	"apps/v1/Deployment",
 	"extensions/v1beta1/Ingress",
+	"networking.istio.io/v1alpha3/SyntheticServiceEntry",
 }
 
 func TestEnsureNoMissingCRDs(t *testing.T) {
@@ -177,19 +180,6 @@
 			} {
 				recognized[gvk] = struct{}{}
 			}
-<<<<<<< HEAD
-			// These CRDs are validated outside of Istio
-			for _, gvk := range []string{
-				"networking.x.k8s.io/v1alpha1/Gateway",
-				"networking.x.k8s.io/v1alpha1/GatewayClass",
-				"networking.x.k8s.io/v1alpha1/HTTPRoute",
-				"networking.x.k8s.io/v1alpha1/TcpRoute",
-				"networking.x.k8s.io/v1alpha1/TrafficSplit",
-			} {
-				delete(recognized, gvk)
-			}
-=======
->>>>>>> 6c050fb1
 
 			testedValid := make(map[string]struct{})
 			testedInvalid := make(map[string]struct{})
