--- conflicted
+++ resolved
@@ -20,6 +20,7 @@
 
 	"istio.io/istio/pkg/test/framework"
 	"istio.io/istio/pkg/test/framework/components/bookinfo"
+	"istio.io/istio/pkg/test/framework/components/environment"
 	"istio.io/istio/pkg/test/framework/components/galley"
 	"istio.io/istio/pkg/test/framework/components/ingress"
 	"istio.io/istio/pkg/test/framework/components/istio"
@@ -28,7 +29,6 @@
 	"istio.io/istio/pkg/test/framework/components/prometheus"
 	"istio.io/istio/pkg/test/framework/label"
 	"istio.io/istio/pkg/test/framework/resource"
-	"istio.io/istio/pkg/test/framework/resource/environment"
 	"istio.io/istio/pkg/test/util/tmpl"
 	util "istio.io/istio/tests/integration/mixer"
 )
@@ -192,16 +192,10 @@
 	framework.
 		NewSuite("mixer_telemetry_metrics", m).
 		RequireEnvironment(environment.Kube).
-		RequireSingleCluster().
 		Label(label.CustomSetup).
 		SetupOnEnv(environment.Kube, istio.Setup(&ist, func(cfg *istio.Config) {
 			cfg.ControlPlaneValues = `
 values:
-<<<<<<< HEAD
-  prometheus:
-    enabled: true
-=======
->>>>>>> 6c050fb1
   global:
     disablePolicyChecks: false
   telemetry:
@@ -241,7 +235,7 @@
 	if err != nil {
 		return err
 	}
-	prom, err = prometheus.New(ctx, prometheus.Config{})
+	prom, err = prometheus.New(ctx)
 	if err != nil {
 		return err
 	}
