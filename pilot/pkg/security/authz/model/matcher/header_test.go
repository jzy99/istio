// Copyright 2019 Istio Authors
//
// Licensed under the Apache License, Version 2.0 (the "License");
// you may not use this file except in compliance with the License.
// You may obtain a copy of the License at
//
//     http://www.apache.org/licenses/LICENSE-2.0
//
// Unless required by applicable law or agreed to in writing, software
// distributed under the License is distributed on an "AS IS" BASIS,
// WITHOUT WARRANTIES OR CONDITIONS OF ANY KIND, either express or implied.
// See the License for the specific language governing permissions and
// limitations under the License.

package matcher

import (
	"reflect"
	"testing"

	route "github.com/envoyproxy/go-control-plane/envoy/api/v2/route"
	envoy_matcher "github.com/envoyproxy/go-control-plane/envoy/type/matcher"
)

func TestHeaderMatcher(t *testing.T) {
	testCases := []struct {
		Name   string
		K      string
		V      string
		Expect *route.HeaderMatcher
	}{
		{
			Name: "exact match",
			K:    ":path",
			V:    "/productpage",
			Expect: &route.HeaderMatcher{
				Name: ":path",
				HeaderMatchSpecifier: &route.HeaderMatcher_ExactMatch{
					ExactMatch: "/productpage",
				},
			},
		},
		{
			Name: "suffix match",
			K:    ":path",
			V:    "*/productpage*",
			Expect: &route.HeaderMatcher{
				Name: ":path",
				HeaderMatchSpecifier: &route.HeaderMatcher_SuffixMatch{
					SuffixMatch: "/productpage*",
				},
			},
		},
	}

	for _, tc := range testCases {
		actual := HeaderMatcher(tc.K, tc.V)
		if !reflect.DeepEqual(*tc.Expect, *actual) {
			t.Errorf("%s: expecting %v, but got %v", tc.Name, *tc.Expect, *actual)
		}
	}
}

func TestPathMatcher(t *testing.T) {
	testCases := []struct {
		Name   string
		V      string
		Expect *envoy_matcher.PathMatcher
	}{
		{
			Name: "exact match",
			V:    "/productpage",
			Expect: &envoy_matcher.PathMatcher{
				Rule: &envoy_matcher.PathMatcher_Path{
					Path: &envoy_matcher.StringMatcher{
						MatchPattern: &envoy_matcher.StringMatcher_Exact{
							Exact: "/productpage",
						},
					},
				},
			},
		},
		{
			Name: "prefix match",
			V:    "/prefix*",
			Expect: &envoy_matcher.PathMatcher{
				Rule: &envoy_matcher.PathMatcher_Path{
					Path: &envoy_matcher.StringMatcher{
						MatchPattern: &envoy_matcher.StringMatcher_Prefix{
							Prefix: "/prefix",
						},
					},
				},
			},
		},
		{
			Name: "suffix match",
			V:    "*suffix",
			Expect: &envoy_matcher.PathMatcher{
				Rule: &envoy_matcher.PathMatcher_Path{
					Path: &envoy_matcher.StringMatcher{
						MatchPattern: &envoy_matcher.StringMatcher_Suffix{
							Suffix: "suffix",
						},
					},
				},
			},
		},
		{
			Name: "wildcard match",
			V:    "*",
			Expect: &envoy_matcher.PathMatcher{
				Rule: &envoy_matcher.PathMatcher_Path{
					Path: &envoy_matcher.StringMatcher{
						MatchPattern: &envoy_matcher.StringMatcher_SafeRegex{
							SafeRegex: &envoy_matcher.RegexMatcher{
								Regex: ".+",
								EngineType: &envoy_matcher.RegexMatcher_GoogleRe2{
									GoogleRe2: &envoy_matcher.RegexMatcher_GoogleRE2{},
								},
							},
						},
					},
				},
			},
		},
	}

	for _, tc := range testCases {
		t.Run(tc.Name, func(t *testing.T) {
			actual := PathMatcher(tc.V)
			if !reflect.DeepEqual(*tc.Expect, *actual) {
<<<<<<< HEAD
				t.Errorf("expecting %v, but got %v", *tc.Expect, *actual)
=======
				t.Errorf("%s: expecting %v, but got %v", tc.Name, *tc.Expect, *actual)
>>>>>>> 6c050fb1
			}
		})
	}
}<|MERGE_RESOLUTION|>--- conflicted
+++ resolved
@@ -130,11 +130,7 @@
 		t.Run(tc.Name, func(t *testing.T) {
 			actual := PathMatcher(tc.V)
 			if !reflect.DeepEqual(*tc.Expect, *actual) {
-<<<<<<< HEAD
-				t.Errorf("expecting %v, but got %v", *tc.Expect, *actual)
-=======
 				t.Errorf("%s: expecting %v, but got %v", tc.Name, *tc.Expect, *actual)
->>>>>>> 6c050fb1
 			}
 		})
 	}
