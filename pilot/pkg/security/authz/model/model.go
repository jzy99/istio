--- conflicted
+++ resolved
@@ -64,12 +64,9 @@
 	attrDestUser      = "destination.user"      // service account, e.g. "bookinfo-productpage".
 	attrConnSNI       = "connection.sni"        // server name indication, e.g. "www.example.com".
 
-	// Internal names used to generate corresponding Envoy matcher.
+	// Envoy config attributes for ServiceRole rules.
 	methodHeader = ":method"
-<<<<<<< HEAD
-=======
 	pathHeader   = ":path"
->>>>>>> 6c050fb1
 	pathMatcher  = "path-matcher"
 	hostHeader   = ":authority"
 )
