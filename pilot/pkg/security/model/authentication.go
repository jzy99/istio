--- conflicted
+++ resolved
@@ -24,11 +24,8 @@
 	"github.com/golang/protobuf/ptypes/any"
 
 	"istio.io/istio/pilot/pkg/features"
-<<<<<<< HEAD
-=======
 	"istio.io/istio/pkg/jwt"
 	"istio.io/pkg/env"
->>>>>>> 6c050fb1
 )
 
 const (
@@ -60,8 +57,8 @@
 	// IngressGatewaySdsUdsPath is the UDS path for ingress gateway to get credentials via SDS.
 	IngressGatewaySdsUdsPath = "unix:/var/run/ingress_gateway/sds"
 
-	// SdsCaSuffix is the suffix of the sds resource name for root CA.
-	SdsCaSuffix = "-cacert"
+	// IngressGatewaySdsCaSuffix is the suffix of the sds resource name for root CA.
+	IngressGatewaySdsCaSuffix = "-cacert"
 
 	// IstioJwtFilterName is the name for the Istio Jwt filter. This should be the same
 	// as the name defined in
@@ -78,8 +75,13 @@
 	AuthnFilterName = "istio_authn"
 )
 
-// ConstructSdsSecretConfigWithCustomUds constructs SDS secret configuration for ingress gateway.
-func ConstructSdsSecretConfigWithCustomUds(name, sdsUdsPath string) *auth.SdsSecretConfig {
+var (
+	JwtPolicy = env.RegisterStringVar("JWT_POLICY", jwt.JWTPolicyThirdPartyJWT,
+		"The JWT validation policy.")
+)
+
+// ConstructSdsSecretConfigForGatewayListener constructs SDS secret configuration for ingress gateway.
+func ConstructSdsSecretConfigForGatewayListener(name, sdsUdsPath string) *auth.SdsSecretConfig {
 	if name == "" || sdsUdsPath == "" {
 		return nil
 	}
@@ -109,18 +111,12 @@
 	}
 }
 
-<<<<<<< HEAD
-// ConstructSdsSecretConfig constructs SDS Secret Configuration for workload proxy.
-=======
 // ConstructSdsSecretConfig constructs SDS Sececret Configuration for workload proxy.
->>>>>>> 6c050fb1
 func ConstructSdsSecretConfig(name, sdsUdsPath string) *auth.SdsSecretConfig {
 	if name == "" || sdsUdsPath == "" {
 		return nil
 	}
 
-<<<<<<< HEAD
-=======
 	// Legacy nodeagent based SDS
 	if sdsUdsPath == "unix:/var/run/sds/uds_path" {
 		gRPCConfig := &core.GrpcService_GoogleGrpc{
@@ -152,7 +148,6 @@
 		}
 	}
 
->>>>>>> 6c050fb1
 	return &auth.SdsSecretConfig{
 		Name: name,
 		SdsConfig: &core.ConfigSource{
