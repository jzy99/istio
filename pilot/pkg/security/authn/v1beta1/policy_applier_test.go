--- conflicted
+++ resolved
@@ -35,14 +35,10 @@
 	authn_alpha_api "istio.io/api/authentication/v1alpha1"
 	"istio.io/api/security/v1beta1"
 	type_beta "istio.io/api/type/v1beta1"
-<<<<<<< HEAD
-
-=======
->>>>>>> 6c050fb1
 	"istio.io/istio/pilot/pkg/features"
 	"istio.io/istio/pilot/pkg/model"
 	"istio.io/istio/pilot/pkg/model/test"
-	"istio.io/istio/pilot/pkg/networking"
+	"istio.io/istio/pilot/pkg/networking/plugin"
 	pilotutil "istio.io/istio/pilot/pkg/networking/util"
 	protovalue "istio.io/istio/pkg/proto"
 	authn_alpha "istio.io/istio/security/proto/authentication/v1alpha1"
@@ -614,11 +610,7 @@
 
 	for _, c := range cases {
 		t.Run(c.name, func(t *testing.T) {
-<<<<<<< HEAD
-			if got := NewPolicyApplier("root-namespace", c.in, nil, c.alphaPolicyIn).JwtFilter(); !reflect.DeepEqual(c.expected, got) {
-=======
 			if got := NewPolicyApplier("root-namespace", c.in, nil, c.alphaPolicyIn).JwtFilter(true); !reflect.DeepEqual(c.expected, got) {
->>>>>>> 6c050fb1
 				t.Errorf("got:\n%s\nwanted:\n%s", spew.Sdump(got), spew.Sdump(c.expected))
 			}
 		})
@@ -1765,11 +1757,7 @@
 			if c.isGateway {
 				proxyType = model.Router
 			}
-<<<<<<< HEAD
-			got := NewPolicyApplier("root-namespace", c.jwtIn, c.peerIn, c.alphaPolicyIn).AuthNFilter(proxyType, 80)
-=======
 			got := NewPolicyApplier("root-namespace", c.jwtIn, c.peerIn, c.alphaPolicyIn).AuthNFilter(proxyType, 80, true)
->>>>>>> 6c050fb1
 			if !reflect.DeepEqual(c.expected, got) {
 				t.Errorf("got:\n%v\nwanted:\n%v\n", humanReadableAuthnFilterDump(got), humanReadableAuthnFilterDump(c.expected))
 			}
@@ -1809,22 +1797,14 @@
 		RequireClientCertificate: protovalue.BoolTrue,
 	}
 
-<<<<<<< HEAD
-	expectedStrict := []networking.FilterChain{
-=======
 	expectedStrict := []plugin.FilterChain{
->>>>>>> 6c050fb1
 		{
 			TLSContext: tlsContext,
 		},
 	}
 
 	// Two filter chains, one for mtls traffic within the mesh, one for plain text traffic.
-<<<<<<< HEAD
-	expectedPermissive := []networking.FilterChain{
-=======
 	expectedPermissive := []plugin.FilterChain{
->>>>>>> 6c050fb1
 		{
 			TLSContext: tlsContext,
 			FilterChainMatch: &listener.FilterChainMatch{
@@ -1847,11 +1827,7 @@
 		peerPolicies []*model.Config
 		alphaPolicy  *authn_alpha_api.Policy
 		sdsUdsPath   string
-<<<<<<< HEAD
-		expected     []networking.FilterChain
-=======
 		expected     []plugin.FilterChain
->>>>>>> 6c050fb1
 	}{
 		{
 			name:     "No policy - behave as permissive",
