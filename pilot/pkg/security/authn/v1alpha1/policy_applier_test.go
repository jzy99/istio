// Copyright 2019 Istio Authors
//
// Licensed under the Apache License, Version 2.0 (the "License");
// you may not use this file except in compliance with the License.
// You may obtain a copy of the License at
//
//     http://www.apache.org/licenses/LICENSE-2.0
//
// Unless required by applicable law or agreed to in writing, software
// distributed under the License is distributed on an "AS IS" BASIS,
// WITHOUT WARRANTIES OR CONDITIONS OF ANY KIND, either express or implied.
// See the License for the specific language governing permissions and
// limitations under the License.

package v1alpha1

import (
	"os"
	"reflect"
	"testing"

	"github.com/davecgh/go-spew/spew"
	auth "github.com/envoyproxy/go-control-plane/envoy/api/v2/auth"
	core "github.com/envoyproxy/go-control-plane/envoy/api/v2/core"
	listener "github.com/envoyproxy/go-control-plane/envoy/api/v2/listener"
	route "github.com/envoyproxy/go-control-plane/envoy/api/v2/route"
	envoy_jwt "github.com/envoyproxy/go-control-plane/envoy/config/filter/http/jwt_authn/v2alpha"
	"github.com/golang/protobuf/proto"
	"github.com/golang/protobuf/ptypes/empty"
	structpb "github.com/golang/protobuf/ptypes/struct"

	authn "istio.io/api/authentication/v1alpha1"

	"istio.io/istio/pilot/pkg/features"
	"istio.io/istio/pilot/pkg/model"
	"istio.io/istio/pilot/pkg/model/test"
	"istio.io/istio/pilot/pkg/networking"
	authn_model "istio.io/istio/pilot/pkg/security/model"
	protovalue "istio.io/istio/pkg/proto"
	authn_filter_policy "istio.io/istio/security/proto/authentication/v1alpha1"
	authn_filter "istio.io/istio/security/proto/envoy/config/filter/http/authn/v2alpha1"
)

func TestRequireTls(t *testing.T) {
	cases := []struct {
		name           string
		in             *authn.Policy
		expectedParams *authn.MutualTls
	}{
		{
			name:           "Null policy",
			in:             nil,
			expectedParams: nil,
		},
		{
			name:           "Empty policy",
			in:             &authn.Policy{},
			expectedParams: nil,
		},
		{
			name: "Policy with mTls",
			in: &authn.Policy{
				Peers: []*authn.PeerAuthenticationMethod{{
					Params: &authn.PeerAuthenticationMethod_Mtls{},
				}},
			},
			expectedParams: &authn.MutualTls{Mode: authn.MutualTls_STRICT},
		},
		{
			name: "Policy with mTls and Jwt",
			in: &authn.Policy{
				Peers: []*authn.PeerAuthenticationMethod{
					{
						Params: &authn.PeerAuthenticationMethod_Jwt{},
					},
					{
						Params: &authn.PeerAuthenticationMethod_Mtls{
							Mtls: &authn.MutualTls{
								AllowTls: true,
							},
						},
					},
				},
			},
			expectedParams: &authn.MutualTls{AllowTls: true},
		},
		{
			name: "Policy with just Jwt",
			in: &authn.Policy{
				Peers: []*authn.PeerAuthenticationMethod{
					{
						Params: &authn.PeerAuthenticationMethod_Jwt{},
					},
				},
			},
			expectedParams: nil,
		},
	}
	for _, c := range cases {
		if params := GetMutualTLS(c.in); !reflect.DeepEqual(c.expectedParams, params) {
			t.Errorf("%s: requireTLS(%v): got(%v) != want(%v)\n", c.name, c.in, params, c.expectedParams)
		}
	}
}

func TestCollectJwtSpecs(t *testing.T) {
	cases := []struct {
		in           authn.Policy
		expectedSize int
	}{
		{
			in:           authn.Policy{},
			expectedSize: 0,
		},
		{
			in: authn.Policy{
				Peers: []*authn.PeerAuthenticationMethod{{
					Params: &authn.PeerAuthenticationMethod_Mtls{},
				}},
			},
			expectedSize: 0,
		},
		{
			in: authn.Policy{
				Peers: []*authn.PeerAuthenticationMethod{{
					Params: &authn.PeerAuthenticationMethod_Jwt{
						Jwt: &authn.Jwt{
							JwksUri: "http://abc.com",
						},
					},
				},
					{
						Params: &authn.PeerAuthenticationMethod_Mtls{},
					},
				},
			},
			expectedSize: 1,
		},
		{
			in: authn.Policy{
				Peers: []*authn.PeerAuthenticationMethod{{
					Params: &authn.PeerAuthenticationMethod_Jwt{
						Jwt: &authn.Jwt{
							JwksUri: "http://abc.com",
						},
					},
				},
					{
						Params: &authn.PeerAuthenticationMethod_Mtls{},
					},
				},
				Origins: []*authn.OriginAuthenticationMethod{
					{
						Jwt: &authn.Jwt{
							JwksUri: "http://xyz.com",
						},
					},
				},
			},
			expectedSize: 2,
		},
		{
			in: authn.Policy{
				Peers: []*authn.PeerAuthenticationMethod{{
					Params: &authn.PeerAuthenticationMethod_Jwt{
						Jwt: &authn.Jwt{
							JwksUri: "http://abc.com",
						},
					},
				},
					{
						Params: &authn.PeerAuthenticationMethod_Mtls{},
					},
				},
				Origins: []*authn.OriginAuthenticationMethod{
					{
						Jwt: &authn.Jwt{
							JwksUri: "http://xyz.com",
						},
					},
					{
						Jwt: &authn.Jwt{
							JwksUri: "http://abc.com",
						},
					},
				},
			},
			expectedSize: 3,
		},
	}
	for _, c := range cases {
		if got := collectJwtSpecs(&c.in); len(got) != c.expectedSize {
			t.Errorf("CollectJwtSpecs(%#v): return map of size (%d) != want(%d)\n", c.in, len(got), c.expectedSize)
		}
	}
}

func TestConvertPolicyToJwtConfig(t *testing.T) {
	ms, err := test.StartNewServer()
	if err != nil {
		t.Fatal("failed to start a mock server")
	}

	jwksURI := ms.URL + "/oauth2/v3/certs"

	cases := []struct {
		name       string
		in         *authn.Policy
		wantName   string
		wantConfig proto.Message
	}{
		{
			name: "upstream jwt filter",
			in: &authn.Policy{
				Origins: []*authn.OriginAuthenticationMethod{
					{
						Jwt: &authn.Jwt{
							Issuer:     "issuer-0",
							JwksUri:    jwksURI,
							JwtHeaders: []string{exchangedTokenHeaderName, "custom"},
						},
					},
					{
						Jwt: &authn.Jwt{
							Issuer:  "issuer-1",
							JwksUri: jwksURI,
						},
					},
				},
			},
			wantName: "envoy.filters.http.jwt_authn",
			wantConfig: &envoy_jwt.JwtAuthentication{
				Rules: []*envoy_jwt.RequirementRule{
					{
						Match: &route.RouteMatch{
							PathSpecifier: &route.RouteMatch_Prefix{
								Prefix: "/",
							},
						},
						Requires: &envoy_jwt.JwtRequirement{
							RequiresType: &envoy_jwt.JwtRequirement_RequiresAny{
								RequiresAny: &envoy_jwt.JwtRequirementOrList{
									Requirements: []*envoy_jwt.JwtRequirement{
										{
											RequiresType: &envoy_jwt.JwtRequirement_ProviderName{
												ProviderName: "origins-0",
											},
										},
										{
											RequiresType: &envoy_jwt.JwtRequirement_ProviderName{
												ProviderName: "origins-1",
											},
										},
										{
											RequiresType: &envoy_jwt.JwtRequirement_AllowMissingOrFailed{
												AllowMissingOrFailed: &empty.Empty{},
											},
										},
									},
								},
							},
						},
					},
				},
				Providers: map[string]*envoy_jwt.JwtProvider{
					"origins-0": {
						Issuer: "issuer-0",
						JwksSourceSpecifier: &envoy_jwt.JwtProvider_LocalJwks{
							LocalJwks: &core.DataSource{
								Specifier: &core.DataSource_InlineString{
									InlineString: test.JwtPubKey1,
								},
							},
						},
						Forward:           true,
						PayloadInMetadata: "issuer-0",
						FromHeaders: []*envoy_jwt.JwtHeader{
							{
								Name:        exchangedTokenHeaderName,
								ValuePrefix: exchangedTokenHeaderPrefix,
							},
							{
								Name: "custom",
							},
						},
					},
					"origins-1": {
						Issuer: "issuer-1",
						JwksSourceSpecifier: &envoy_jwt.JwtProvider_LocalJwks{
							LocalJwks: &core.DataSource{
								Specifier: &core.DataSource_InlineString{
									InlineString: test.JwtPubKey1,
								},
							},
						},
						Forward:           true,
						PayloadInMetadata: "issuer-1",
					},
				},
			},
		},
		{
			name: "upstream jwt filter with explicit Jwks",
			in: &authn.Policy{
				Origins: []*authn.OriginAuthenticationMethod{
					{
						Jwt: &authn.Jwt{
							Issuer: "issuer-1",
							Jwks:   test.JwtPubKey2,
						},
					},
				},
			},
			wantName: "envoy.filters.http.jwt_authn",
			wantConfig: &envoy_jwt.JwtAuthentication{
				Rules: []*envoy_jwt.RequirementRule{
					{
						Match: &route.RouteMatch{
							PathSpecifier: &route.RouteMatch_Prefix{
								Prefix: "/",
							},
						},
						Requires: &envoy_jwt.JwtRequirement{
							RequiresType: &envoy_jwt.JwtRequirement_RequiresAny{
								RequiresAny: &envoy_jwt.JwtRequirementOrList{
									Requirements: []*envoy_jwt.JwtRequirement{
										{
											RequiresType: &envoy_jwt.JwtRequirement_ProviderName{
												ProviderName: "origins-0",
											},
										},
										{
											RequiresType: &envoy_jwt.JwtRequirement_AllowMissingOrFailed{
												AllowMissingOrFailed: &empty.Empty{},
											},
										},
									},
								},
							},
						},
					},
				},
				Providers: map[string]*envoy_jwt.JwtProvider{
					"origins-0": {
						Issuer: "issuer-1",
						JwksSourceSpecifier: &envoy_jwt.JwtProvider_LocalJwks{
							LocalJwks: &core.DataSource{
								Specifier: &core.DataSource_InlineString{
									InlineString: test.JwtPubKey2,
								},
							},
						},
						Forward:           true,
						PayloadInMetadata: "issuer-1",
					},
				},
			},
		},
	}

	for _, c := range cases {
		t.Run(c.name, func(t *testing.T) {
			if gotName, gotCfg := convertPolicyToJwtConfig(c.in); gotName != c.wantName || !reflect.DeepEqual(c.wantConfig, gotCfg) {
				t.Errorf("got:\n%s\n%#v\nwanted:\n%s\n%#v\n",
					gotName, spew.Sdump(gotCfg), c.wantName, spew.Sdump(c.wantConfig))
			}
		})
	}
}

func TestConvertPolicyToAuthNFilterConfig(t *testing.T) {
	cases := []struct {
		name     string
		in       *authn.Policy
		expected *authn_filter.FilterConfig
	}{
		{
			name:     "nil policy",
			in:       nil,
			expected: nil,
		},
		{
			name:     "empty policy",
			in:       &authn.Policy{},
			expected: nil,
		},
		{
			name: "no jwt policy",
			in: &authn.Policy{
				Peers: []*authn.PeerAuthenticationMethod{{
					Params: &authn.PeerAuthenticationMethod_Mtls{&authn.MutualTls{}},
				}},
			},
			expected: &authn_filter.FilterConfig{
				Policy: &authn_filter_policy.Policy{
					Peers: []*authn_filter_policy.PeerAuthenticationMethod{{
						Params: &authn_filter_policy.PeerAuthenticationMethod_Mtls{
							&authn_filter_policy.MutualTls{},
						},
					}},
				},
			},
		},
		{
			name: "jwt policy",
			in: &authn.Policy{
				Peers: []*authn.PeerAuthenticationMethod{
					{
						Params: &authn.PeerAuthenticationMethod_Jwt{
							Jwt: &authn.Jwt{
								Issuer: "foo",
							},
						},
					},
				},
			},
			expected: &authn_filter.FilterConfig{
				Policy: &authn_filter_policy.Policy{
					Peers: []*authn_filter_policy.PeerAuthenticationMethod{
						{
							Params: &authn_filter_policy.PeerAuthenticationMethod_Jwt{
								Jwt: &authn_filter_policy.Jwt{
									Issuer: "foo",
								},
							},
						},
					},
				},
				JwtOutputPayloadLocations: map[string]string{
					"foo": "istio-sec-0beec7b5ea3f0fdbc95d0dd47f3c5bc275da8a33",
				},
			},
		},
		{
			name: "complex",
			in: &authn.Policy{
				Targets: []*authn.TargetSelector{
					{
						Name: "svc1",
					},
				},
				Peers: []*authn.PeerAuthenticationMethod{
					{
						Params: &authn.PeerAuthenticationMethod_Jwt{
							Jwt: &authn.Jwt{
								Issuer: "foo",
							},
						},
					},
					{
						Params: &authn.PeerAuthenticationMethod_Mtls{&authn.MutualTls{}},
					},
				},
				Origins: []*authn.OriginAuthenticationMethod{
					{
						Jwt: &authn.Jwt{
							Issuer: "bar",
						},
					},
				},
			},
			expected: &authn_filter.FilterConfig{
				Policy: &authn_filter_policy.Policy{
					Peers: []*authn_filter_policy.PeerAuthenticationMethod{
						{
							Params: &authn_filter_policy.PeerAuthenticationMethod_Jwt{
								Jwt: &authn_filter_policy.Jwt{
									Issuer: "foo",
								},
							},
						},
						{
							Params: &authn_filter_policy.PeerAuthenticationMethod_Mtls{
								&authn_filter_policy.MutualTls{},
							},
						},
					},
					Origins: []*authn_filter_policy.OriginAuthenticationMethod{
						{
							Jwt: &authn_filter_policy.Jwt{
								Issuer: "bar",
							},
						},
					},
				},
				JwtOutputPayloadLocations: map[string]string{
					"foo": "istio-sec-0beec7b5ea3f0fdbc95d0dd47f3c5bc275da8a33",
					"bar": "istio-sec-62cdb7020ff920e5aa642c3d4066950dd1f01f4d",
				},
			},
		},
	}
	for _, c := range cases {
		if got := convertPolicyToAuthNFilterConfig(c.in, model.SidecarProxy); !reflect.DeepEqual(c.expected, got) {
			t.Errorf("Test case %s: wantConfig\n%#v\n, got\n%#v", c.name, c.expected.String(), got.String())
		}
	}
}

func setSkipValidateTrustDomain(value string, t *testing.T) {
	err := os.Setenv(features.SkipValidateTrustDomain.Name, value)
	if err != nil {
		t.Fatalf("failed to set SkipValidateTrustDomain: %v", err)
	}
}

func TestBuildAuthNFilter(t *testing.T) {
	cases := []struct {
		in                      *authn.Policy
		expectedFilterConfig    *authn_filter.FilterConfig
		skipTrustDomainValidate bool
	}{

		{
			in:                   nil,
			expectedFilterConfig: nil,
		},
		{
			in:                   &authn.Policy{},
			expectedFilterConfig: nil,
		},
		{
			in: &authn.Policy{
				Peers: []*authn.PeerAuthenticationMethod{
					{
						Params: &authn.PeerAuthenticationMethod_Jwt{
							Jwt: &authn.Jwt{
								JwksUri: "http://abc.com",
							},
						},
					},
				},
			},
			expectedFilterConfig: &authn_filter.FilterConfig{
				Policy: &authn_filter_policy.Policy{
					Peers: []*authn_filter_policy.PeerAuthenticationMethod{
						{
							Params: &authn_filter_policy.PeerAuthenticationMethod_Jwt{
								Jwt: &authn_filter_policy.Jwt{
									JwksUri: "http://abc.com",
								},
							},
						},
					},
				},
				JwtOutputPayloadLocations: map[string]string{
					"": "istio-sec-da39a3ee5e6b4b0d3255bfef95601890afd80709",
				},
			},
		},
		{
			in: &authn.Policy{
				Peers: []*authn.PeerAuthenticationMethod{
					{
						Params: &authn.PeerAuthenticationMethod_Mtls{
							Mtls: &authn.MutualTls{},
						},
					},
				},
			},
			expectedFilterConfig: &authn_filter.FilterConfig{
				Policy: &authn_filter_policy.Policy{
					Peers: []*authn_filter_policy.PeerAuthenticationMethod{
						{
							Params: &authn_filter_policy.PeerAuthenticationMethod_Mtls{
								Mtls: &authn_filter_policy.MutualTls{},
							},
						},
					},
				},
			},
		},
		{
			in: &authn.Policy{
				Peers: []*authn.PeerAuthenticationMethod{
					{
						Params: &authn.PeerAuthenticationMethod_Mtls{
							Mtls: &authn.MutualTls{},
						},
					},
				},
			},
			skipTrustDomainValidate: true,
			expectedFilterConfig: &authn_filter.FilterConfig{
				Policy: &authn_filter_policy.Policy{
					Peers: []*authn_filter_policy.PeerAuthenticationMethod{
						{
							Params: &authn_filter_policy.PeerAuthenticationMethod_Mtls{
								Mtls: &authn_filter_policy.MutualTls{},
							},
						},
					},
				},
				SkipValidateTrustDomain: true,
			},
		},
	}

	for _, c := range cases {
		if c.skipTrustDomainValidate {
			setSkipValidateTrustDomain("true", t)
			defer func() {
				setSkipValidateTrustDomain("false", t)
			}()
		}
<<<<<<< HEAD
		got := NewPolicyApplier(c.in).AuthNFilter(model.SidecarProxy, 80)
=======
		got := NewPolicyApplier(c.in).AuthNFilter(model.SidecarProxy, 80, true)
>>>>>>> 6c050fb1
		if got == nil {
			if c.expectedFilterConfig != nil {
				t.Errorf("buildAuthNFilter(%#v), got: nil, wanted filter with config %s", c.in, c.expectedFilterConfig.String())
			}
		} else {
			if c.expectedFilterConfig == nil {
				t.Errorf("buildAuthNFilter(%#v), got: \n%#v\n, wanted none", c.in, got)
			} else {
				if got.GetName() != authn_model.AuthnFilterName {
					t.Errorf("buildAuthNFilter(%#v), filter name is %s, wanted %s", c.in, got.GetName(), authn_model.AuthnFilterName)
				}
				filterConfig := authn_filter.FilterConfig{}
				if err := proto.Unmarshal(got.GetTypedConfig().GetValue(), &filterConfig); err != nil {
					t.Errorf("buildAuthNFilter(%#v), bad filter config: %v", c.in, err)
				} else if !reflect.DeepEqual(c.expectedFilterConfig, &filterConfig) {
					t.Errorf("buildAuthNFilter(%#v), got filter config:\n%s\nwanted:\n%s\n", c.in, filterConfig.String(), c.expectedFilterConfig.String())
				}
			}
		}
	}
}

func TestOnInboundFilterChains(t *testing.T) {
	tlsContext := &auth.DownstreamTlsContext{
		CommonTlsContext: &auth.CommonTlsContext{
			TlsCertificates: []*auth.TlsCertificate{
				{
					CertificateChain: &core.DataSource{
						Specifier: &core.DataSource_Filename{
							Filename: "/etc/certs/cert-chain.pem",
						},
					},
					PrivateKey: &core.DataSource{
						Specifier: &core.DataSource_Filename{
							Filename: "/etc/certs/key.pem",
						},
					},
				},
			},
			ValidationContextType: &auth.CommonTlsContext_ValidationContext{
				ValidationContext: &auth.CertificateValidationContext{
					TrustedCa: &core.DataSource{
						Specifier: &core.DataSource_Filename{
							Filename: "/etc/certs/root-cert.pem",
						},
					},
				},
			},
			AlpnProtocols: []string{"istio-peer-exchange", "h2", "http/1.1"},
		},
		RequireClientCertificate: protovalue.BoolTrue,
	}
	cases := []struct {
		name       string
		in         *authn.Policy
		sdsUdsPath string
		expected   []networking.FilterChain
		node       *model.Proxy
	}{
		{
			name: "NoAuthnPolicy",
			in:   nil,
			node: &model.Proxy{
				Metadata: &model.NodeMetadata{},
			},
			// No need to set up filter chain, default one is okay.
			expected: nil,
		},
		{
			name: "NonMTLSPolicy",
			in: &authn.Policy{
				Peers: []*authn.PeerAuthenticationMethod{
					{
						Params: &authn.PeerAuthenticationMethod_Jwt{
							Jwt: &authn.Jwt{
								Issuer: "foo",
							},
						},
					},
				},
			},
			node: &model.Proxy{
				Metadata: &model.NodeMetadata{},
			},
			expected: nil,
		},
		{
			name: "mTLSWithNilParamMode",
			in: &authn.Policy{
				Peers: []*authn.PeerAuthenticationMethod{
					{
						Params: &authn.PeerAuthenticationMethod_Mtls{},
					},
				},
			},
			node: &model.Proxy{
				Metadata: &model.NodeMetadata{},
			},
			expected: []networking.FilterChain{
				{
					TLSContext: tlsContext,
				},
			},
		},
		{
			name: "StrictMTLS",
			in: &authn.Policy{
				Peers: []*authn.PeerAuthenticationMethod{
					{
						Params: &authn.PeerAuthenticationMethod_Mtls{
							Mtls: &authn.MutualTls{
								Mode: authn.MutualTls_STRICT,
							},
						},
					},
				},
			},
			node: &model.Proxy{
				Metadata: &model.NodeMetadata{},
			},
			// Only one filter chain with mTLS settings should be generated.
			expected: []networking.FilterChain{
				{
					TLSContext: tlsContext,
				},
			},
		},
		{
			name: "PermissiveMTLS",
			in: &authn.Policy{
				Peers: []*authn.PeerAuthenticationMethod{
					{
						Params: &authn.PeerAuthenticationMethod_Mtls{
							Mtls: &authn.MutualTls{
								Mode: authn.MutualTls_PERMISSIVE,
							},
						},
					},
				},
			},
			node: &model.Proxy{
				Metadata: &model.NodeMetadata{},
			},
			// Two filter chains, one for mtls traffic within the mesh, one for plain text traffic.
			expected: []networking.FilterChain{
				{
					TLSContext: tlsContext,
					FilterChainMatch: &listener.FilterChainMatch{
						ApplicationProtocols: []string{"istio-peer-exchange", "istio"},
					},
					ListenerFilters: []*listener.ListenerFilter{
						{
							Name:       "envoy.listener.tls_inspector",
							ConfigType: &listener.ListenerFilter_Config{&structpb.Struct{}},
						},
					},
				},
				{
					FilterChainMatch: &listener.FilterChainMatch{},
				},
			},
		},
		{
			name: "PermissiveMTLSWithMxcOff",
			in: &authn.Policy{
				Peers: []*authn.PeerAuthenticationMethod{
					{
						Params: &authn.PeerAuthenticationMethod_Mtls{
							Mtls: &authn.MutualTls{
								Mode: authn.MutualTls_PERMISSIVE,
							},
						},
					},
				},
			},
			node: &model.Proxy{
				IstioVersion: &model.IstioVersion{Major: 1, Minor: 4, Patch: 0},
				Metadata:     &model.NodeMetadata{IstioVersion: "1.4.0"},
			},
			// Two filter chains, one for mtls traffic within the mesh, one for plain text traffic.
			expected: []networking.FilterChain{
				{
					TLSContext: &auth.DownstreamTlsContext{
						CommonTlsContext: &auth.CommonTlsContext{
							TlsCertificates: []*auth.TlsCertificate{
								{
									CertificateChain: &core.DataSource{
										Specifier: &core.DataSource_Filename{
											Filename: "/etc/certs/cert-chain.pem",
										},
									},
									PrivateKey: &core.DataSource{
										Specifier: &core.DataSource_Filename{
											Filename: "/etc/certs/key.pem",
										},
									},
								},
							},
							ValidationContextType: &auth.CommonTlsContext_ValidationContext{
								ValidationContext: &auth.CertificateValidationContext{
									TrustedCa: &core.DataSource{
										Specifier: &core.DataSource_Filename{
											Filename: "/etc/certs/root-cert.pem",
										},
									},
								},
							},
							AlpnProtocols: []string{"h2", "http/1.1"},
						},
						RequireClientCertificate: protovalue.BoolTrue,
					},
					FilterChainMatch: &listener.FilterChainMatch{
						ApplicationProtocols: []string{"istio"},
					},
					ListenerFilters: []*listener.ListenerFilter{
						{
							Name:       "envoy.listener.tls_inspector",
							ConfigType: &listener.ListenerFilter_Config{&structpb.Struct{}},
						},
					},
				},
				{
					FilterChainMatch: &listener.FilterChainMatch{},
				},
			},
		},
		{
			name: "mTLS policy using SDS",
			in: &authn.Policy{
				Peers: []*authn.PeerAuthenticationMethod{
					{
						Params: &authn.PeerAuthenticationMethod_Mtls{},
					},
				},
			},
			sdsUdsPath: "/tmp/sdsuds.sock",
			node: &model.Proxy{
				Metadata: &model.NodeMetadata{
					SdsEnabled: true,
				},
			},
			expected: []networking.FilterChain{
				{
					TLSContext: &auth.DownstreamTlsContext{
						CommonTlsContext: &auth.CommonTlsContext{
							TlsCertificateSdsSecretConfigs: []*auth.SdsSecretConfig{
								authn_model.ConstructSdsSecretConfig(authn_model.SDSDefaultResourceName, "/tmp/sdsuds.sock"),
							},
							ValidationContextType: &auth.CommonTlsContext_CombinedValidationContext{
								CombinedValidationContext: &auth.CommonTlsContext_CombinedCertificateValidationContext{
									DefaultValidationContext:         &auth.CertificateValidationContext{VerifySubjectAltName: []string{} /*subjectAltNames*/},
									ValidationContextSdsSecretConfig: authn_model.ConstructSdsSecretConfig(authn_model.SDSRootResourceName, "/tmp/sdsuds.sock"),
								},
							},
							AlpnProtocols: []string{"istio-peer-exchange", "h2", "http/1.1"},
						},
						RequireClientCertificate: protovalue.BoolTrue,
					},
				},
			},
		},
		{
			name: "mTLS policy using SDS without node meta",
			in: &authn.Policy{
				Peers: []*authn.PeerAuthenticationMethod{
					{
						Params: &authn.PeerAuthenticationMethod_Mtls{},
					},
				},
			},
			sdsUdsPath: "/tmp/sdsuds.sock",
			node: &model.Proxy{
				Metadata: &model.NodeMetadata{},
			},
<<<<<<< HEAD
			expected: []networking.FilterChain{
=======
			expected: []plugin.FilterChain{
>>>>>>> 6c050fb1
				{
					TLSContext: tlsContext,
				},
			},
		},
		{
			name: "StrictMTLS with custom cert paths from proxy node metadata",
			in: &authn.Policy{
				Peers: []*authn.PeerAuthenticationMethod{
					{
						Params: &authn.PeerAuthenticationMethod_Mtls{
							Mtls: &authn.MutualTls{
								Mode: authn.MutualTls_STRICT,
							},
						},
					},
				},
			},
			node: &model.Proxy{
				Metadata: &model.NodeMetadata{
					TLSServerCertChain: "/custom/path/to/cert-chain.pem",
					TLSServerKey:       "/custom-key.pem",
					TLSServerRootCert:  "/custom/path/to/root.pem",
				}},
			// Only one filter chain with mTLS settings should be generated.
			expected: []networking.FilterChain{
				{
					TLSContext: &auth.DownstreamTlsContext{
						CommonTlsContext: &auth.CommonTlsContext{
							TlsCertificates: []*auth.TlsCertificate{
								{
									CertificateChain: &core.DataSource{
										Specifier: &core.DataSource_Filename{
											Filename: "/custom/path/to/cert-chain.pem",
										},
									},
									PrivateKey: &core.DataSource{
										Specifier: &core.DataSource_Filename{
											Filename: "/custom-key.pem",
										},
									},
								},
							},
							ValidationContextType: &auth.CommonTlsContext_ValidationContext{
								ValidationContext: &auth.CertificateValidationContext{
									TrustedCa: &core.DataSource{
										Specifier: &core.DataSource_Filename{
											Filename: "/custom/path/to/root.pem",
										},
									},
								},
							},
							AlpnProtocols: []string{"istio-peer-exchange", "h2", "http/1.1"},
						},
						RequireClientCertificate: protovalue.BoolTrue,
					},
				},
			},
		},
	}
	for _, c := range cases {
		t.Run(c.name, func(t *testing.T) {
			got := NewPolicyApplier(c.in).InboundFilterChain(8080,
				c.sdsUdsPath,
				c.node,
			)
			if !reflect.DeepEqual(got, c.expected) {
				t.Errorf("[%v] unexpected filter chains, got \n%v, want \n%v", c.name, got, c.expected)
			}
		})
	}
}<|MERGE_RESOLUTION|>--- conflicted
+++ resolved
@@ -25,6 +25,7 @@
 	listener "github.com/envoyproxy/go-control-plane/envoy/api/v2/listener"
 	route "github.com/envoyproxy/go-control-plane/envoy/api/v2/route"
 	envoy_jwt "github.com/envoyproxy/go-control-plane/envoy/config/filter/http/jwt_authn/v2alpha"
+	http_conn "github.com/envoyproxy/go-control-plane/envoy/config/filter/network/http_connection_manager/v2"
 	"github.com/golang/protobuf/proto"
 	"github.com/golang/protobuf/ptypes/empty"
 	structpb "github.com/golang/protobuf/ptypes/struct"
@@ -34,11 +35,13 @@
 	"istio.io/istio/pilot/pkg/features"
 	"istio.io/istio/pilot/pkg/model"
 	"istio.io/istio/pilot/pkg/model/test"
-	"istio.io/istio/pilot/pkg/networking"
+	"istio.io/istio/pilot/pkg/networking/plugin"
+	pilotutil "istio.io/istio/pilot/pkg/networking/util"
 	authn_model "istio.io/istio/pilot/pkg/security/model"
 	protovalue "istio.io/istio/pkg/proto"
 	authn_filter_policy "istio.io/istio/security/proto/authentication/v1alpha1"
 	authn_filter "istio.io/istio/security/proto/envoy/config/filter/http/authn/v2alpha1"
+	istio_jwt "istio.io/istio/security/proto/envoy/config/filter/http/jwt_auth/v2alpha1"
 )
 
 func TestRequireTls(t *testing.T) {
@@ -195,6 +198,13 @@
 	}
 }
 
+func setUseIstioJWTFilter(value string, t *testing.T) {
+	err := os.Setenv(features.UseIstioJWTFilter.Name, value)
+	if err != nil {
+		t.Fatalf("failed to set enable Istio JWT filter: %v", err)
+	}
+}
+
 func TestConvertPolicyToJwtConfig(t *testing.T) {
 	ms, err := test.StartNewServer()
 	if err != nil {
@@ -204,11 +214,76 @@
 	jwksURI := ms.URL + "/oauth2/v3/certs"
 
 	cases := []struct {
-		name       string
-		in         *authn.Policy
-		wantName   string
-		wantConfig proto.Message
+		name        string
+		in          *authn.Policy
+		useIstioJWT bool
+		wantName    string
+		wantConfig  proto.Message
 	}{
+		{
+			name: "legacy jwt filter",
+			in: &authn.Policy{
+				Peers: []*authn.PeerAuthenticationMethod{
+					{
+						Params: &authn.PeerAuthenticationMethod_Jwt{
+							Jwt: &authn.Jwt{
+								JwksUri: jwksURI,
+							},
+						},
+					},
+				},
+			},
+			wantName:    "jwt-auth",
+			useIstioJWT: true,
+			wantConfig: &istio_jwt.JwtAuthentication{
+				Rules: []*istio_jwt.JwtRule{
+					{
+						JwksSourceSpecifier: &istio_jwt.JwtRule_LocalJwks{
+							LocalJwks: &istio_jwt.DataSource{
+								Specifier: &istio_jwt.DataSource_InlineString{
+									InlineString: test.JwtPubKey1,
+								},
+							},
+						},
+						Forward:              true,
+						ForwardPayloadHeader: "istio-sec-da39a3ee5e6b4b0d3255bfef95601890afd80709",
+					},
+				},
+				AllowMissingOrFailed: true,
+			},
+		},
+		{
+			name: "legacy jwt filter with explicit Jwks",
+			in: &authn.Policy{
+				Peers: []*authn.PeerAuthenticationMethod{
+					{
+						Params: &authn.PeerAuthenticationMethod_Jwt{
+							Jwt: &authn.Jwt{
+								Jwks: test.JwtPubKey1,
+							},
+						},
+					},
+				},
+			},
+			wantName:    "jwt-auth",
+			useIstioJWT: true,
+			wantConfig: &istio_jwt.JwtAuthentication{
+				Rules: []*istio_jwt.JwtRule{
+					{
+						JwksSourceSpecifier: &istio_jwt.JwtRule_LocalJwks{
+							LocalJwks: &istio_jwt.DataSource{
+								Specifier: &istio_jwt.DataSource_InlineString{
+									InlineString: test.JwtPubKey1,
+								},
+							},
+						},
+						Forward:              true,
+						ForwardPayloadHeader: "istio-sec-da39a3ee5e6b4b0d3255bfef95601890afd80709",
+					},
+				},
+				AllowMissingOrFailed: true,
+			},
+		},
 		{
 			name: "upstream jwt filter",
 			in: &authn.Policy{
@@ -360,11 +435,85 @@
 
 	for _, c := range cases {
 		t.Run(c.name, func(t *testing.T) {
+			if c.useIstioJWT {
+				setUseIstioJWTFilter("true", t)
+			}
 			if gotName, gotCfg := convertPolicyToJwtConfig(c.in); gotName != c.wantName || !reflect.DeepEqual(c.wantConfig, gotCfg) {
 				t.Errorf("got:\n%s\n%#v\nwanted:\n%s\n%#v\n",
 					gotName, spew.Sdump(gotCfg), c.wantName, spew.Sdump(c.wantConfig))
 			}
+			if c.useIstioJWT {
+				setUseIstioJWTFilter("false", t)
+			}
 		})
+	}
+}
+
+func TestBuildJwtFilter(t *testing.T) {
+	ms, err := test.StartNewServer()
+	if err != nil {
+		t.Fatal("failed to start a mock server")
+	}
+
+	jwksURI := ms.URL + "/oauth2/v3/certs"
+
+	setUseIstioJWTFilter("true", t)
+	defer func() {
+		setUseIstioJWTFilter("false", t)
+	}()
+	cases := []struct {
+		in       *authn.Policy
+		expected *http_conn.HttpFilter
+	}{
+		{
+			in:       nil,
+			expected: nil,
+		},
+		{
+			in:       &authn.Policy{},
+			expected: nil,
+		},
+		{
+			in: &authn.Policy{
+				Peers: []*authn.PeerAuthenticationMethod{
+					{
+						Params: &authn.PeerAuthenticationMethod_Jwt{
+							Jwt: &authn.Jwt{
+								JwksUri: jwksURI,
+							},
+						},
+					},
+				},
+			},
+			expected: &http_conn.HttpFilter{
+				Name: "jwt-auth",
+				ConfigType: &http_conn.HttpFilter_TypedConfig{
+					TypedConfig: pilotutil.MessageToAny(
+						&istio_jwt.JwtAuthentication{
+							AllowMissingOrFailed: true,
+							Rules: []*istio_jwt.JwtRule{
+								{
+									Forward:              true,
+									ForwardPayloadHeader: "istio-sec-da39a3ee5e6b4b0d3255bfef95601890afd80709",
+									JwksSourceSpecifier: &istio_jwt.JwtRule_LocalJwks{
+										LocalJwks: &istio_jwt.DataSource{
+											Specifier: &istio_jwt.DataSource_InlineString{
+												InlineString: test.JwtPubKey1,
+											},
+										},
+									},
+								},
+							},
+						}),
+				},
+			},
+		},
+	}
+
+	for _, c := range cases {
+		if got := NewPolicyApplier(c.in).JwtFilter(true); !reflect.DeepEqual(c.expected, got) {
+			t.Errorf("buildJwtFilter(%#v), got:\n%#v\nwanted:\n%#v\n", c.in, got, c.expected)
+		}
 	}
 }
 
@@ -603,11 +752,7 @@
 				setSkipValidateTrustDomain("false", t)
 			}()
 		}
-<<<<<<< HEAD
-		got := NewPolicyApplier(c.in).AuthNFilter(model.SidecarProxy, 80)
-=======
 		got := NewPolicyApplier(c.in).AuthNFilter(model.SidecarProxy, 80, true)
->>>>>>> 6c050fb1
 		if got == nil {
 			if c.expectedFilterConfig != nil {
 				t.Errorf("buildAuthNFilter(%#v), got: nil, wanted filter with config %s", c.in, c.expectedFilterConfig.String())
@@ -664,7 +809,7 @@
 		name       string
 		in         *authn.Policy
 		sdsUdsPath string
-		expected   []networking.FilterChain
+		expected   []plugin.FilterChain
 		node       *model.Proxy
 	}{
 		{
@@ -706,7 +851,7 @@
 			node: &model.Proxy{
 				Metadata: &model.NodeMetadata{},
 			},
-			expected: []networking.FilterChain{
+			expected: []plugin.FilterChain{
 				{
 					TLSContext: tlsContext,
 				},
@@ -729,7 +874,7 @@
 				Metadata: &model.NodeMetadata{},
 			},
 			// Only one filter chain with mTLS settings should be generated.
-			expected: []networking.FilterChain{
+			expected: []plugin.FilterChain{
 				{
 					TLSContext: tlsContext,
 				},
@@ -752,7 +897,7 @@
 				Metadata: &model.NodeMetadata{},
 			},
 			// Two filter chains, one for mtls traffic within the mesh, one for plain text traffic.
-			expected: []networking.FilterChain{
+			expected: []plugin.FilterChain{
 				{
 					TLSContext: tlsContext,
 					FilterChainMatch: &listener.FilterChainMatch{
@@ -788,7 +933,7 @@
 				Metadata:     &model.NodeMetadata{IstioVersion: "1.4.0"},
 			},
 			// Two filter chains, one for mtls traffic within the mesh, one for plain text traffic.
-			expected: []networking.FilterChain{
+			expected: []plugin.FilterChain{
 				{
 					TLSContext: &auth.DownstreamTlsContext{
 						CommonTlsContext: &auth.CommonTlsContext{
@@ -849,7 +994,7 @@
 					SdsEnabled: true,
 				},
 			},
-			expected: []networking.FilterChain{
+			expected: []plugin.FilterChain{
 				{
 					TLSContext: &auth.DownstreamTlsContext{
 						CommonTlsContext: &auth.CommonTlsContext{
@@ -882,11 +1027,7 @@
 			node: &model.Proxy{
 				Metadata: &model.NodeMetadata{},
 			},
-<<<<<<< HEAD
-			expected: []networking.FilterChain{
-=======
 			expected: []plugin.FilterChain{
->>>>>>> 6c050fb1
 				{
 					TLSContext: tlsContext,
 				},
@@ -912,7 +1053,7 @@
 					TLSServerRootCert:  "/custom/path/to/root.pem",
 				}},
 			// Only one filter chain with mTLS settings should be generated.
-			expected: []networking.FilterChain{
+			expected: []plugin.FilterChain{
 				{
 					TLSContext: &auth.DownstreamTlsContext{
 						CommonTlsContext: &auth.CommonTlsContext{
