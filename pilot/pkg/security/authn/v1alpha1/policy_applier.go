--- conflicted
+++ resolved
@@ -28,18 +28,15 @@
 	authn_v1alpha1 "istio.io/api/authentication/v1alpha1"
 	"istio.io/istio/pilot/pkg/features"
 	"istio.io/istio/pilot/pkg/model"
-	"istio.io/istio/pilot/pkg/networking"
+	"istio.io/istio/pilot/pkg/networking/plugin"
 	"istio.io/istio/pilot/pkg/networking/util"
 	"istio.io/istio/pilot/pkg/security/authn"
 	authn_utils "istio.io/istio/pilot/pkg/security/authn/utils"
 	authn_model "istio.io/istio/pilot/pkg/security/model"
 	authn_filter_policy "istio.io/istio/security/proto/authentication/v1alpha1"
 	authn_filter "istio.io/istio/security/proto/envoy/config/filter/http/authn/v2alpha1"
-<<<<<<< HEAD
-=======
 	istio_jwt "istio.io/istio/security/proto/envoy/config/filter/http/jwt_auth/v2alpha1"
 	"istio.io/pkg/log"
->>>>>>> 6c050fb1
 )
 
 const (
@@ -175,14 +172,63 @@
 	}
 }
 
+// TODO: Remove after fully migrate to Envoy JWT filter.
+func convertToIstioJwtConfig(policyJwts []*authn_v1alpha1.Jwt) *istio_jwt.JwtAuthentication {
+	ret := &istio_jwt.JwtAuthentication{
+		AllowMissingOrFailed: true,
+	}
+	for _, policyJwt := range policyJwts {
+		jwt := &istio_jwt.JwtRule{
+			Issuer:               policyJwt.Issuer,
+			Audiences:            policyJwt.Audiences,
+			ForwardPayloadHeader: outputLocationForJwtIssuer(policyJwt.Issuer),
+			Forward:              true,
+		}
+
+		for _, location := range policyJwt.JwtHeaders {
+			jwt.FromHeaders = append(jwt.FromHeaders, &istio_jwt.JwtHeader{
+				Name: location,
+			})
+		}
+		jwt.FromParams = policyJwt.JwtParams
+
+		jwtPubKey := policyJwt.Jwks
+		if jwtPubKey == "" {
+			var err error
+			jwtPubKey, err = model.JwtKeyResolver.GetPublicKey(policyJwt.JwksUri)
+			if err != nil {
+				log.Errorf("Failed to fetch jwt public key from %q: %s", policyJwt.JwksUri, err)
+			}
+		}
+
+		// Put empty string in config even if above ResolveJwtPubKey fails.
+		jwt.JwksSourceSpecifier = &istio_jwt.JwtRule_LocalJwks{
+			LocalJwks: &istio_jwt.DataSource{
+				Specifier: &istio_jwt.DataSource_InlineString{
+					InlineString: jwtPubKey,
+				},
+			},
+		}
+
+		ret.Rules = append(ret.Rules, jwt)
+	}
+	return ret
+}
+
 // ConvertPolicyToJwtConfig converts policy into Jwt filter config for envoy.
-// Returns nil if there is no JWT policy, otherwise returns the Envoy JWT filter config.
+// Returns nil if there is no JWT policy. Returns the Istio JWT filter config if USE_ENVOY_JWT_FILTER
+// is false, otherwise returns the Envoy JWT filter config.
 func convertPolicyToJwtConfig(policy *authn_v1alpha1.Policy) (string, proto.Message) {
 	policyJwts := collectJwtSpecs(policy)
 	if len(policyJwts) == 0 {
 		return "", nil
 	}
 
+	if features.UseIstioJWTFilter.Get() {
+		return authn_model.IstioJwtFilterName, convertToIstioJwtConfig(policyJwts)
+	}
+
+	log.Debugf("Envoy JWT filter is used for JWT verification")
 	return authn_model.EnvoyJwtFilterName, convertToEnvoyJwtConfig(policyJwts)
 }
 
@@ -246,32 +292,35 @@
 	policy *authn_v1alpha1.Policy
 }
 
-func (a v1alpha1PolicyApplier) JwtFilter() *http_conn.HttpFilter {
+func (a v1alpha1PolicyApplier) JwtFilter(isXDSMarshalingToAnyEnabled bool) *http_conn.HttpFilter {
 	// v2 api will use inline public key.
 	filterName, filterConfigProto := convertPolicyToJwtConfig(a.policy)
 	if filterConfigProto == nil {
 		return nil
 	}
 	out := &http_conn.HttpFilter{
-		Name:       filterName,
-		ConfigType: &http_conn.HttpFilter_TypedConfig{TypedConfig: util.MessageToAny(filterConfigProto)},
-	}
-
+		Name: filterName,
+	}
+	if isXDSMarshalingToAnyEnabled {
+		out.ConfigType = &http_conn.HttpFilter_TypedConfig{TypedConfig: util.MessageToAny(filterConfigProto)}
+	} else {
+		out.ConfigType = &http_conn.HttpFilter_Config{Config: util.MessageToStruct(filterConfigProto)}
+	}
 	return out
 }
 
-<<<<<<< HEAD
-func (a v1alpha1PolicyApplier) AuthNFilter(proxyType model.NodeType, _ /* port */ uint32) *http_conn.HttpFilter {
-=======
 func (a v1alpha1PolicyApplier) AuthNFilter(proxyType model.NodeType, _ /* port */ uint32, isXDSMarshalingToAnyEnabled bool) *http_conn.HttpFilter {
->>>>>>> 6c050fb1
 	filterConfigProto := convertPolicyToAuthNFilterConfig(a.policy, proxyType)
 	if filterConfigProto == nil {
 		return nil
 	}
 	out := &http_conn.HttpFilter{
-		Name:       authn_model.AuthnFilterName,
-		ConfigType: &http_conn.HttpFilter_TypedConfig{TypedConfig: util.MessageToAny(filterConfigProto)},
+		Name: authn_model.AuthnFilterName,
+	}
+	if isXDSMarshalingToAnyEnabled {
+		out.ConfigType = &http_conn.HttpFilter_TypedConfig{TypedConfig: util.MessageToAny(filterConfigProto)}
+	} else {
+		out.ConfigType = &http_conn.HttpFilter_Config{Config: util.MessageToStruct(filterConfigProto)}
 	}
 	return out
 }
@@ -283,11 +332,7 @@
 }
 
 // v1alpha1 applier is already per port, so the endpointPort param is not needed.
-<<<<<<< HEAD
-func (a v1alpha1PolicyApplier) InboundFilterChain(_ uint32, sdsUdsPath string, node *model.Proxy) []networking.FilterChain {
-=======
 func (a v1alpha1PolicyApplier) InboundFilterChain(_ uint32, sdsUdsPath string, node *model.Proxy) []plugin.FilterChain {
->>>>>>> 6c050fb1
 	if a.policy == nil || len(a.policy.Peers) == 0 {
 		return nil
 	}
