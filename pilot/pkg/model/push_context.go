// Copyright 2018 Istio Authors
//
// Licensed under the Apache License, Version 2.0 (the "License");
// you may not use this file except in compliance with the License.
// You may obtain a copy of the License at
//
//     http://www.apache.org/licenses/LICENSE-2.0
//
// Unless required by applicable law or agreed to in writing, software
// distributed under the License is distributed on an "AS IS" BASIS,
// WITHOUT WARRANTIES OR CONDITIONS OF ANY KIND, either express or implied.
// See the License for the specific language governing permissions and
// limitations under the License.

package model

import (
	"encoding/json"
	"net"
	"sort"
	"sync"
	"time"

	authn "istio.io/api/authentication/v1alpha1"
	meshconfig "istio.io/api/mesh/v1alpha1"
	networking "istio.io/api/networking/v1alpha3"
	"istio.io/pkg/monitoring"

	"istio.io/istio/pilot/pkg/features"
	"istio.io/istio/pkg/config/constants"
	"istio.io/istio/pkg/config/host"
	"istio.io/istio/pkg/config/labels"
	"istio.io/istio/pkg/config/protocol"
	"istio.io/istio/pkg/config/schema/collections"
	"istio.io/istio/pkg/config/schema/resource"
	"istio.io/istio/pkg/config/visibility"
)

// Metrics is an interface for capturing metrics on a per-node basis.
type Metrics interface {
	// AddMetric will add an case to the metric for the given node.
	AddMetric(metric monitoring.Metric, key string, proxy *Proxy, msg string)
}

var _ Metrics = &PushContext{}

// PushContext tracks the status of a push - metrics and errors.
// Metrics are reset after a push - at the beginning all
// values are zero, and when push completes the status is reset.
// The struct is exposed in a debug endpoint - fields public to allow
// easy serialization as json.
type PushContext struct {
	proxyStatusMutex sync.RWMutex
	// ProxyStatus is keyed by the error code, and holds a map keyed
	// by the ID.
	ProxyStatus map[string]map[string]ProxyPushStatus

	// Mutex is used to protect the below store.
	// All data is set when the PushContext object is populated in `InitContext`,
	// data should not be changed by plugins.
	Mutex sync.Mutex `json:"-"`

	// Synthesized from env.Mesh
	defaultServiceExportTo         map[visibility.Instance]bool
	defaultVirtualServiceExportTo  map[visibility.Instance]bool
	defaultDestinationRuleExportTo map[visibility.Instance]bool

	// Service related
	// TODO: move to a sub struct

	// privateServices are reachable within the same namespace.
	privateServicesByNamespace map[string][]*Service
	// publicServices are services reachable within the mesh.
	publicServices []*Service
	// ServiceByHostnameAndNamespace has all services, indexed by hostname then namespace.
	ServiceByHostnameAndNamespace map[host.Name]map[string]*Service `json:"-"`
	// ServiceAccounts contains a map of hostname and port to service accounts.
	ServiceAccounts map[host.Name]map[int][]string `json:"-"`
	// QuotaSpec has all quota specs
	QuotaSpec []Config `json:"-"`
	// QuotaSpecBindings has all quota bindings
	QuotaSpecBinding []Config `json:"-"`

	// VirtualService related
	privateVirtualServicesByNamespace map[string][]Config
	publicVirtualServices             []Config

	// destination rules are of two types:
	//  namespaceLocalDestRules: all public/private dest rules pertaining to a service defined in a given namespace
	//  namespaceExportedDestRules: all public dest rules pertaining to a service defined in a namespace
	namespaceLocalDestRules    map[string]*processedDestRules
	namespaceExportedDestRules map[string]*processedDestRules

	// sidecars for each namespace
	sidecarsByNamespace map[string][]*SidecarScope
	// envoy filters for each namespace including global config namespace
	envoyFiltersByNamespace map[string][]*EnvoyFilterWrapper
	// gateways for each namespace
	gatewaysByNamespace map[string][]Config
	allGateways         []Config
	////////// END ////////

	// The following data is either a global index or used in the inbound path.
	// Namespace specific views do not apply here.

	// AuthzPolicies stores the existing authorization policies in the cluster. Could be nil if there
	// are no authorization policies in the cluster.
	AuthzPolicies *AuthorizationPolicies `json:"-"`

	// Mesh configuration for the mesh.
	Mesh *meshconfig.MeshConfig `json:"-"`

	// Networks configuration.
	Networks *meshconfig.MeshNetworks `json:"-"`

	// Discovery interface for listing services and instances.
	ServiceDiscovery `json:"-"`

	// Config interface for listing routing rules
	IstioConfigStore `json:"-"`

	// AuthNPolicies contains a map of hostname and port to authentication policy
	AuthnPolicies processedAuthnPolicies `json:"-"`

	// AuthnBetaPolicies contains (beta) Authn policies by namespace.
	AuthnBetaPolicies *AuthenticationPolicies `json:"-"`

	initDone bool

	Version string

	// cache gateways addresses for each network
	// this is mainly used for kubernetes multi-cluster scenario
	networkGateways map[string][]*Gateway
}

// Gateway is the gateway of a network
type Gateway struct {
	// gateway ip address
	Addr string
	// gateway port
	Port uint32
}

type processedDestRules struct {
	// List of dest rule hosts. We match with the most specific host first
	hosts []host.Name
	// Map of dest rule host and the merged destination rules for that host
	destRule map[host.Name]*combinedDestinationRule
}

type processedAuthnPolicies struct {
	policies map[host.Name][]*authnPolicyByPort
	// default cluster-scoped (global) policy to be used if no other authn policy is found
	defaultMeshPolicy     *authn.Policy
	defaultMeshPolicyMeta *ConfigMeta
}

type authnPolicyByPort struct {
	portSelector *authn.PortSelector
	policy       *authn.Policy
	// store the config metadata for debugging purposes.
	configMeta *ConfigMeta
}

// XDSUpdater is used for direct updates of the xDS model and incremental push.
// Pilot uses multiple registries - for example each K8S cluster is a registry instance,
// as well as consul and future EDS or MCP sources. Each registry is responsible for
// tracking a set of endpoints associated with mesh services, and calling the EDSUpdate
// on changes. A registry may group endpoints for a service in smaller subsets - for
// example by deployment, or to deal with very large number of endpoints for a service.
// We want to avoid passing around large objects - like full list of endpoints for a registry,
// or the full list of endpoints for a service across registries, since it limits scalability.
//
// Future optimizations will include grouping the endpoints by labels, gateway or region to
// reduce the time when subsetting or split-horizon is used. This design assumes pilot
// tracks all endpoints in the mesh and they fit in RAM - so limit is few M endpoints.
// It is possible to split the endpoint tracking in future.
type XDSUpdater interface {

	// EDSUpdate is called when the list of endpoints or labels in a ServiceEntry is
	// changed. For each cluster and hostname, the full list of active endpoints (including empty list)
	// must be sent. The shard name is used as a key - current implementation is using the registry
	// name.
	EDSUpdate(shard, hostname string, namespace string, entry []*IstioEndpoint) error

	// SvcUpdate is called when a service definition is updated/deleted.
	SvcUpdate(shard, hostname string, namespace string, event Event)

	// ConfigUpdate is called to notify the XDS server of config updates and request a push.
	// The requests may be collapsed and throttled.
	// This replaces the 'cache invalidation' model.
	ConfigUpdate(req *PushRequest)

	// ProxyUpdate is called to notify the XDS server to send a push to the specified proxy.
	// The requests may be collapsed and throttled.
	ProxyUpdate(clusterID, ip string)
}

// PushRequest defines a request to push to proxies
// It is used to send updates to the config update debouncer and pass to the PushQueue.
type PushRequest struct {
	// Full determines whether a full push is required or not. If set to false, only endpoints will be sent.
	Full bool

	// NamespacesUpdated contains a list of namespaces whose services/endpoints were changed in the update.
	// This is used as an optimization to avoid unnecessary pushes to proxies that are scoped with a Sidecar.
	// Currently, this will only scope EDS updates, as config updates are more complicated.
	// If this is empty, then all proxies will get an update.
	// If this is present, then only proxies that import this namespace will get an update
	NamespacesUpdated map[string]struct{}

	// ConfigTypesUpdated contains the types of configs that have changed.
	// The config types are those defined in pkg/config/schemas
	// Applicable only when Full is set to true.
	ConfigTypesUpdated map[resource.GroupVersionKind]struct{}

	// EdsUpdates keeps track of all service updated since last full push.
	// Key is the hostname (serviceName).
	// This is used by incremental eds.
	EdsUpdates map[string]struct{}

	// Push stores the push context to use for the update. This may initially be nil, as we will
	// debounce changes before a PushContext is eventually created.
	Push *PushContext

	// Start represents the time a push was started. This represents the time of adding to the PushQueue.
	// Note that this does not include time spent debouncing.
	Start time.Time

	// Reason represents the reason for requesting a push. This should only be a fixed set of values,
	// to avoid unbounded cardinality in metrics. If this is not set, it may be automatically filled in later.
	// There should only be multiple reasons if the push request is the result of two distinct triggers, rather than
	// classifying a single trigger as having multiple reasons.
	Reason []TriggerReason
}

type TriggerReason string

const (
	// Describes a push triggered by an Endpoint change
	EndpointUpdate TriggerReason = "endpoint"
	// Describes a push triggered by a config (generally and Istio CRD) change.
	ConfigUpdate TriggerReason = "config"
	// Describes a push triggered by a Service change
	ServiceUpdate TriggerReason = "service"
	// Describes a push triggered by a change to an individual proxy (such as label change)
	ProxyUpdate TriggerReason = "proxy"
	// Describes a push triggered by a change to global config, such as mesh config
	GlobalUpdate TriggerReason = "global"
	// Describes a push triggered by an unknown reason
	UnknownTrigger TriggerReason = "unknown"
	// Describes a push triggered for debugging
	DebugTrigger TriggerReason = "debug"
)

// Merge two update requests together
func (first *PushRequest) Merge(other *PushRequest) *PushRequest {
	if first == nil {
		return other
	}
	if other == nil {
		return first
	}

	merged := &PushRequest{
		// Keep the first (older) start time
		Start: first.Start,

		// If either is full we need a full push
		Full: first.Full || other.Full,

		// The other push context is presumed to be later and more up to date
		Push: other.Push,

		// Merge the two reasons. Note that we shouldn't deduplicate here, or we would under count
		Reason: append(first.Reason, other.Reason...),
	}

	// Only merge EdsUpdates when incremental eds push needed.
	if !merged.Full {
		merged.EdsUpdates = make(map[string]struct{})
		// Merge the updates
		for update := range first.EdsUpdates {
			merged.EdsUpdates[update] = struct{}{}
		}
		for update := range other.EdsUpdates {
			merged.EdsUpdates[update] = struct{}{}
		}
	} else {
		merged.EdsUpdates = nil
	}

	// Merge the target namespaces
	if len(first.NamespacesUpdated) > 0 && len(other.NamespacesUpdated) > 0 {
		merged.NamespacesUpdated = make(map[string]struct{})
		for update := range first.NamespacesUpdated {
			merged.NamespacesUpdated[update] = struct{}{}
		}
		for update := range other.NamespacesUpdated {
			merged.NamespacesUpdated[update] = struct{}{}
		}
	}

	// Merge the config updates
	if len(first.ConfigTypesUpdated) > 0 && len(other.ConfigTypesUpdated) > 0 {
		merged.ConfigTypesUpdated = make(map[resource.GroupVersionKind]struct{})
		for update := range first.ConfigTypesUpdated {
			merged.ConfigTypesUpdated[update] = struct{}{}
		}
		for update := range other.ConfigTypesUpdated {
			merged.ConfigTypesUpdated[update] = struct{}{}
		}
	}

	return merged
}

// ProxyPushStatus represents an event captured during config push to proxies.
// It may contain additional message and the affected proxy.
type ProxyPushStatus struct {
	Proxy   string `json:"proxy,omitempty"`
	Message string `json:"message,omitempty"`
}

type combinedDestinationRule struct {
	subsets map[string]struct{} // list of subsets seen so far
	// We are not doing ports
	config *Config
}

// IsMixerEnabled returns true if mixer is enabled in the Mesh config.
func (ps *PushContext) IsMixerEnabled() bool {
	return ps != nil && ps.Mesh != nil && (ps.Mesh.MixerCheckServer != "" || ps.Mesh.MixerReportServer != "")
}

// AddMetric will add an case to the metric.
func (ps *PushContext) AddMetric(metric monitoring.Metric, key string, proxy *Proxy, msg string) {
	if ps == nil {
		log.Infof("Metric without context %s %v %s", key, proxy, msg)
		return
	}
	ps.proxyStatusMutex.Lock()
	defer ps.proxyStatusMutex.Unlock()

	metricMap, f := ps.ProxyStatus[metric.Name()]
	if !f {
		metricMap = map[string]ProxyPushStatus{}
		ps.ProxyStatus[metric.Name()] = metricMap
	}
	ev := ProxyPushStatus{Message: msg}
	if proxy != nil {
		ev.Proxy = proxy.ID
	}
	metricMap[key] = ev
}

var (

	// EndpointNoPod tracks endpoints without an associated pod. This is an error condition, since
	// we can't figure out the labels. It may be a transient problem, if endpoint is processed before
	// pod.
	EndpointNoPod = monitoring.NewGauge(
		"endpoint_no_pod",
		"Endpoints without an associated pod.",
	)

	// ProxyStatusNoService represents proxies not selected by any service
	// This can be normal - for workloads that act only as client, or are not covered by a Service.
	// It can also be an error, for example in cases the Endpoint list of a service was not updated by the time
	// the sidecar calls.
	// Updated by GetProxyServiceInstances
	ProxyStatusNoService = monitoring.NewGauge(
		"pilot_no_ip",
		"Pods not found in the endpoint table, possibly invalid.",
	)

	// ProxyStatusEndpointNotReady represents proxies found not be ready.
	// Updated by GetProxyServiceInstances. Normal condition when starting
	// an app with readiness, error if it doesn't change to 0.
	ProxyStatusEndpointNotReady = monitoring.NewGauge(
		"pilot_endpoint_not_ready",
		"Endpoint found in unready state.",
	)

	// ProxyStatusConflictOutboundListenerTCPOverHTTP metric tracks number of
	// wildcard TCP listeners that conflicted with existing wildcard HTTP listener on same port
	ProxyStatusConflictOutboundListenerTCPOverHTTP = monitoring.NewGauge(
		"pilot_conflict_outbound_listener_tcp_over_current_http",
		"Number of conflicting wildcard tcp listeners with current wildcard http listener.",
	)

	// ProxyStatusConflictOutboundListenerHTTPoverHTTPS metric tracks number of
	// HTTP listeners that conflicted with well known HTTPS ports
	ProxyStatusConflictOutboundListenerHTTPoverHTTPS = monitoring.NewGauge(
		"pilot_conflict_outbound_listener_http_over_https",
		"Number of conflicting HTTP listeners with well known HTTPS ports",
	)

	// ProxyStatusConflictOutboundListenerTCPOverTCP metric tracks number of
	// TCP listeners that conflicted with existing TCP listeners on same port
	ProxyStatusConflictOutboundListenerTCPOverTCP = monitoring.NewGauge(
		"pilot_conflict_outbound_listener_tcp_over_current_tcp",
		"Number of conflicting tcp listeners with current tcp listener.",
	)

	// ProxyStatusConflictOutboundListenerTCPOverThrift metric tracks number of
	// TCP listeners that conflicted with existing Thrift listeners on same port
	ProxyStatusConflictOutboundListenerTCPOverThrift = monitoring.NewGauge(
		"pilot_conflict_outbound_listener_tcp_over_current_thrift",
		"Number of conflicting tcp listeners with current thrift listener.",
	)

	// ProxyStatusConflictOutboundListenerHTTPOverTCP metric tracks number of
	// wildcard HTTP listeners that conflicted with existing wildcard TCP listener on same port
	ProxyStatusConflictOutboundListenerHTTPOverTCP = monitoring.NewGauge(
		"pilot_conflict_outbound_listener_http_over_current_tcp",
		"Number of conflicting wildcard http listeners with current wildcard tcp listener.",
	)

	// ProxyStatusConflictInboundListener tracks cases of multiple inbound
	// listeners - 2 services selecting the same port of the pod.
	ProxyStatusConflictInboundListener = monitoring.NewGauge(
		"pilot_conflict_inbound_listener",
		"Number of conflicting inbound listeners.",
	)

	// DuplicatedClusters tracks duplicate clusters seen while computing CDS
	DuplicatedClusters = monitoring.NewGauge(
		"pilot_duplicate_envoy_clusters",
		"Duplicate envoy clusters caused by service entries with same hostname",
	)

	// DNSNoEndpointClusters tracks dns clusters without endpoints
	DNSNoEndpointClusters = monitoring.NewGauge(
		"pilot_dns_cluster_without_endpoints",
		"DNS clusters without endpoints caused by the endpoint field in "+
			"STRICT_DNS type cluster is not set or the corresponding subset cannot select any endpoint",
	)

	// ProxyStatusClusterNoInstances tracks clusters (services) without workloads.
	ProxyStatusClusterNoInstances = monitoring.NewGauge(
		"pilot_eds_no_instances",
		"Number of clusters without instances.",
	)

	// DuplicatedDomains tracks rejected VirtualServices due to duplicated hostname.
	DuplicatedDomains = monitoring.NewGauge(
		"pilot_vservice_dup_domain",
		"Virtual services with dup domains.",
	)

	// DuplicatedSubsets tracks duplicate subsets that we rejected while merging multiple destination rules for same host
	DuplicatedSubsets = monitoring.NewGauge(
		"pilot_destrule_subsets",
		"Duplicate subsets across destination rules for same host",
	)

	// totalVirtualServices tracks the total number of virtual service
	totalVirtualServices = monitoring.NewGauge(
		"pilot_virt_services",
		"Total virtual services known to pilot.",
	)

	// LastPushStatus preserves the metrics and data collected during lasts global push.
	// It can be used by debugging tools to inspect the push event. It will be reset after each push with the
	// new version.
	LastPushStatus *PushContext
	// LastPushMutex will protect the LastPushStatus
	LastPushMutex sync.Mutex

	// All metrics we registered.
	metrics = []monitoring.Metric{
		EndpointNoPod,
		ProxyStatusNoService,
		ProxyStatusEndpointNotReady,
		ProxyStatusConflictOutboundListenerTCPOverHTTP,
		ProxyStatusConflictOutboundListenerHTTPoverHTTPS,
		ProxyStatusConflictOutboundListenerTCPOverTCP,
		ProxyStatusConflictOutboundListenerHTTPOverTCP,
		ProxyStatusConflictInboundListener,
		DuplicatedClusters,
		ProxyStatusClusterNoInstances,
		DuplicatedDomains,
		DuplicatedSubsets,
	}
)

func init() {
	for _, m := range metrics {
		monitoring.MustRegister(m)
	}
	monitoring.MustRegister(totalVirtualServices)
}

// NewPushContext creates a new PushContext structure to track push status.
func NewPushContext() *PushContext {
	// TODO: detect push in progress, don't update status if set
	return &PushContext{
		publicServices:                    []*Service{},
		privateServicesByNamespace:        map[string][]*Service{},
		publicVirtualServices:             []Config{},
		privateVirtualServicesByNamespace: map[string][]Config{},
		namespaceLocalDestRules:           map[string]*processedDestRules{},
		namespaceExportedDestRules:        map[string]*processedDestRules{},
		sidecarsByNamespace:               map[string][]*SidecarScope{},
		envoyFiltersByNamespace:           map[string][]*EnvoyFilterWrapper{},
		gatewaysByNamespace:               map[string][]Config{},
		allGateways:                       []Config{},
		ServiceByHostnameAndNamespace:     map[host.Name]map[string]*Service{},
		ProxyStatus:                       map[string]map[string]ProxyPushStatus{},
		ServiceAccounts:                   map[host.Name]map[int][]string{},
		AuthnPolicies: processedAuthnPolicies{
			policies: map[host.Name][]*authnPolicyByPort{},
		},
	}
}

// JSON implements json.Marshaller, with a lock.
func (ps *PushContext) StatusJSON() ([]byte, error) {
	if ps == nil {
		return []byte{'{', '}'}, nil
	}
	ps.proxyStatusMutex.RLock()
	defer ps.proxyStatusMutex.RUnlock()
	return json.MarshalIndent(ps.ProxyStatus, "", "    ")
}

// OnConfigChange is called when a config change is detected.
func (ps *PushContext) OnConfigChange() {
	LastPushMutex.Lock()
	LastPushStatus = ps
	LastPushMutex.Unlock()
	ps.UpdateMetrics()
}

// UpdateMetrics will update the prometheus metrics based on the
// current status of the push.
func (ps *PushContext) UpdateMetrics() {
	ps.proxyStatusMutex.RLock()
	defer ps.proxyStatusMutex.RUnlock()

	for _, pm := range metrics {
		mmap := ps.ProxyStatus[pm.Name()]
		pm.Record(float64(len(mmap)))
	}
}

func virtualServiceDestinations(v *networking.VirtualService) []*networking.Destination {
	if v == nil {
		return nil
	}

	var ds []*networking.Destination

	for _, h := range v.Http {
		for _, r := range h.Route {
			if r.Destination != nil {
				ds = append(ds, r.Destination)
			}
		}
		if h.Mirror != nil {
			ds = append(ds, h.Mirror)
		}
	}
	for _, t := range v.Tcp {
		for _, r := range t.Route {
			if r.Destination != nil {
				ds = append(ds, r.Destination)
			}
		}
	}
	for _, t := range v.Tls {
		for _, r := range t.Route {
			if r.Destination != nil {
				ds = append(ds, r.Destination)
			}
		}
	}

	return ds
}

// GatewayServices returns the set of services which are referred from the proxy gateways.
func (ps *PushContext) GatewayServices(proxy *Proxy) []*Service {
	svcs := ps.Services(proxy)
	// gateway set.
	gateways := map[string]bool{}
	// host set.
	hostsFromGateways := map[string]struct{}{}

	// MergedGateway will be nil when there are no configs in the
	// system during initial installation.
	if proxy.MergedGateway == nil {
		return nil
	}

	for _, gw := range proxy.MergedGateway.GatewayNameForServer {
		gateways[gw] = true
	}
	log.Debugf("GatewayServices: gateway %v has following gw resources:%v", proxy.ID, gateways)

	for _, vsConfig := range ps.VirtualServices(proxy, gateways) {
		vs, ok := vsConfig.Spec.(*networking.VirtualService)
		if !ok { // should never happen
			log.Errorf("Failed in getting a virtual service: %v", vsConfig.Labels)
			return svcs
		}

		for _, d := range virtualServiceDestinations(vs) {
			hostsFromGateways[d.Host] = struct{}{}
		}
	}

	log.Debugf("GatewayServices: gateway %v is exposing these hosts:%v", proxy.ID, hostsFromGateways)

	gwSvcs := make([]*Service, 0, len(svcs))

	for _, s := range svcs {
		svcHost := string(s.Hostname)

		if _, ok := hostsFromGateways[svcHost]; ok {
			gwSvcs = append(gwSvcs, s)
		}
	}

	log.Debugf("GatewayServices:: gateways len(services)=%d, len(filtered)=%d", len(svcs), len(gwSvcs))

	return gwSvcs
}

// Services returns the list of services that are visible to a Proxy in a given config namespace
func (ps *PushContext) Services(proxy *Proxy) []*Service {
	// If proxy has a sidecar scope that is user supplied, then get the services from the sidecar scope
	// sidecarScope.config is nil if there is no sidecar scope for the namespace
	if proxy != nil && proxy.SidecarScope != nil && proxy.Type == SidecarProxy {
		return proxy.SidecarScope.Services()
	}

	out := make([]*Service, 0)

	// First add private services
	if proxy == nil {
		for _, privateServices := range ps.privateServicesByNamespace {
			out = append(out, privateServices...)
		}
	} else {
		out = append(out, ps.privateServicesByNamespace[proxy.ConfigNamespace]...)
	}

	// Second add public services
	out = append(out, ps.publicServices...)

	return out
}

// VirtualServices lists all virtual services bound to the specified gateways
// This replaces store.VirtualServices. Used only by the gateways
// Sidecars use the egressListener.VirtualServices().
func (ps *PushContext) VirtualServices(proxy *Proxy, gateways map[string]bool) []Config {
	configs := make([]Config, 0)
	out := make([]Config, 0)

	// filter out virtual services not reachable
	// First private virtual service
	if proxy == nil {
		for _, virtualSvcs := range ps.privateVirtualServicesByNamespace {
			configs = append(configs, virtualSvcs...)
		}
	} else {
		configs = append(configs, ps.privateVirtualServicesByNamespace[proxy.ConfigNamespace]...)
	}
	// Second public virtual service
	configs = append(configs, ps.publicVirtualServices...)

	for _, cfg := range configs {
		rule := cfg.Spec.(*networking.VirtualService)
		if len(rule.Gateways) == 0 {
			// This rule applies only to IstioMeshGateway
			if _, ok := gateways[constants.IstioMeshGateway]; ok {
				out = append(out, cfg)
			}
		} else {
			for _, g := range rule.Gateways {
				// note: Gateway names do _not_ use wildcard matching, so we do not use Name.Matches here
				if _, ok := gateways[resolveGatewayName(g, cfg.ConfigMeta)]; ok {
					out = append(out, cfg)
					break
				} else if _, ok := gateways[g]; ok && g == constants.IstioMeshGateway {
					// "mesh" gateway cannot be expanded into FQDN
					out = append(out, cfg)
					break
				}
			}
		}
	}

	return out
}

// getSidecarScope returns a SidecarScope object associated with the
// proxy. The SidecarScope object is a semi-processed view of the service
// registry, and config state associated with the sidecar crd. The scope contains
// a set of inbound and outbound listeners, services/configs per listener,
// etc. The sidecar scopes are precomputed in the initSidecarContext
// function based on the Sidecar API objects in each namespace. If there is
// no sidecar api object, a default sidecarscope is assigned to the
// namespace which enables connectivity to all services in the mesh.
//
// Callers can check if the sidecarScope is from user generated object or not
// by checking the sidecarScope.Config field, that contains the user provided config
func (ps *PushContext) getSidecarScope(proxy *Proxy, workloadLabels labels.Collection) *SidecarScope {

	// Find the most specific matching sidecar config from the proxy's
	// config namespace If none found, construct a sidecarConfig on the fly
	// that allows the sidecar to talk to any namespace (the default
	// behavior in the absence of sidecars).
	if sidecars, ok := ps.sidecarsByNamespace[proxy.ConfigNamespace]; ok {
		// TODO: logic to merge multiple sidecar resources
		// Currently we assume that there will be only one sidecar config for a namespace.
		var defaultSidecar *SidecarScope
		for _, wrapper := range sidecars {
			if wrapper.Config != nil {
				sidecar := wrapper.Config.Spec.(*networking.Sidecar)
				// if there is no workload selector, the config applies to all workloads
				// if there is a workload selector, check for matching workload labels
				if sidecar.GetWorkloadSelector() != nil {
					workloadSelector := labels.Instance(sidecar.GetWorkloadSelector().GetLabels())
					if !workloadLabels.IsSupersetOf(workloadSelector) {
						continue
					}
					return wrapper
				}
				defaultSidecar = wrapper
				continue
			}
			// Not sure when this can happen (Config = nil ?)
			if defaultSidecar != nil {
				return defaultSidecar // still return the valid one
			}
			return wrapper
		}
		if defaultSidecar != nil {
			return defaultSidecar // still return the valid one
		}
	}

	return DefaultSidecarScopeForNamespace(ps, proxy.ConfigNamespace)
}

// GetAllSidecarScopes returns a map of namespace and the set of SidecarScope
// object associated with the namespace. This will be used by the CDS code to
// precompute CDS output for each sidecar scope. Since we have a default sidecarscope
// for namespaces that do not explicitly have one, we are guaranteed to
// have the CDS output cached for every namespace/sidecar scope combo.
func (ps *PushContext) GetAllSidecarScopes() map[string][]*SidecarScope {
	return ps.sidecarsByNamespace
}

// DestinationRule returns a destination rule for a service name in a given domain.
func (ps *PushContext) DestinationRule(proxy *Proxy, service *Service) *Config {
	// If proxy has a sidecar scope that is user supplied, then get the destination rules from the sidecar scope
	// sidecarScope.config is nil if there is no sidecar scope for the namespace
	if proxy.SidecarScope != nil && proxy.Type == SidecarProxy {
		// If there is a sidecar scope for this proxy, return the destination rule
		// from the sidecar scope.
		return proxy.SidecarScope.DestinationRule(service.Hostname)
	}

	// If the proxy config namespace is same as the root config namespace
	// look for dest rules in the service's namespace first. This hack is needed
	// because sometimes, istio-system tends to become the root config namespace.
	// Destination rules are defined here for global purposes. We do not want these
	// catch all destination rules to be the only dest rule, when processing CDS for
	// proxies like the istio-ingressgateway or istio-egressgateway.
	// If there are no service specific dest rules, we will end up picking up the same
	// rules anyway, later in the code
	if proxy.ConfigNamespace != ps.Mesh.RootNamespace {
		// search through the DestinationRules in proxy's namespace first
		if ps.namespaceLocalDestRules[proxy.ConfigNamespace] != nil {
			if hostname, ok := MostSpecificHostMatch(service.Hostname,
				ps.namespaceLocalDestRules[proxy.ConfigNamespace].hosts); ok {
				return ps.namespaceLocalDestRules[proxy.ConfigNamespace].destRule[hostname].config
			}
		}
	}

	svcNs := service.Attributes.Namespace

	// This can happen when finding the subset labels for a proxy in root namespace.
	// Because based on a pure cluster name, we do not know the service and
	// construct a fake service without setting Attributes at all.
	if svcNs == "" {
		for _, svc := range ps.Services(proxy) {
			if service.Hostname == svc.Hostname && svc.Attributes.Namespace != "" {
				svcNs = svc.Attributes.Namespace
				break
			}
		}
	}

	// if no private/public rule matched in the calling proxy's namespace,
	// check the target service's namespace for public rules
	if svcNs != "" && ps.namespaceExportedDestRules[svcNs] != nil {
		if hostname, ok := MostSpecificHostMatch(service.Hostname,
			ps.namespaceExportedDestRules[svcNs].hosts); ok {
			return ps.namespaceExportedDestRules[svcNs].destRule[hostname].config
		}
	}

	// if no public/private rule in calling proxy's namespace matched, and no public rule in the
	// target service's namespace matched, search for any public destination rule in the config root namespace
	// NOTE: This does mean that we are effectively ignoring private dest rules in the config root namespace
	if ps.namespaceExportedDestRules[ps.Mesh.RootNamespace] != nil {
		if hostname, ok := MostSpecificHostMatch(service.Hostname,
			ps.namespaceExportedDestRules[ps.Mesh.RootNamespace].hosts); ok {
			return ps.namespaceExportedDestRules[ps.Mesh.RootNamespace].destRule[hostname].config
		}
	}

	return nil
}

// SubsetToLabels returns the labels associated with a subset of a given service.
func (ps *PushContext) SubsetToLabels(proxy *Proxy, subsetName string, hostname host.Name) labels.Collection {
	// empty subset
	if subsetName == "" {
		return nil
	}

	cfg := ps.DestinationRule(proxy, &Service{Hostname: hostname})
	if cfg == nil {
		return nil
	}

	rule := cfg.Spec.(*networking.DestinationRule)
	for _, subset := range rule.Subsets {
		if subset.Name == subsetName {
			return []labels.Instance{subset.Labels}
		}
	}

	return nil
}

// InitContext will initialize the data structures used for code generation.
// This should be called before starting the push, from the thread creating
// the push context.
func (ps *PushContext) InitContext(env *Environment, oldPushContext *PushContext, pushReq *PushRequest) error {
	ps.Mutex.Lock()
	defer ps.Mutex.Unlock()
	if ps.initDone {
		return nil
	}

	ps.Mesh = env.Mesh()
	ps.Networks = env.Networks()
	ps.ServiceDiscovery = env
	ps.IstioConfigStore = env
	ps.Version = env.Version()

	// Must be initialized first
	// as initServiceRegistry/VirtualServices/Destrules
	// use the default export map
	ps.initDefaultExportMaps()

	// create new or incremental update
	if pushReq == nil || oldPushContext == nil || !oldPushContext.initDone || len(pushReq.ConfigTypesUpdated) == 0 {
		if err := ps.createNewContext(env); err != nil {
			return err
		}
	} else {
		if err := ps.updateContext(env, oldPushContext, pushReq); err != nil {
			return err
		}
	}

	// TODO: only do this when meshnetworks or gateway service changed
	ps.initMeshNetworks()

	ps.initDone = true
	return nil
}

func (ps *PushContext) createNewContext(env *Environment) error {
	if err := ps.initServiceRegistry(env); err != nil {
		return err
	}

	if err := ps.initVirtualServices(env); err != nil {
		return err
	}

	if err := ps.initDestinationRules(env); err != nil {
		return err
	}

	if err := ps.initAuthnPolicies(env); err != nil {
		return err
	}

	if err := ps.initAuthorizationPolicies(env); err != nil {
		rbacLog.Errorf("failed to initialize authorization policies: %v", err)
		return err
	}

	if err := ps.initEnvoyFilters(env); err != nil {
		return err
	}

	if err := ps.initGateways(env); err != nil {
		return err
	}

	if err := ps.initQuotaSpecs(env); err != nil {
		return err
	}

	if err := ps.initQuotaSpecBindings(env); err != nil {
		return err
	}

	// Must be initialized in the end
	if err := ps.initSidecarScopes(env); err != nil {
		return err
	}
	return nil
}

func (ps *PushContext) updateContext(
	env *Environment,
	oldPushContext *PushContext,
	pushReq *PushRequest) error {

	var servicesChanged, virtualServicesChanged, destinationRulesChanged, gatewayChanged,
		authnChanged, authzChanged, envoyFiltersChanged, sidecarsChanged, quotasChanged bool

	for k := range pushReq.ConfigTypesUpdated {
		switch k {
		case collections.IstioNetworkingV1Alpha3Serviceentries.Resource().GroupVersionKind():
			servicesChanged = true
		case collections.IstioNetworkingV1Alpha3Destinationrules.Resource().GroupVersionKind():
			destinationRulesChanged = true
		case collections.IstioNetworkingV1Alpha3Virtualservices.Resource().GroupVersionKind():
			virtualServicesChanged = true
		case collections.IstioNetworkingV1Alpha3Gateways.Resource().GroupVersionKind():
			gatewayChanged = true
		case collections.IstioNetworkingV1Alpha3Sidecars.Resource().GroupVersionKind():
			sidecarsChanged = true
		case collections.IstioNetworkingV1Alpha3Envoyfilters.Resource().GroupVersionKind():
			envoyFiltersChanged = true
		case collections.IstioRbacV1Alpha1Servicerolebindings.Resource().GroupVersionKind(),
			collections.IstioRbacV1Alpha1Serviceroles.Resource().GroupVersionKind(),
			collections.IstioRbacV1Alpha1Clusterrbacconfigs.Resource().GroupVersionKind(),
			collections.IstioRbacV1Alpha1Rbacconfigs.Resource().GroupVersionKind(),
			collections.IstioSecurityV1Beta1Authorizationpolicies.Resource().GroupVersionKind():
			authzChanged = true
		case collections.IstioAuthenticationV1Alpha1Policies.Resource().GroupVersionKind(),
			collections.IstioAuthenticationV1Alpha1Meshpolicies.Resource().GroupVersionKind(),
			collections.IstioSecurityV1Beta1Requestauthentications.Resource().GroupVersionKind(),
			collections.IstioSecurityV1Beta1Peerauthentications.Resource().GroupVersionKind():
			authnChanged = true
		case collections.IstioMixerV1ConfigClientQuotaspecbindings.Resource().GroupVersionKind(),
			collections.IstioMixerV1ConfigClientQuotaspecs.Resource().GroupVersionKind():
			quotasChanged = true
		case collections.K8SServiceApisV1Alpha1Trafficsplits.Resource().GroupVersionKind(),
			collections.K8SServiceApisV1Alpha1Httproutes.Resource().GroupVersionKind(),
			collections.K8SServiceApisV1Alpha1Tcproutes.Resource().GroupVersionKind(),
			collections.K8SServiceApisV1Alpha1Gateways.Resource().GroupVersionKind(),
			collections.K8SServiceApisV1Alpha1Gatewayclasses.Resource().GroupVersionKind():
			virtualServicesChanged = true
			gatewayChanged = true
		}
	}

	if servicesChanged {
		// Services have changed. initialize service registry
		if err := ps.initServiceRegistry(env); err != nil {
			return err
		}
	} else {
		ps.privateServicesByNamespace = oldPushContext.privateServicesByNamespace
		ps.publicServices = oldPushContext.publicServices
		ps.ServiceByHostnameAndNamespace = oldPushContext.ServiceByHostnameAndNamespace
		ps.ServiceAccounts = oldPushContext.ServiceAccounts
	}

	if virtualServicesChanged {
		if err := ps.initVirtualServices(env); err != nil {
			return err
		}
	} else {
		ps.privateVirtualServicesByNamespace = oldPushContext.privateVirtualServicesByNamespace
		ps.publicVirtualServices = oldPushContext.publicVirtualServices
	}

	if destinationRulesChanged {
		if err := ps.initDestinationRules(env); err != nil {
			return err
		}
	} else {
		ps.namespaceLocalDestRules = oldPushContext.namespaceLocalDestRules
		ps.namespaceExportedDestRules = oldPushContext.namespaceExportedDestRules
	}

	if authnChanged {
		if err := ps.initAuthnPolicies(env); err != nil {
			return err
		}
	} else {
		ps.AuthnPolicies = oldPushContext.AuthnPolicies
		ps.AuthnBetaPolicies = oldPushContext.AuthnBetaPolicies
	}

	if authzChanged {
		if err := ps.initAuthorizationPolicies(env); err != nil {
			rbacLog.Errorf("failed to initialize authorization policies: %v", err)
			return err
		}
	} else {
		ps.AuthzPolicies = oldPushContext.AuthzPolicies
	}

	if envoyFiltersChanged {
		if err := ps.initEnvoyFilters(env); err != nil {
			return err
		}
	} else {
		ps.envoyFiltersByNamespace = oldPushContext.envoyFiltersByNamespace
	}

	if gatewayChanged {
		if err := ps.initGateways(env); err != nil {
			return err
		}
	} else {
		ps.gatewaysByNamespace = oldPushContext.gatewaysByNamespace
		ps.allGateways = oldPushContext.allGateways
	}

	if quotasChanged {
		if err := ps.initQuotaSpecs(env); err != nil {
			return err
		}
		if err := ps.initQuotaSpecBindings(env); err != nil {
			return err
		}
	} else {
		ps.QuotaSpec = oldPushContext.QuotaSpec
		ps.QuotaSpecBinding = oldPushContext.QuotaSpecBinding
	}

	// Must be initialized in the end
	// Sidecars need to be updated if services, virtual services, destination rules, or the sidecar configs change
	if servicesChanged || virtualServicesChanged || destinationRulesChanged || sidecarsChanged {
		if err := ps.initSidecarScopes(env); err != nil {
			return err
		}
	} else {
		ps.sidecarsByNamespace = oldPushContext.sidecarsByNamespace
	}

	return nil
}

// Caches list of services in the registry, and creates a map
// of hostname to service
func (ps *PushContext) initServiceRegistry(env *Environment) error {
	services, err := env.Services()
	if err != nil {
		return err
	}
	// Sort the services in order of creation.
	allServices := sortServicesByCreationTime(services)
	for _, s := range allServices {
		ns := s.Attributes.Namespace
		if len(s.Attributes.ExportTo) == 0 {
			if ps.defaultServiceExportTo[visibility.Private] {
				ps.privateServicesByNamespace[ns] = append(ps.privateServicesByNamespace[ns], s)
			} else if ps.defaultServiceExportTo[visibility.Public] {
				ps.publicServices = append(ps.publicServices, s)
			}
		} else {
			if s.Attributes.ExportTo[visibility.Private] {
				ps.privateServicesByNamespace[ns] = append(ps.privateServicesByNamespace[ns], s)
			} else {
				ps.publicServices = append(ps.publicServices, s)
			}
		}
		if _, f := ps.ServiceByHostnameAndNamespace[s.Hostname]; !f {
			ps.ServiceByHostnameAndNamespace[s.Hostname] = map[string]*Service{}
		}
		ps.ServiceByHostnameAndNamespace[s.Hostname][s.Attributes.Namespace] = s
	}

	ps.initServiceAccounts(env, allServices)

	return nil
}

// sortServicesByCreationTime sorts the list of services in ascending order by their creation time (if available).
func sortServicesByCreationTime(services []*Service) []*Service {
	sort.SliceStable(services, func(i, j int) bool {
		return services[i].CreationTime.Before(services[j].CreationTime)
	})
	return services
}

// Caches list of service accounts in the registry
func (ps *PushContext) initServiceAccounts(env *Environment, services []*Service) {
	for _, svc := range services {
		if ps.ServiceAccounts[svc.Hostname] == nil {
			ps.ServiceAccounts[svc.Hostname] = map[int][]string{}
		}
		for _, port := range svc.Ports {
			if port.Protocol == protocol.UDP {
				continue
			}
			ps.ServiceAccounts[svc.Hostname][port.Port] = env.GetIstioServiceAccounts(svc, []int{port.Port})
		}
	}
}

// Caches list of authentication policies
func (ps *PushContext) initAuthnPolicies(env *Environment) error {
	// Init beta policy.
	var initBetaPolicyErro error
	if ps.AuthnBetaPolicies, initBetaPolicyErro = initAuthenticationPolicies(env); initBetaPolicyErro != nil {
		return initBetaPolicyErro
	}

	// Processing alpha policy. This will be removed after beta API released.
	authNPolicies, err := env.List(collections.IstioAuthenticationV1Alpha1Policies.Resource().GroupVersionKind(), NamespaceAll)
	if err != nil {
		return err
	}

	sortConfigByCreationTime(authNPolicies)
	ps.AuthnPolicies = processedAuthnPolicies{
		policies: map[host.Name][]*authnPolicyByPort{},
	}

	for idx := range authNPolicies {
		// golang pass every thing by value, so do this to access to the config object by pointer.
		spec := &authNPolicies[idx]
		policy := spec.Spec.(*authn.Policy)
		// Fill JwksURI if missing. Ignoring error, as when it happens, jwksURI will be left empty
		// and result in rejecting all request. This is acceptable behavior when JWT spec is not complete
		// to run Jwt validation.
		_ = JwtKeyResolver.SetAuthenticationPolicyJwksURIs(policy)

		if len(policy.Targets) > 0 {
			for _, dest := range policy.Targets {
				hostName := ResolveShortnameToFQDN(dest.Name, spec.ConfigMeta)
				if len(dest.Ports) > 0 {
					for _, port := range dest.Ports {
						ps.addAuthnPolicy(hostName, port, policy, &spec.ConfigMeta)
					}
				} else {
					ps.addAuthnPolicy(hostName, nil, policy, &spec.ConfigMeta)
				}

			}
		} else {
			// if no targets provided, store at namespace level
			// TODO GregHanson possible refactor so namespace is not cast to host.Name
			ps.addAuthnPolicy(host.Name(spec.Namespace), nil, policy, &spec.ConfigMeta)
		}
	}

	if specs, err := env.List(collections.IstioAuthenticationV1Alpha1Meshpolicies.Resource().GroupVersionKind(), NamespaceAll); err == nil {
		for _, spec := range specs {
			if spec.Name == constants.DefaultAuthenticationPolicyName {
				ps.AuthnPolicies.defaultMeshPolicy = spec.Spec.(*authn.Policy)
				ps.AuthnPolicies.defaultMeshPolicyMeta = &spec.ConfigMeta
				break
			}
		}
	}

	return nil
}

func (ps *PushContext) addAuthnPolicy(hostname host.Name, selector *authn.PortSelector, policy *authn.Policy, configMeta *ConfigMeta) {
	ps.AuthnPolicies.policies[hostname] = append(ps.AuthnPolicies.policies[hostname], &authnPolicyByPort{
		policy:       policy,
		configMeta:   configMeta,
		portSelector: selector,
	})
}

// Caches list of virtual services
func (ps *PushContext) initVirtualServices(env *Environment) error {
	ps.privateVirtualServicesByNamespace = map[string][]Config{}
	ps.publicVirtualServices = []Config{}
	virtualServices, err := env.List(collections.IstioNetworkingV1Alpha3Virtualservices.Resource().GroupVersionKind(), NamespaceAll)
	if err != nil {
		return err
	}

	// values returned from ConfigStore.List are immutable.
	// Therefore, we make a copy
	vservices := make([]Config, len(virtualServices))

	for i := range vservices {
		vservices[i] = virtualServices[i].DeepCopy()
	}

	totalVirtualServices.Record(float64(len(virtualServices)))

	// TODO(rshriram): parse each virtual service and maintain a map of the
	// virtualservice name, the list of registry hosts in the VS and non
	// registry DNS names in the VS.  This should cut down processing in
	// the RDS code. See separateVSHostsAndServices in route/route.go
	sortConfigByCreationTime(vservices)

	// convert all shortnames in virtual services into FQDNs
	for _, r := range vservices {
		rule := r.Spec.(*networking.VirtualService)
		// resolve top level hosts
		for i, h := range rule.Hosts {
			rule.Hosts[i] = string(ResolveShortnameToFQDN(h, r.ConfigMeta))
		}
		// resolve gateways to bind to
		for i, g := range rule.Gateways {
			if g != constants.IstioMeshGateway {
				rule.Gateways[i] = resolveGatewayName(g, r.ConfigMeta)
			}
		}
		// resolve host in http route.destination, route.mirror
		for _, d := range rule.Http {
			for _, m := range d.Match {
				for i, g := range m.Gateways {
					if g != constants.IstioMeshGateway {
						m.Gateways[i] = resolveGatewayName(g, r.ConfigMeta)
					}
				}
			}
			for _, w := range d.Route {
				if w.Destination != nil {
					w.Destination.Host = string(ResolveShortnameToFQDN(w.Destination.Host, r.ConfigMeta))
				}
			}
			if d.Mirror != nil {
				d.Mirror.Host = string(ResolveShortnameToFQDN(d.Mirror.Host, r.ConfigMeta))
			}
		}
		// resolve host in tcp route.destination
		for _, d := range rule.Tcp {
			for _, m := range d.Match {
				for i, g := range m.Gateways {
					if g != constants.IstioMeshGateway {
						m.Gateways[i] = resolveGatewayName(g, r.ConfigMeta)
					}
				}
			}
			for _, w := range d.Route {
				if w.Destination != nil {
					w.Destination.Host = string(ResolveShortnameToFQDN(w.Destination.Host, r.ConfigMeta))
				}
			}
		}
		//resolve host in tls route.destination
		for _, tls := range rule.Tls {
			for _, m := range tls.Match {
				for i, g := range m.Gateways {
					if g != constants.IstioMeshGateway {
						m.Gateways[i] = resolveGatewayName(g, r.ConfigMeta)
					}
				}
			}
			for _, w := range tls.Route {
				if w.Destination != nil {
					w.Destination.Host = string(ResolveShortnameToFQDN(w.Destination.Host, r.ConfigMeta))
				}
			}
		}
	}

	for _, virtualService := range vservices {
		ns := virtualService.Namespace
		rule := virtualService.Spec.(*networking.VirtualService)
		if len(rule.ExportTo) == 0 {
			// No exportTo in virtualService. Use the global default
			// TODO: We currently only honor ., * and ~
			if ps.defaultVirtualServiceExportTo[visibility.Private] {
				// add to local namespace only
				ps.privateVirtualServicesByNamespace[ns] = append(ps.privateVirtualServicesByNamespace[ns], virtualService)
			} else if ps.defaultVirtualServiceExportTo[visibility.Public] {
				ps.publicVirtualServices = append(ps.publicVirtualServices, virtualService)
			}
		} else {
			// TODO: we currently only process the first element in the array
			// and currently only consider . or * which maps to public/private
			if visibility.Instance(rule.ExportTo[0]) == visibility.Private {
				// add to local namespace only
				ps.privateVirtualServicesByNamespace[ns] = append(ps.privateVirtualServicesByNamespace[ns], virtualService)
			} else {
				// ~ is not valid in the exportTo fields in virtualServices, services, destination rules
				// and we currently only allow . or *. So treat this as public export
				ps.publicVirtualServices = append(ps.publicVirtualServices, virtualService)
			}
		}
	}

	return nil
}

func (ps *PushContext) initDefaultExportMaps() {
	ps.defaultDestinationRuleExportTo = make(map[visibility.Instance]bool)
	if ps.Mesh.DefaultDestinationRuleExportTo != nil {
		for _, e := range ps.Mesh.DefaultDestinationRuleExportTo {
			ps.defaultDestinationRuleExportTo[visibility.Instance(e)] = true
		}
	} else {
		// default to *
		ps.defaultDestinationRuleExportTo[visibility.Public] = true
	}

	ps.defaultServiceExportTo = make(map[visibility.Instance]bool)
	if ps.Mesh.DefaultServiceExportTo != nil {
		for _, e := range ps.Mesh.DefaultServiceExportTo {
			ps.defaultServiceExportTo[visibility.Instance(e)] = true
		}
	} else {
		ps.defaultServiceExportTo[visibility.Public] = true
	}

	ps.defaultVirtualServiceExportTo = make(map[visibility.Instance]bool)
	if ps.Mesh.DefaultVirtualServiceExportTo != nil {
		for _, e := range ps.Mesh.DefaultVirtualServiceExportTo {
			ps.defaultVirtualServiceExportTo[visibility.Instance(e)] = true
		}
	} else {
		ps.defaultVirtualServiceExportTo[visibility.Public] = true
	}
}

// initSidecarScopes synthesizes Sidecar CRDs into objects called
// SidecarScope.  The SidecarScope object is a semi-processed view of the
// service registry, and config state associated with the sidecar CRD. The
// scope contains a set of inbound and outbound listeners, services/configs
// per listener, etc. The sidecar scopes are precomputed based on the
// Sidecar API objects in each namespace. If there is no sidecar api object
// for a namespace, a default sidecarscope is assigned to the namespace
// which enables connectivity to all services in the mesh.
//
// When proxies connect to Pilot, we identify the sidecar scope associated
// with the proxy and derive listeners/routes/clusters based on the sidecar
// scope.
func (ps *PushContext) initSidecarScopes(env *Environment) error {
	sidecarConfigs, err := env.List(collections.IstioNetworkingV1Alpha3Sidecars.Resource().GroupVersionKind(), NamespaceAll)
	if err != nil {
		return err
	}

	sortConfigByCreationTime(sidecarConfigs)

	sidecarConfigWithSelector := make([]Config, 0)
	sidecarConfigWithoutSelector := make([]Config, 0)
	sidecarsWithoutSelectorByNamespace := make(map[string]struct{})
	for _, sidecarConfig := range sidecarConfigs {
		sidecar := sidecarConfig.Spec.(*networking.Sidecar)
		if sidecar.WorkloadSelector != nil {
			sidecarConfigWithSelector = append(sidecarConfigWithSelector, sidecarConfig)
		} else {
			sidecarsWithoutSelectorByNamespace[sidecarConfig.Namespace] = struct{}{}
			sidecarConfigWithoutSelector = append(sidecarConfigWithoutSelector, sidecarConfig)
		}
	}

	sidecarNum := len(sidecarConfigs)
	sidecarConfigs = make([]Config, 0, sidecarNum)
	sidecarConfigs = append(sidecarConfigs, sidecarConfigWithSelector...)
	sidecarConfigs = append(sidecarConfigs, sidecarConfigWithoutSelector...)

	ps.sidecarsByNamespace = make(map[string][]*SidecarScope, sidecarNum)
	for _, sidecarConfig := range sidecarConfigs {
		sidecarConfig := sidecarConfig
		ps.sidecarsByNamespace[sidecarConfig.Namespace] = append(ps.sidecarsByNamespace[sidecarConfig.Namespace],
			ConvertToSidecarScope(ps, &sidecarConfig, sidecarConfig.Namespace))
	}

	// Hold reference root namespace's sidecar config
	// Root namespace can have only one sidecar config object
	// Currently we expect that it has no workloadSelectors
	var rootNSConfig *Config
	if ps.Mesh.RootNamespace != "" {
		for _, sidecarConfig := range sidecarConfigs {
			if sidecarConfig.Namespace == ps.Mesh.RootNamespace &&
				sidecarConfig.Spec.(*networking.Sidecar).WorkloadSelector == nil {
				rootNSConfig = &sidecarConfig
				break
			}
		}
	}

	// build sidecar scopes for namespaces that do not have a non-workloadSelector sidecar CRD object.
	// Derive the sidecar scope from the root namespace's sidecar object if present. Else fallback
	// to the default Istio behavior mimicked by the DefaultSidecarScopeForNamespace function.
	for _, nsMap := range ps.ServiceByHostnameAndNamespace {
		for ns := range nsMap {
			if _, exist := sidecarsWithoutSelectorByNamespace[ns]; !exist {
				ps.sidecarsByNamespace[ns] = append(ps.sidecarsByNamespace[ns], ConvertToSidecarScope(ps, rootNSConfig, ns))
			}
		}
	}

	return nil
}

// Split out of DestinationRule expensive conversions - once per push.
func (ps *PushContext) initDestinationRules(env *Environment) error {
	configs, err := env.List(collections.IstioNetworkingV1Alpha3Destinationrules.Resource().GroupVersionKind(), NamespaceAll)
	if err != nil {
		return err
	}

	// values returned from ConfigStore.List are immutable.
	// Therefore, we make a copy
	destRules := make([]Config, len(configs))

	for i := range destRules {
		destRules[i] = configs[i].DeepCopy()
	}

	ps.SetDestinationRules(destRules)
	return nil
}

// AuthenticationPolicyForWorkload returns the matching auth policy for a given service
// This replaces store.AuthenticationPolicyForWorkload
func (ps *PushContext) AuthenticationPolicyForWorkload(service *Service, port *Port) (*authn.Policy, *ConfigMeta) {
	// Match by Service hostname
	if workloadPolicy, configMeta := authenticationPolicyForWorkload(
		ps.AuthnPolicies.policies[service.Hostname], port); workloadPolicy != nil {
		return workloadPolicy, configMeta
	}

	// Match by namespace
	if workloadPolicy, configMeta := authenticationPolicyForWorkload(
		ps.AuthnPolicies.policies[host.Name(service.Attributes.Namespace)], port); workloadPolicy != nil {
		return workloadPolicy, configMeta
	}

	// Use default global authentication policy if no others found
	return ps.AuthnPolicies.defaultMeshPolicy, ps.AuthnPolicies.defaultMeshPolicyMeta
}

func authenticationPolicyForWorkload(policiesByPort []*authnPolicyByPort, port *Port) (*authn.Policy, *ConfigMeta) {
	var matchedPolicy *authn.Policy
	var matchedMeta *ConfigMeta
	if policiesByPort == nil {
		return nil, nil
	}

	for i, policyByPort := range policiesByPort {
		// TODO GregHanson correct default behavior if no port specified?
		// issue #17278
		if policyByPort.portSelector == nil && matchedPolicy == nil {
			matchedPolicy = policiesByPort[i].policy
			matchedMeta = policiesByPort[i].configMeta
		}

		if port != nil && policyByPort.portSelector != nil && port.Match(policyByPort.portSelector) {
			matchedPolicy = policiesByPort[i].policy
			matchedMeta = policiesByPort[i].configMeta
			break
		}
	}

	return matchedPolicy, matchedMeta
}

// SetDestinationRules is updates internal structures using a set of configs.
// Split out of DestinationRule expensive conversions, computed once per push.
// This also allows tests to inject a config without having the mock.
// This will not work properly for Sidecars, which will precompute their destination rules on init
func (ps *PushContext) SetDestinationRules(configs []Config) {
	// Sort by time first. So if two destination rule have top level traffic policies
	// we take the first one.
	sortConfigByCreationTime(configs)
	namespaceLocalDestRules := make(map[string]*processedDestRules)
	namespaceExportedDestRules := make(map[string]*processedDestRules)

	for i := range configs {
		rule := configs[i].Spec.(*networking.DestinationRule)
		rule.Host = string(ResolveShortnameToFQDN(rule.Host, configs[i].ConfigMeta))
		// Store in an index for the config's namespace
		// a proxy from this namespace will first look here for the destination rule for a given service
		// This pool consists of both public/private destination rules.
		// TODO: when exportTo is fully supported, only add the rule here if exportTo is '.'
		// The global exportTo doesn't matter here (its either . or * - both of which are applicable here)
		if _, exist := namespaceLocalDestRules[configs[i].Namespace]; !exist {
			namespaceLocalDestRules[configs[i].Namespace] = &processedDestRules{
				hosts:    make([]host.Name, 0),
				destRule: map[host.Name]*combinedDestinationRule{},
			}
		}
		// Merge this destination rule with any public/private dest rules for same host in the same namespace
		// If there are no duplicates, the dest rule will be added to the list
		namespaceLocalDestRules[configs[i].Namespace].hosts = ps.combineSingleDestinationRule(
			namespaceLocalDestRules[configs[i].Namespace].hosts,
			namespaceLocalDestRules[configs[i].Namespace].destRule,
			configs[i])

		isPubliclyExported := false
		if len(rule.ExportTo) == 0 {
			// No exportTo in destinationRule. Use the global default
			// TODO: We currently only honor ., * and ~
			if ps.defaultDestinationRuleExportTo[visibility.Public] {
				isPubliclyExported = true
			}
		} else {
			// TODO: we currently only process the first element in the array
			// and currently only consider . or * which maps to public/private
			if visibility.Instance(rule.ExportTo[0]) != visibility.Private {
				// ~ is not valid in the exportTo fields in virtualServices, services, destination rules
				// and we currently only allow . or *. So treat this as public export
				isPubliclyExported = true
			}
		}

		if isPubliclyExported {
			if _, exist := namespaceExportedDestRules[configs[i].Namespace]; !exist {
				namespaceExportedDestRules[configs[i].Namespace] = &processedDestRules{
					hosts:    make([]host.Name, 0),
					destRule: map[host.Name]*combinedDestinationRule{},
				}
			}
			// Merge this destination rule with any public dest rule for the same host in the same namespace
			// If there are no duplicates, the dest rule will be added to the list
			namespaceExportedDestRules[configs[i].Namespace].hosts = ps.combineSingleDestinationRule(
				namespaceExportedDestRules[configs[i].Namespace].hosts,
				namespaceExportedDestRules[configs[i].Namespace].destRule,
				configs[i])
		}
	}

	// presort it so that we don't sort it for each DestinationRule call.
	// sort.Sort for Hostnames will automatically sort from the most specific to least specific
	for ns := range namespaceLocalDestRules {
		sort.Sort(host.Names(namespaceLocalDestRules[ns].hosts))
	}
	for ns := range namespaceExportedDestRules {
		sort.Sort(host.Names(namespaceExportedDestRules[ns].hosts))
	}

	ps.namespaceLocalDestRules = namespaceLocalDestRules
	ps.namespaceExportedDestRules = namespaceExportedDestRules
}

func (ps *PushContext) initAuthorizationPolicies(env *Environment) error {
	var err error
	if ps.AuthzPolicies, err = GetAuthorizationPolicies(env); err != nil {
		rbacLog.Errorf("failed to initialize authorization policies: %v", err)
		return err
	}
	return nil
}

// pre computes envoy filters per namespace
func (ps *PushContext) initEnvoyFilters(env *Environment) error {
	envoyFilterConfigs, err := env.List(collections.IstioNetworkingV1Alpha3Envoyfilters.Resource().GroupVersionKind(), NamespaceAll)
	if err != nil {
		return err
	}

	sortConfigByCreationTime(envoyFilterConfigs)

	ps.envoyFiltersByNamespace = make(map[string][]*EnvoyFilterWrapper)
	for _, envoyFilterConfig := range envoyFilterConfigs {
		efw := convertToEnvoyFilterWrapper(&envoyFilterConfig)
		if _, exists := ps.envoyFiltersByNamespace[envoyFilterConfig.Namespace]; !exists {
			ps.envoyFiltersByNamespace[envoyFilterConfig.Namespace] = make([]*EnvoyFilterWrapper, 0)
		}
		ps.envoyFiltersByNamespace[envoyFilterConfig.Namespace] = append(ps.envoyFiltersByNamespace[envoyFilterConfig.Namespace], efw)
	}
	return nil
}

// EnvoyFilters return the merged EnvoyFilterWrapper of a proxy
func (ps *PushContext) EnvoyFilters(proxy *Proxy) *EnvoyFilterWrapper {
	// this should never happen
	if proxy == nil {
		return nil
	}
	matchedEnvoyFilters := make([]*EnvoyFilterWrapper, 0)
	// EnvoyFilters supports inheritance (global ones plus namespace local ones).
	// First get all the filter configs from the config root namespace
	// and then add the ones from proxy's own namespace
	if ps.Mesh.RootNamespace != "" {
		// if there is no workload selector, the config applies to all workloads
		// if there is a workload selector, check for matching workload labels
		for _, efw := range ps.envoyFiltersByNamespace[ps.Mesh.RootNamespace] {
			var workloadLabels labels.Collection
			// This should never happen except in tests.
			if proxy.Metadata != nil && len(proxy.Metadata.Labels) > 0 {
				workloadLabels = labels.Collection{proxy.Metadata.Labels}
			}
			if efw.workloadSelector == nil || workloadLabels.IsSupersetOf(efw.workloadSelector) {
				matchedEnvoyFilters = append(matchedEnvoyFilters, efw)
			}
		}
	}

	// To prevent duplicate envoyfilters in case root namespace equals proxy's namespace
	if proxy.ConfigNamespace != ps.Mesh.RootNamespace {
		for _, efw := range ps.envoyFiltersByNamespace[proxy.ConfigNamespace] {
			var workloadLabels labels.Collection
			// This should never happen except in tests.
			if proxy.Metadata != nil && len(proxy.Metadata.Labels) > 0 {
				workloadLabels = labels.Collection{proxy.Metadata.Labels}
			}
			if efw.workloadSelector == nil || workloadLabels.IsSupersetOf(efw.workloadSelector) {
				matchedEnvoyFilters = append(matchedEnvoyFilters, efw)
			}
		}
	}

	var out *EnvoyFilterWrapper
	if len(matchedEnvoyFilters) > 0 {
		out = &EnvoyFilterWrapper{
			// no need populate workloadSelector, as it is not used later.
			Patches: make(map[networking.EnvoyFilter_ApplyTo][]*EnvoyFilterConfigPatchWrapper),
		}
	}
	// merge EnvoyFilterWrapper
	for _, efw := range matchedEnvoyFilters {
		for applyTo, cps := range efw.Patches {
			if out.Patches[applyTo] == nil {
				out.Patches[applyTo] = []*EnvoyFilterConfigPatchWrapper{}
			}
			for _, cp := range cps {
				if proxyMatch(proxy, cp) {
					out.Patches[applyTo] = append(out.Patches[applyTo], cp)
				}
			}
		}
		out.DeprecatedFilters = append(out.DeprecatedFilters, efw.DeprecatedFilters...)
	}

	return out
}

// pre computes gateways per namespace
func (ps *PushContext) initGateways(env *Environment) error {
	gatewayConfigs, err := env.List(collections.IstioNetworkingV1Alpha3Gateways.Resource().GroupVersionKind(), NamespaceAll)
	if err != nil {
		return err
	}

	sortConfigByCreationTime(gatewayConfigs)

	ps.allGateways = gatewayConfigs
	ps.gatewaysByNamespace = make(map[string][]Config)
	for _, gatewayConfig := range gatewayConfigs {
		if _, exists := ps.gatewaysByNamespace[gatewayConfig.Namespace]; !exists {
			ps.gatewaysByNamespace[gatewayConfig.Namespace] = make([]Config, 0)
		}
		ps.gatewaysByNamespace[gatewayConfig.Namespace] = append(ps.gatewaysByNamespace[gatewayConfig.Namespace], gatewayConfig)
	}
	return nil
}

func (ps *PushContext) mergeGateways(proxy *Proxy) *MergedGateway {
	// this should never happen
	if proxy == nil {
		return nil
	}
	out := make([]Config, 0)

	var configs []Config
	if features.ScopeGatewayToNamespace.Get() {
		configs = ps.gatewaysByNamespace[proxy.ConfigNamespace]
	} else {
		configs = ps.allGateways
	}

	for _, cfg := range configs {
		gw := cfg.Spec.(*networking.Gateway)
		if gw.GetSelector() == nil {
			// no selector. Applies to all workloads asking for the gateway
			out = append(out, cfg)
		} else {
			gatewaySelector := labels.Instance(gw.GetSelector())
			var workloadLabels labels.Collection
			// This should never happen except in tests.
			if proxy.Metadata != nil && len(proxy.Metadata.Labels) > 0 {
				workloadLabels = labels.Collection{proxy.Metadata.Labels}
			}
			if workloadLabels.IsSupersetOf(gatewaySelector) {
				out = append(out, cfg)
			}
		}
	}

	if len(out) == 0 {
		return nil
	}
	return MergeGateways(out...)
}

// pre computes gateways for each network
func (ps *PushContext) initMeshNetworks() {
	if ps.Networks == nil || len(ps.Networks.Networks) == 0 {
		return
	}

	ps.networkGateways = map[string][]*Gateway{}
	for network, networkConf := range ps.Networks.Networks {
		gws := networkConf.Gateways
		if len(gws) == 0 {
			// all endpoints in this network are reachable directly from others. nothing to do.
			continue
		}

		registryNames := getNetworkRegistres(networkConf)
		gateways := []*Gateway{}

		for _, gw := range gws {
			gatewayAddresses := getGatewayAddresses(gw, registryNames, ps.ServiceDiscovery)

			log.Debugf("Endpoints from registry(s) %v on network %v reachable through gateway(s) %v",
				registryNames, network, gatewayAddresses)
			for _, addr := range gatewayAddresses {
				gateways = append(gateways, &Gateway{addr, gw.Port})
			}
		}

		ps.networkGateways[network] = gateways
	}
}

<<<<<<< HEAD
func (ps *PushContext) initQuotaSpecs(env *Environment) error {
	var err error
	ps.QuotaSpec, err = env.List(collections.IstioMixerV1ConfigClientQuotaspecs.Resource().GroupVersionKind(), NamespaceAll)
	return err
}

func (ps *PushContext) initQuotaSpecBindings(env *Environment) error {
	var err error
	ps.QuotaSpecBinding, err = env.List(collections.IstioMixerV1ConfigClientQuotaspecbindings.Resource().GroupVersionKind(), NamespaceAll)
	return err
}

=======
>>>>>>> 6c050fb1
func getNetworkRegistres(network *meshconfig.Network) []string {
	var registryNames []string
	for _, eps := range network.Endpoints {
		if eps != nil && len(eps.GetFromRegistry()) > 0 {
			registryNames = append(registryNames, eps.GetFromRegistry())
		}
	}
	return registryNames
}

func getGatewayAddresses(gw *meshconfig.Network_IstioNetworkGateway, registryNames []string, discovery ServiceDiscovery) []string {
	// First, if a gateway address is provided in the configuration use it. If the gateway address
	// in the config was a hostname it got already resolved and replaced with an IP address
	// when loading the config
	if gwIP := net.ParseIP(gw.GetAddress()); gwIP != nil {
		return []string{gw.GetAddress()}
	}

	// Second, try to find the gateway addresses by the provided service name
	if gwSvcName := gw.GetRegistryServiceName(); gwSvcName != "" {
		svc, _ := discovery.GetService(host.Name(gwSvcName))
		if svc != nil {
			var gateways []string
			for _, registryName := range registryNames {
				gateways = append(gateways, svc.Attributes.ClusterExternalAddresses[registryName]...)
			}
			return gateways
		}
	}

	return nil
}

func (ps *PushContext) NetworkGateways() map[string][]*Gateway {
	return ps.networkGateways
}

func (ps *PushContext) NetworkGatewaysByNetwork(network string) []*Gateway {
	if ps.networkGateways != nil {
		return ps.networkGateways[network]
	}

	return nil
}

<<<<<<< HEAD
func (ps *PushContext) QuotaSpecByDestination(instance *ServiceInstance) []Config {
	return filterQuotaSpecsByDestination(instance, ps.QuotaSpecBinding, ps.QuotaSpec)
}

=======
>>>>>>> 6c050fb1
// BestEffortInferServiceMTLSMode infers the mTLS mode for the service + port from all authentication
// policies (both alpha and beta) in the system. The function always returns MTLSUnknown for external service.
// The resulst is a best effort. It is because the PeerAuthentication is workload-based, this function is unable
// to compute the correct service mTLS mode without knowing service to workload binding. For now, this
// function uses only mesh and namespace level PeerAuthentication and ignore workload & port level policies.
// This function is used to give a hint for auto-mTLS configuration on client side.
func (ps *PushContext) BestEffortInferServiceMTLSMode(service *Service, port *Port) MutualTLSMode {
	if service.MeshExternal {
		// Only need the authentication MTLS mode when service is not external.
		return MTLSUnknown
	}

	// First , check mTLS settings from beta policy (i.e PeerAuthentication) at namespace / mesh level.
	// If the mode is not unknown, use it.
	if serviceMTLSMode := ps.AuthnBetaPolicies.GetNamespaceMutualTLSMode(service.Attributes.Namespace); serviceMTLSMode != MTLSUnknown {
		return serviceMTLSMode
	}

	// Namespace/Mesh PeerAuthentication does not exist, check alpha authN policy.
	policy, _ := ps.AuthenticationPolicyForWorkload(service, port)
	if policy != nil {
		// If alpha authN policy exist, used the mode defined by the policy.
		return v1alpha1PolicyToMutualTLSMode(policy)
	}

	// When all are failed, default to permissive.
	return MTLSPermissive
}<|MERGE_RESOLUTION|>--- conflicted
+++ resolved
@@ -76,20 +76,20 @@
 	ServiceByHostnameAndNamespace map[host.Name]map[string]*Service `json:"-"`
 	// ServiceAccounts contains a map of hostname and port to service accounts.
 	ServiceAccounts map[host.Name]map[int][]string `json:"-"`
-	// QuotaSpec has all quota specs
-	QuotaSpec []Config `json:"-"`
-	// QuotaSpecBindings has all quota bindings
-	QuotaSpecBinding []Config `json:"-"`
 
 	// VirtualService related
 	privateVirtualServicesByNamespace map[string][]Config
 	publicVirtualServices             []Config
 
-	// destination rules are of two types:
+	// destination rules are of three types:
 	//  namespaceLocalDestRules: all public/private dest rules pertaining to a service defined in a given namespace
 	//  namespaceExportedDestRules: all public dest rules pertaining to a service defined in a namespace
+	//  allExportedDestRules: all (public) dest rules across all namespaces
+	// We need the allExportedDestRules in addition to namespaceExportedDestRules because we select
+	// the dest rule based on the most specific host match, and not just any destination rule
 	namespaceLocalDestRules    map[string]*processedDestRules
 	namespaceExportedDestRules map[string]*processedDestRules
+	allExportedDestRules       *processedDestRules
 
 	// sidecars for each namespace
 	sidecarsByNamespace map[string][]*SidecarScope
@@ -291,6 +291,11 @@
 		merged.EdsUpdates = nil
 	}
 
+	if !features.ScopePushes.Get() {
+		// If push scoping is not enabled, we do not care about target namespaces
+		return merged
+	}
+
 	// Merge the target namespaces
 	if len(first.NamespacesUpdated) > 0 && len(other.NamespacesUpdated) > 0 {
 		merged.NamespacesUpdated = make(map[string]struct{})
@@ -404,13 +409,6 @@
 		"Number of conflicting tcp listeners with current tcp listener.",
 	)
 
-	// ProxyStatusConflictOutboundListenerTCPOverThrift metric tracks number of
-	// TCP listeners that conflicted with existing Thrift listeners on same port
-	ProxyStatusConflictOutboundListenerTCPOverThrift = monitoring.NewGauge(
-		"pilot_conflict_outbound_listener_tcp_over_current_thrift",
-		"Number of conflicting tcp listeners with current thrift listener.",
-	)
-
 	// ProxyStatusConflictOutboundListenerHTTPOverTCP metric tracks number of
 	// wildcard HTTP listeners that conflicted with existing wildcard TCP listener on same port
 	ProxyStatusConflictOutboundListenerHTTPOverTCP = monitoring.NewGauge(
@@ -429,13 +427,6 @@
 	DuplicatedClusters = monitoring.NewGauge(
 		"pilot_duplicate_envoy_clusters",
 		"Duplicate envoy clusters caused by service entries with same hostname",
-	)
-
-	// DNSNoEndpointClusters tracks dns clusters without endpoints
-	DNSNoEndpointClusters = monitoring.NewGauge(
-		"pilot_dns_cluster_without_endpoints",
-		"DNS clusters without endpoints caused by the endpoint field in "+
-			"STRICT_DNS type cluster is not set or the corresponding subset cannot select any endpoint",
 	)
 
 	// ProxyStatusClusterNoInstances tracks clusters (services) without workloads.
@@ -503,13 +494,17 @@
 		privateVirtualServicesByNamespace: map[string][]Config{},
 		namespaceLocalDestRules:           map[string]*processedDestRules{},
 		namespaceExportedDestRules:        map[string]*processedDestRules{},
-		sidecarsByNamespace:               map[string][]*SidecarScope{},
-		envoyFiltersByNamespace:           map[string][]*EnvoyFilterWrapper{},
-		gatewaysByNamespace:               map[string][]Config{},
-		allGateways:                       []Config{},
-		ServiceByHostnameAndNamespace:     map[host.Name]map[string]*Service{},
-		ProxyStatus:                       map[string]map[string]ProxyPushStatus{},
-		ServiceAccounts:                   map[host.Name]map[int][]string{},
+		allExportedDestRules: &processedDestRules{
+			hosts:    make([]host.Name, 0),
+			destRule: map[host.Name]*combinedDestinationRule{},
+		},
+		sidecarsByNamespace:           map[string][]*SidecarScope{},
+		envoyFiltersByNamespace:       map[string][]*EnvoyFilterWrapper{},
+		gatewaysByNamespace:           map[string][]Config{},
+		allGateways:                   []Config{},
+		ServiceByHostnameAndNamespace: map[host.Name]map[string]*Service{},
+		ProxyStatus:                   map[string]map[string]ProxyPushStatus{},
+		ServiceAccounts:               map[host.Name]map[int][]string{},
 		AuthnPolicies: processedAuthnPolicies{
 			policies: map[host.Name][]*authnPolicyByPort{},
 		},
@@ -588,12 +583,6 @@
 	gateways := map[string]bool{}
 	// host set.
 	hostsFromGateways := map[string]struct{}{}
-
-	// MergedGateway will be nil when there are no configs in the
-	// system during initial installation.
-	if proxy.MergedGateway == nil {
-		return nil
-	}
 
 	for _, gw := range proxy.MergedGateway.GatewayNameForServer {
 		gateways[gw] = true
@@ -759,6 +748,14 @@
 
 // DestinationRule returns a destination rule for a service name in a given domain.
 func (ps *PushContext) DestinationRule(proxy *Proxy, service *Service) *Config {
+	// FIXME: this code should be removed once the EDS issue is fixed
+	if proxy == nil {
+		if hostname, ok := MostSpecificHostMatch(service.Hostname, ps.allExportedDestRules.hosts); ok {
+			return ps.allExportedDestRules.destRule[hostname].config
+		}
+		return nil
+	}
+
 	// If proxy has a sidecar scope that is user supplied, then get the destination rules from the sidecar scope
 	// sidecarScope.config is nil if there is no sidecar scope for the namespace
 	if proxy.SidecarScope != nil && proxy.Type == SidecarProxy {
@@ -912,14 +909,6 @@
 		return err
 	}
 
-	if err := ps.initQuotaSpecs(env); err != nil {
-		return err
-	}
-
-	if err := ps.initQuotaSpecBindings(env); err != nil {
-		return err
-	}
-
 	// Must be initialized in the end
 	if err := ps.initSidecarScopes(env); err != nil {
 		return err
@@ -933,11 +922,12 @@
 	pushReq *PushRequest) error {
 
 	var servicesChanged, virtualServicesChanged, destinationRulesChanged, gatewayChanged,
-		authnChanged, authzChanged, envoyFiltersChanged, sidecarsChanged, quotasChanged bool
+		authnChanged, authzChanged, envoyFiltersChanged, sidecarsChanged bool
 
 	for k := range pushReq.ConfigTypesUpdated {
 		switch k {
-		case collections.IstioNetworkingV1Alpha3Serviceentries.Resource().GroupVersionKind():
+		case collections.IstioNetworkingV1Alpha3Serviceentries.Resource().GroupVersionKind(),
+			collections.IstioNetworkingV1Alpha3SyntheticServiceentries.Resource().GroupVersionKind():
 			servicesChanged = true
 		case collections.IstioNetworkingV1Alpha3Destinationrules.Resource().GroupVersionKind():
 			destinationRulesChanged = true
@@ -960,16 +950,6 @@
 			collections.IstioSecurityV1Beta1Requestauthentications.Resource().GroupVersionKind(),
 			collections.IstioSecurityV1Beta1Peerauthentications.Resource().GroupVersionKind():
 			authnChanged = true
-		case collections.IstioMixerV1ConfigClientQuotaspecbindings.Resource().GroupVersionKind(),
-			collections.IstioMixerV1ConfigClientQuotaspecs.Resource().GroupVersionKind():
-			quotasChanged = true
-		case collections.K8SServiceApisV1Alpha1Trafficsplits.Resource().GroupVersionKind(),
-			collections.K8SServiceApisV1Alpha1Httproutes.Resource().GroupVersionKind(),
-			collections.K8SServiceApisV1Alpha1Tcproutes.Resource().GroupVersionKind(),
-			collections.K8SServiceApisV1Alpha1Gateways.Resource().GroupVersionKind(),
-			collections.K8SServiceApisV1Alpha1Gatewayclasses.Resource().GroupVersionKind():
-			virtualServicesChanged = true
-			gatewayChanged = true
 		}
 	}
 
@@ -1001,6 +981,7 @@
 	} else {
 		ps.namespaceLocalDestRules = oldPushContext.namespaceLocalDestRules
 		ps.namespaceExportedDestRules = oldPushContext.namespaceExportedDestRules
+		ps.allExportedDestRules = oldPushContext.allExportedDestRules
 	}
 
 	if authnChanged {
@@ -1036,18 +1017,6 @@
 	} else {
 		ps.gatewaysByNamespace = oldPushContext.gatewaysByNamespace
 		ps.allGateways = oldPushContext.allGateways
-	}
-
-	if quotasChanged {
-		if err := ps.initQuotaSpecs(env); err != nil {
-			return err
-		}
-		if err := ps.initQuotaSpecBindings(env); err != nil {
-			return err
-		}
-	} else {
-		ps.QuotaSpec = oldPushContext.QuotaSpec
-		ps.QuotaSpecBinding = oldPushContext.QuotaSpecBinding
 	}
 
 	// Must be initialized in the end
@@ -1415,16 +1384,7 @@
 	if err != nil {
 		return err
 	}
-
-	// values returned from ConfigStore.List are immutable.
-	// Therefore, we make a copy
-	destRules := make([]Config, len(configs))
-
-	for i := range destRules {
-		destRules[i] = configs[i].DeepCopy()
-	}
-
-	ps.SetDestinationRules(destRules)
+	ps.SetDestinationRules(configs)
 	return nil
 }
 
@@ -1482,6 +1442,10 @@
 	sortConfigByCreationTime(configs)
 	namespaceLocalDestRules := make(map[string]*processedDestRules)
 	namespaceExportedDestRules := make(map[string]*processedDestRules)
+	allExportedDestRules := &processedDestRules{
+		hosts:    make([]host.Name, 0),
+		destRule: map[host.Name]*combinedDestinationRule{},
+	}
 
 	for i := range configs {
 		rule := configs[i].Spec.(*networking.DestinationRule)
@@ -1534,6 +1498,11 @@
 				namespaceExportedDestRules[configs[i].Namespace].hosts,
 				namespaceExportedDestRules[configs[i].Namespace].destRule,
 				configs[i])
+
+			// Merge this destination rule with any public dest rule for the same host
+			// across all namespaces. If there are no duplicates, the dest rule will be added to the list
+			allExportedDestRules.hosts = ps.combineSingleDestinationRule(
+				allExportedDestRules.hosts, allExportedDestRules.destRule, configs[i])
 		}
 	}
 
@@ -1545,9 +1514,11 @@
 	for ns := range namespaceExportedDestRules {
 		sort.Sort(host.Names(namespaceExportedDestRules[ns].hosts))
 	}
+	sort.Sort(host.Names(allExportedDestRules.hosts))
 
 	ps.namespaceLocalDestRules = namespaceLocalDestRules
 	ps.namespaceExportedDestRules = namespaceExportedDestRules
+	ps.allExportedDestRules = allExportedDestRules
 }
 
 func (ps *PushContext) initAuthorizationPolicies(env *Environment) error {
@@ -1593,12 +1564,7 @@
 		// if there is no workload selector, the config applies to all workloads
 		// if there is a workload selector, check for matching workload labels
 		for _, efw := range ps.envoyFiltersByNamespace[ps.Mesh.RootNamespace] {
-			var workloadLabels labels.Collection
-			// This should never happen except in tests.
-			if proxy.Metadata != nil && len(proxy.Metadata.Labels) > 0 {
-				workloadLabels = labels.Collection{proxy.Metadata.Labels}
-			}
-			if efw.workloadSelector == nil || workloadLabels.IsSupersetOf(efw.workloadSelector) {
+			if efw.workloadSelector == nil || proxy.WorkloadLabels.IsSupersetOf(efw.workloadSelector) {
 				matchedEnvoyFilters = append(matchedEnvoyFilters, efw)
 			}
 		}
@@ -1607,12 +1573,7 @@
 	// To prevent duplicate envoyfilters in case root namespace equals proxy's namespace
 	if proxy.ConfigNamespace != ps.Mesh.RootNamespace {
 		for _, efw := range ps.envoyFiltersByNamespace[proxy.ConfigNamespace] {
-			var workloadLabels labels.Collection
-			// This should never happen except in tests.
-			if proxy.Metadata != nil && len(proxy.Metadata.Labels) > 0 {
-				workloadLabels = labels.Collection{proxy.Metadata.Labels}
-			}
-			if efw.workloadSelector == nil || workloadLabels.IsSupersetOf(efw.workloadSelector) {
+			if efw.workloadSelector == nil || proxy.WorkloadLabels.IsSupersetOf(efw.workloadSelector) {
 				matchedEnvoyFilters = append(matchedEnvoyFilters, efw)
 			}
 		}
@@ -1684,12 +1645,7 @@
 			out = append(out, cfg)
 		} else {
 			gatewaySelector := labels.Instance(gw.GetSelector())
-			var workloadLabels labels.Collection
-			// This should never happen except in tests.
-			if proxy.Metadata != nil && len(proxy.Metadata.Labels) > 0 {
-				workloadLabels = labels.Collection{proxy.Metadata.Labels}
-			}
-			if workloadLabels.IsSupersetOf(gatewaySelector) {
+			if proxy.WorkloadLabels.IsSupersetOf(gatewaySelector) {
 				out = append(out, cfg)
 			}
 		}
@@ -1732,21 +1688,6 @@
 	}
 }
 
-<<<<<<< HEAD
-func (ps *PushContext) initQuotaSpecs(env *Environment) error {
-	var err error
-	ps.QuotaSpec, err = env.List(collections.IstioMixerV1ConfigClientQuotaspecs.Resource().GroupVersionKind(), NamespaceAll)
-	return err
-}
-
-func (ps *PushContext) initQuotaSpecBindings(env *Environment) error {
-	var err error
-	ps.QuotaSpecBinding, err = env.List(collections.IstioMixerV1ConfigClientQuotaspecbindings.Resource().GroupVersionKind(), NamespaceAll)
-	return err
-}
-
-=======
->>>>>>> 6c050fb1
 func getNetworkRegistres(network *meshconfig.Network) []string {
 	var registryNames []string
 	for _, eps := range network.Endpoints {
@@ -1792,13 +1733,6 @@
 	return nil
 }
 
-<<<<<<< HEAD
-func (ps *PushContext) QuotaSpecByDestination(instance *ServiceInstance) []Config {
-	return filterQuotaSpecsByDestination(instance, ps.QuotaSpecBinding, ps.QuotaSpec)
-}
-
-=======
->>>>>>> 6c050fb1
 // BestEffortInferServiceMTLSMode infers the mTLS mode for the service + port from all authentication
 // policies (both alpha and beta) in the system. The function always returns MTLSUnknown for external service.
 // The resulst is a best effort. It is because the PeerAuthentication is workload-based, this function is unable
