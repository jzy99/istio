// Copyright 2019 Istio Authors
//
// Licensed under the Apache License, Version 2.0 (the "License");
// you may not use this file except in compliance with the License.
// You may obtain a copy of the License at
//
//     http://www.apache.org/licenses/LICENSE-2.0
//
// Unless required by applicable law or agreed to in writing, software
// distributed under the License is distributed on an "AS IS" BASIS,
// WITHOUT WARRANTIES OR CONDITIONS OF ANY KIND, either express or implied.
// See the License for the specific language governing permissions and
// limitations under the License.

// Package authz converts Istio RBAC (role-based-access-control) policies (ServiceRole and ServiceRoleBinding)
// to the Envoy RBAC filter config to enforce access control to the service co-located with Envoy.
// The generation is controlled by ClusterRbacConfig (a singleton custom resource with cluster scope).
// User could disable this plugin by either deleting the ClusterRbacConfig or set the ClusterRbacConfig.mode
// to OFF.
// Note: ClusterRbacConfig is not created with istio installation which means this plugin doesn't
// generate any RBAC config by default.
package authz

import (
	xdsapi "github.com/envoyproxy/go-control-plane/envoy/api/v2"

	istiolog "istio.io/pkg/log"

	"istio.io/istio/pilot/pkg/model"
	"istio.io/istio/pilot/pkg/networking"
	"istio.io/istio/pilot/pkg/networking/plugin"
	authzBuilder "istio.io/istio/pilot/pkg/security/authz/builder"
	"istio.io/istio/pilot/pkg/security/trustdomain"
	"istio.io/istio/pkg/config/labels"
	"istio.io/istio/pkg/spiffe"
)

var (
	rbacLog = istiolog.RegisterScope("rbac", "rbac debugging", 0)
)

// Plugin implements Istio Authorization
type Plugin struct{}

// NewPlugin returns an instance of the authorization plugin
func NewPlugin() plugin.Plugin {
	return Plugin{}
}

// OnOutboundListener is called whenever a new outbound listener is added to the LDS output for a given service
// Can be used to add additional filters on the outbound path
func (Plugin) OnOutboundListener(in *plugin.InputParams, mutable *networking.MutableObjects) error {
	if in.Node.Type != model.Router {
		// Only care about router.
		return nil
	}

	buildFilter(in, mutable)
	return nil
}

// OnInboundFilterChains is called whenever a plugin needs to setup the filter chains, including relevant filter chain configuration.
func (Plugin) OnInboundFilterChains(in *plugin.InputParams) []networking.FilterChain {
	return nil
}

// OnInboundListener is called whenever a new listener is added to the LDS output for a given service
// Can be used to add additional filters (e.g., mixer filter) or add more stuff to the HTTP connection manager
// on the inbound path
func (Plugin) OnInboundListener(in *plugin.InputParams, mutable *networking.MutableObjects) error {
	if in.Node.Type != model.SidecarProxy {
		// Only care about sidecar.
		return nil
	}

	buildFilter(in, mutable)
	return nil
}

func buildFilter(in *plugin.InputParams, mutable *networking.MutableObjects) {
	// TODO: Get trust domain from MeshConfig instead.
	// https://github.com/istio/istio/issues/17873
	trustDomainBundle := trustdomain.NewTrustDomainBundle(spiffe.GetTrustDomain(), in.Push.Mesh.TrustDomainAliases)
	builder := authzBuilder.NewBuilder(trustDomainBundle, in.ServiceInstance,
		labels.Collection{in.Node.Metadata.Labels}, in.Node.ConfigNamespace, in.Push.AuthzPolicies)
	if builder == nil {
		return
	}

	switch in.ListenerProtocol {
	case networking.ListenerProtocolTCP:
		rbacLog.Debugf("building filter for TCP listener protocol")
		tcpFilters := builder.BuildTCPFilters()
		if in.Node.Type == model.Router {
			// For gateways, due to TLS termination, a listener marked as TCP could very well
			// be using a HTTP connection manager. So check the filterChain.listenerProtocol
			// to decide the type of filter to attach
			httpFilters := builder.BuildHTTPFilters()
			for cnum := range mutable.FilterChains {
				if mutable.FilterChains[cnum].ListenerProtocol == networking.ListenerProtocolHTTP {
					for _, httpFilter := range httpFilters {
						rbacLog.Debugf("added HTTP filter to gateway filter chain %d", cnum)
						mutable.FilterChains[cnum].HTTP = append(mutable.FilterChains[cnum].HTTP, httpFilter)
					}
				} else {
					for _, tcpFilter := range tcpFilters {
						rbacLog.Debugf("added TCP filter to gateway filter chain %d", cnum)
						mutable.FilterChains[cnum].TCP = append(mutable.FilterChains[cnum].TCP, tcpFilter)
					}
				}
			}
		} else {
			for _, tcpFilter := range tcpFilters {
				for cnum := range mutable.FilterChains {
					rbacLog.Debugf("added TCP filter to filter chain %d", cnum)
					mutable.FilterChains[cnum].TCP = append(mutable.FilterChains[cnum].TCP, tcpFilter)
				}
			}
		}
	case networking.ListenerProtocolHTTP:
		rbacLog.Debugf("building filter for HTTP listener protocol")
		filters := builder.BuildHTTPFilters()
		for _, filter := range filters {
			for cnum := range mutable.FilterChains {
				rbacLog.Debugf("added HTTP filter to filter chain %d", cnum)
				mutable.FilterChains[cnum].HTTP = append(mutable.FilterChains[cnum].HTTP, filter)
			}
		}
	case networking.ListenerProtocolAuto:
		rbacLog.Debugf("building filter for AUTO listener protocol")
		httpFilters := builder.BuildHTTPFilters()
		tcpFilters := builder.BuildTCPFilters()

		for cnum := range mutable.FilterChains {
			switch mutable.FilterChains[cnum].ListenerProtocol {
			case networking.ListenerProtocolTCP:
				for _, tcpFilter := range tcpFilters {
					rbacLog.Debugf("added TCP filter to filter chain %d", cnum)
					mutable.FilterChains[cnum].TCP = append(mutable.FilterChains[cnum].TCP, tcpFilter)
				}
			case networking.ListenerProtocolHTTP:
				for _, httpFilter := range httpFilters {
					rbacLog.Debugf("added HTTP filter to filter chain %d", cnum)
					mutable.FilterChains[cnum].HTTP = append(mutable.FilterChains[cnum].HTTP, httpFilter)
				}
			}
		}
	}
}

// OnVirtualListener implements the Plugin interface method.
func (Plugin) OnVirtualListener(in *plugin.InputParams, mutable *networking.MutableObjects) error {
	return nil
}

// OnInboundCluster implements the Plugin interface method.
func (Plugin) OnInboundCluster(in *plugin.InputParams, cluster *xdsapi.Cluster) {
}

// OnOutboundRouteConfiguration implements the Plugin interface method.
func (Plugin) OnOutboundRouteConfiguration(in *plugin.InputParams, route *xdsapi.RouteConfiguration) {
}

// OnInboundRouteConfiguration implements the Plugin interface method.
func (Plugin) OnInboundRouteConfiguration(in *plugin.InputParams, route *xdsapi.RouteConfiguration) {
}

// OnOutboundCluster implements the Plugin interface method.
func (Plugin) OnOutboundCluster(in *plugin.InputParams, cluster *xdsapi.Cluster) {
}

// OnInboundPassthrough is called whenever a new passthrough filter chain is added to the LDS output.
func (Plugin) OnInboundPassthrough(in *plugin.InputParams, mutable *networking.MutableObjects) error {
	if in.Node.Type != model.SidecarProxy {
		// Only care about sidecar.
		return nil
	}

	buildFilter(in, mutable)
	return nil
}

// OnInboundPassthroughFilterChains is called for plugin to update the pass through filter chain.
<<<<<<< HEAD
func (Plugin) OnInboundPassthroughFilterChains(in *plugin.InputParams) []networking.FilterChain {
=======
func (Plugin) OnInboundPassthroughFilterChains(in *plugin.InputParams) []plugin.FilterChain {
>>>>>>> 6c050fb1
	return nil
}<|MERGE_RESOLUTION|>--- conflicted
+++ resolved
@@ -27,11 +27,9 @@
 	istiolog "istio.io/pkg/log"
 
 	"istio.io/istio/pilot/pkg/model"
-	"istio.io/istio/pilot/pkg/networking"
 	"istio.io/istio/pilot/pkg/networking/plugin"
 	authzBuilder "istio.io/istio/pilot/pkg/security/authz/builder"
 	"istio.io/istio/pilot/pkg/security/trustdomain"
-	"istio.io/istio/pkg/config/labels"
 	"istio.io/istio/pkg/spiffe"
 )
 
@@ -49,7 +47,7 @@
 
 // OnOutboundListener is called whenever a new outbound listener is added to the LDS output for a given service
 // Can be used to add additional filters on the outbound path
-func (Plugin) OnOutboundListener(in *plugin.InputParams, mutable *networking.MutableObjects) error {
+func (Plugin) OnOutboundListener(in *plugin.InputParams, mutable *plugin.MutableObjects) error {
 	if in.Node.Type != model.Router {
 		// Only care about router.
 		return nil
@@ -60,14 +58,14 @@
 }
 
 // OnInboundFilterChains is called whenever a plugin needs to setup the filter chains, including relevant filter chain configuration.
-func (Plugin) OnInboundFilterChains(in *plugin.InputParams) []networking.FilterChain {
+func (Plugin) OnInboundFilterChains(in *plugin.InputParams) []plugin.FilterChain {
 	return nil
 }
 
 // OnInboundListener is called whenever a new listener is added to the LDS output for a given service
 // Can be used to add additional filters (e.g., mixer filter) or add more stuff to the HTTP connection manager
 // on the inbound path
-func (Plugin) OnInboundListener(in *plugin.InputParams, mutable *networking.MutableObjects) error {
+func (Plugin) OnInboundListener(in *plugin.InputParams, mutable *plugin.MutableObjects) error {
 	if in.Node.Type != model.SidecarProxy {
 		// Only care about sidecar.
 		return nil
@@ -77,18 +75,18 @@
 	return nil
 }
 
-func buildFilter(in *plugin.InputParams, mutable *networking.MutableObjects) {
+func buildFilter(in *plugin.InputParams, mutable *plugin.MutableObjects) {
 	// TODO: Get trust domain from MeshConfig instead.
 	// https://github.com/istio/istio/issues/17873
 	trustDomainBundle := trustdomain.NewTrustDomainBundle(spiffe.GetTrustDomain(), in.Push.Mesh.TrustDomainAliases)
 	builder := authzBuilder.NewBuilder(trustDomainBundle, in.ServiceInstance,
-		labels.Collection{in.Node.Metadata.Labels}, in.Node.ConfigNamespace, in.Push.AuthzPolicies)
+		in.Node.WorkloadLabels, in.Node.ConfigNamespace, in.Push.AuthzPolicies)
 	if builder == nil {
 		return
 	}
 
 	switch in.ListenerProtocol {
-	case networking.ListenerProtocolTCP:
+	case plugin.ListenerProtocolTCP:
 		rbacLog.Debugf("building filter for TCP listener protocol")
 		tcpFilters := builder.BuildTCPFilters()
 		if in.Node.Type == model.Router {
@@ -97,7 +95,7 @@
 			// to decide the type of filter to attach
 			httpFilters := builder.BuildHTTPFilters()
 			for cnum := range mutable.FilterChains {
-				if mutable.FilterChains[cnum].ListenerProtocol == networking.ListenerProtocolHTTP {
+				if mutable.FilterChains[cnum].ListenerProtocol == plugin.ListenerProtocolHTTP {
 					for _, httpFilter := range httpFilters {
 						rbacLog.Debugf("added HTTP filter to gateway filter chain %d", cnum)
 						mutable.FilterChains[cnum].HTTP = append(mutable.FilterChains[cnum].HTTP, httpFilter)
@@ -117,7 +115,7 @@
 				}
 			}
 		}
-	case networking.ListenerProtocolHTTP:
+	case plugin.ListenerProtocolHTTP:
 		rbacLog.Debugf("building filter for HTTP listener protocol")
 		filters := builder.BuildHTTPFilters()
 		for _, filter := range filters {
@@ -126,19 +124,19 @@
 				mutable.FilterChains[cnum].HTTP = append(mutable.FilterChains[cnum].HTTP, filter)
 			}
 		}
-	case networking.ListenerProtocolAuto:
+	case plugin.ListenerProtocolAuto:
 		rbacLog.Debugf("building filter for AUTO listener protocol")
 		httpFilters := builder.BuildHTTPFilters()
 		tcpFilters := builder.BuildTCPFilters()
 
 		for cnum := range mutable.FilterChains {
 			switch mutable.FilterChains[cnum].ListenerProtocol {
-			case networking.ListenerProtocolTCP:
+			case plugin.ListenerProtocolTCP:
 				for _, tcpFilter := range tcpFilters {
 					rbacLog.Debugf("added TCP filter to filter chain %d", cnum)
 					mutable.FilterChains[cnum].TCP = append(mutable.FilterChains[cnum].TCP, tcpFilter)
 				}
-			case networking.ListenerProtocolHTTP:
+			case plugin.ListenerProtocolHTTP:
 				for _, httpFilter := range httpFilters {
 					rbacLog.Debugf("added HTTP filter to filter chain %d", cnum)
 					mutable.FilterChains[cnum].HTTP = append(mutable.FilterChains[cnum].HTTP, httpFilter)
@@ -149,7 +147,7 @@
 }
 
 // OnVirtualListener implements the Plugin interface method.
-func (Plugin) OnVirtualListener(in *plugin.InputParams, mutable *networking.MutableObjects) error {
+func (Plugin) OnVirtualListener(in *plugin.InputParams, mutable *plugin.MutableObjects) error {
 	return nil
 }
 
@@ -170,7 +168,7 @@
 }
 
 // OnInboundPassthrough is called whenever a new passthrough filter chain is added to the LDS output.
-func (Plugin) OnInboundPassthrough(in *plugin.InputParams, mutable *networking.MutableObjects) error {
+func (Plugin) OnInboundPassthrough(in *plugin.InputParams, mutable *plugin.MutableObjects) error {
 	if in.Node.Type != model.SidecarProxy {
 		// Only care about sidecar.
 		return nil
@@ -181,10 +179,6 @@
 }
 
 // OnInboundPassthroughFilterChains is called for plugin to update the pass through filter chain.
-<<<<<<< HEAD
-func (Plugin) OnInboundPassthroughFilterChains(in *plugin.InputParams) []networking.FilterChain {
-=======
 func (Plugin) OnInboundPassthroughFilterChains(in *plugin.InputParams) []plugin.FilterChain {
->>>>>>> 6c050fb1
 	return nil
 }