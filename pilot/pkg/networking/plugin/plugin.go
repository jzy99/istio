--- conflicted
+++ resolved
@@ -16,14 +16,31 @@
 
 import (
 	xdsapi "github.com/envoyproxy/go-control-plane/envoy/api/v2"
+	auth "github.com/envoyproxy/go-control-plane/envoy/api/v2/auth"
+	core "github.com/envoyproxy/go-control-plane/envoy/api/v2/core"
+	listener "github.com/envoyproxy/go-control-plane/envoy/api/v2/listener"
+	http_conn "github.com/envoyproxy/go-control-plane/envoy/config/filter/network/http_connection_manager/v2"
 
 	networking "istio.io/api/networking/v1alpha3"
 
 	"istio.io/istio/pilot/pkg/model"
-	istionetworking "istio.io/istio/pilot/pkg/networking"
+	"istio.io/istio/pilot/pkg/networking/util"
+	"istio.io/istio/pkg/config/protocol"
 )
 
+// ListenerProtocol is the protocol associated with the listener.
+type ListenerProtocol int
+
 const (
+	// ListenerProtocolUnknown is an unknown type of listener.
+	ListenerProtocolUnknown = iota
+	// ListenerProtocolTCP is a TCP listener.
+	ListenerProtocolTCP
+	// ListenerProtocolHTTP is an HTTP listener.
+	ListenerProtocolHTTP
+	// ListenerProtocolAuto enables auto protocol detection
+	ListenerProtocolAuto
+
 	// Authn is the name of the authentication plugin passed through the command line
 	Authn = "authn"
 	// Authz is the name of the rbac plugin passed through the command line
@@ -34,6 +51,38 @@
 	Mixer = "mixer"
 )
 
+// ModelProtocolToListenerProtocol converts from a config.Protocol to its corresponding plugin.ListenerProtocol
+func ModelProtocolToListenerProtocol(node *model.Proxy, p protocol.Instance,
+	trafficDirection core.TrafficDirection) ListenerProtocol {
+	// If protocol sniffing is not enabled, the default value is TCP
+	if p == protocol.Unsupported {
+		switch trafficDirection {
+		case core.TrafficDirection_INBOUND:
+			if !util.IsProtocolSniffingEnabledForInbound(node) {
+				p = protocol.TCP
+			}
+		case core.TrafficDirection_OUTBOUND:
+			if !util.IsProtocolSniffingEnabledForOutbound(node) {
+				p = protocol.TCP
+			}
+		default:
+			// should not reach here
+		}
+	}
+
+	switch p {
+	case protocol.HTTP, protocol.HTTP2, protocol.GRPC, protocol.GRPCWeb:
+		return ListenerProtocolHTTP
+	case protocol.TCP, protocol.HTTPS, protocol.TLS,
+		protocol.Mongo, protocol.Redis, protocol.MySQL:
+		return ListenerProtocolTCP
+	case protocol.UDP:
+		return ListenerProtocolUnknown
+	default:
+		return ListenerProtocolAuto
+	}
+}
+
 // InputParams is a set of values passed to Plugin callback methods. Not all fields are guaranteed to
 // be set, it's up to the callee to validate required fields are set and emit error if they are not.
 // These are for reading only and should not be modified.
@@ -42,7 +91,7 @@
 	// This is valid only for the inbound listener
 	// Outbound listeners could have multiple filter chains, where one filter chain could be
 	// a HTTP connection manager with TLS context, while the other could be a tcp proxy with sni
-	ListenerProtocol istionetworking.ListenerProtocol
+	ListenerProtocol ListenerProtocol
 	// ListenerCategory is the type of listener (sidecar_inbound, sidecar_outbound, gateway). Must be set
 	ListenerCategory networking.EnvoyFilter_PatchContext
 
@@ -63,6 +112,8 @@
 	// Bind holds the listener IP or unix domain socket to which this listener is bound
 	// if bind is using UDS, the port will be 0 with valid protocol and name
 	Bind string
+	// SidecarConfig holds the Sidecar CRD associated with this listener
+	SidecarConfig *model.Config
 
 	// Push holds stats and other information about the current push.
 	Push *model.PushContext
@@ -70,6 +121,38 @@
 	// Inbound cluster name. It's only used by newHTTPPassThroughFilterChain.
 	// For other scenarios, the field is empty.
 	InboundClusterName string
+}
+
+// FilterChain describes a set of filters (HTTP or TCP) with a shared TLS context.
+type FilterChain struct {
+	// FilterChainMatch is the match used to select the filter chain.
+	FilterChainMatch *listener.FilterChainMatch
+	// TLSContext is the TLS settings for this filter chains.
+	TLSContext *auth.DownstreamTlsContext
+	// ListenerFilters are the filters needed for the whole listener, not particular to this
+	// filter chain.
+	ListenerFilters []*listener.ListenerFilter
+	// ListenerProtocol indicates whether this filter chain is for HTTP or TCP
+	// Note that HTTP filter chains can also have network filters
+	ListenerProtocol ListenerProtocol
+	// HTTP is the set of HTTP filters for this filter chain
+	HTTP []*http_conn.HttpFilter
+	// TCP is the set of network (TCP) filters for this filter chain.
+	TCP []*listener.Filter
+	// IsFallthrough indicates if the filter chain is fallthrough.
+	IsFallThrough bool
+}
+
+// MutableObjects is a set of objects passed to On*Listener callbacks. Fields may be nil or empty.
+// Any lists should not be overridden, but rather only appended to.
+// Non-list fields may be mutated; however it's not recommended to do this since it can affect other plugins in the
+// chain in unpredictable ways.
+type MutableObjects struct {
+	// Listener is the listener being built. Must be initialized before Plugin methods are called.
+	Listener *xdsapi.Listener
+
+	// FilterChains is the set of filter chains that will be attached to Listener.
+	FilterChains []FilterChain
 }
 
 // Plugin is called during the construction of a xdsapi.Listener which may alter the Listener in any
@@ -78,16 +161,16 @@
 type Plugin interface {
 	// OnOutboundListener is called whenever a new outbound listener is added to the LDS output for a given service.
 	// Can be used to add additional filters on the outbound path.
-	OnOutboundListener(in *InputParams, mutable *istionetworking.MutableObjects) error
+	OnOutboundListener(in *InputParams, mutable *MutableObjects) error
 
 	// OnInboundListener is called whenever a new listener is added to the LDS output for a given service
 	// Can be used to add additional filters.
-	OnInboundListener(in *InputParams, mutable *istionetworking.MutableObjects) error
+	OnInboundListener(in *InputParams, mutable *MutableObjects) error
 
 	// OnVirtualListener is called whenever a new virtual listener is added to the
 	// LDS output for a given service
 	// Can be used to add additional filters.
-	OnVirtualListener(in *InputParams, mutable *istionetworking.MutableObjects) error
+	OnVirtualListener(in *InputParams, mutable *MutableObjects) error
 
 	// OnOutboundCluster is called whenever a new cluster is added to the CDS output.
 	// This is called once per push cycle, and not for every sidecar/gateway, except for gateways with non-standard
@@ -107,19 +190,12 @@
 
 	// OnInboundFilterChains is called whenever a plugin needs to setup the filter chains, including relevant filter chain
 	// configuration, like FilterChainMatch and TLSContext.
-	OnInboundFilterChains(in *InputParams) []istionetworking.FilterChain
+	OnInboundFilterChains(in *InputParams) []FilterChain
 
 	// OnInboundPassthrough is called whenever a new passthrough filter chain is added to the LDS output.
 	// Can be used to add additional filters.
-<<<<<<< HEAD
-	OnInboundPassthrough(in *InputParams, mutable *istionetworking.MutableObjects) error
-
-	// OnInboundPassthroughFilterChains is called whenever a plugin needs to setup custom pass through filter chain.
-	OnInboundPassthroughFilterChains(in *InputParams) []istionetworking.FilterChain
-=======
 	OnInboundPassthrough(in *InputParams, mutable *MutableObjects) error
 
 	// OnInboundPassthroughFilterChains is called whenever a plugin needs to setup custom pass through filter chain.
 	OnInboundPassthroughFilterChains(in *InputParams) []FilterChain
->>>>>>> 6c050fb1
 }