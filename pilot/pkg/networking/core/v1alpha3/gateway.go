--- conflicted
+++ resolved
@@ -32,11 +32,11 @@
 
 	"istio.io/istio/pilot/pkg/features"
 	"istio.io/istio/pilot/pkg/model"
-	istionetworking "istio.io/istio/pilot/pkg/networking"
 	istio_route "istio.io/istio/pilot/pkg/networking/core/v1alpha3/route"
 	"istio.io/istio/pilot/pkg/networking/plugin"
 	"istio.io/istio/pilot/pkg/networking/util"
 	authn_model "istio.io/istio/pilot/pkg/security/model"
+	"istio.io/istio/pkg/config/constants"
 	"istio.io/istio/pkg/config/gateway"
 	"istio.io/istio/pkg/config/host"
 	"istio.io/istio/pkg/config/protocol"
@@ -60,24 +60,6 @@
 	errs := &multierror.Error{}
 	listeners := make([]*xdsapi.Listener, 0, len(mergedGateway.Servers))
 	for portNumber, servers := range mergedGateway.Servers {
-		var si *model.ServiceInstance
-		services := make(map[host.Name]struct{}, len(node.ServiceInstances))
-		for _, w := range node.ServiceInstances {
-			if w.ServicePort.Port == int(portNumber) {
-				if si == nil {
-					si = w
-				}
-				services[w.Service.Hostname] = struct{}{}
-			}
-		}
-		if len(services) != 1 {
-			log.Warnf("buildGatewayListeners: found %d services on port %d: %v",
-				len(services), portNumber, services)
-		}
-		// if we found a ServiceInstance with matching ServicePort, listen on TargetPort
-		if si != nil && si.Endpoint != nil {
-			portNumber = si.Endpoint.EndpointPort
-		}
 		// on a given port, we can either have plain text HTTP servers or
 		// HTTPS/TLS servers with SNI. We cannot have a mix of http and https server on same port.
 		opts := buildListenerOpts{
@@ -89,15 +71,13 @@
 		}
 
 		p := protocol.Parse(servers[0].Port.Protocol)
-		listenerProtocol := istionetworking.ModelProtocolToListenerProtocol(node, p, core.TrafficDirection_OUTBOUND)
-		filterChains := make([]istionetworking.FilterChain, 0)
+		listenerProtocol := plugin.ModelProtocolToListenerProtocol(node, p, core.TrafficDirection_OUTBOUND)
 		if p.IsHTTP() {
 			// We have a list of HTTP servers on this port. Build a single listener for the server port.
 			// We only need to look at the first server in the list as the merge logic
 			// ensures that all servers are of same type.
 			routeName := mergedGateway.RouteNamesByServer[servers[0]]
 			opts.filterChainOpts = []*filterChainOpts{configgen.createGatewayHTTPFilterChainOpts(node, servers[0], routeName, "")}
-			filterChains = append(filterChains, istionetworking.FilterChain{ListenerProtocol: istionetworking.ListenerProtocolHTTP})
 		} else {
 			// build http connection manager with TLS context, for HTTPS servers using simple/mutual TLS
 			// build listener with tcp proxy, with or without TLS context, for TCP servers
@@ -111,15 +91,10 @@
 					// This is a HTTPS server, where we are doing TLS termination. Build a http connection manager with TLS context
 					routeName := mergedGateway.RouteNamesByServer[server]
 					filterChainOpts = append(filterChainOpts, configgen.createGatewayHTTPFilterChainOpts(node, server, routeName, push.Mesh.SdsUdsPath))
-					filterChains = append(filterChains, istionetworking.FilterChain{ListenerProtocol: istionetworking.ListenerProtocolHTTP})
 				} else {
 					// passthrough or tcp, yields multiple filter chains
-					tcpChainOpts := configgen.createGatewayTCPFilterChainOpts(node, push,
-						server, map[string]bool{mergedGateway.GatewayNameForServer[server]: true})
-					filterChainOpts = append(filterChainOpts, tcpChainOpts...)
-					for i := 0; i < len(tcpChainOpts); i++ {
-						filterChains = append(filterChains, istionetworking.FilterChain{ListenerProtocol: istionetworking.ListenerProtocolTCP})
-					}
+					filterChainOpts = append(filterChainOpts, configgen.createGatewayTCPFilterChainOpts(node, push,
+						server, map[string]bool{mergedGateway.GatewayNameForServer[server]: true})...)
 				}
 			}
 			opts.filterChainOpts = filterChainOpts
@@ -128,11 +103,41 @@
 		l := buildListener(opts)
 		l.TrafficDirection = core.TrafficDirection_OUTBOUND
 
-		mutable := &istionetworking.MutableObjects{
+		mutable := &plugin.MutableObjects{
 			Listener: l,
 			// Note: buildListener creates filter chains but does not populate the filters in the chain; that's what
 			// this is for.
-			FilterChains: filterChains,
+			FilterChains: make([]plugin.FilterChain, len(l.FilterChains)),
+		}
+
+		// Begin shady logic
+		// buildListener builds an empty array of filters in the listener struct
+		// mutable object above has a FilterChains field that has same number of empty structs (matching number of
+		// filter chains). All plugins iterate over this array, and fill up the HTTP or TCP part of the
+		// plugin.FilterChain struct.
+		// TODO: need a cleaner way of communicating this info
+		for i := range mutable.FilterChains {
+			if opts.filterChainOpts[i].httpOpts != nil {
+				mutable.FilterChains[i].ListenerProtocol = plugin.ListenerProtocolHTTP
+			} else {
+				mutable.FilterChains[i].ListenerProtocol = plugin.ListenerProtocolTCP
+			}
+		}
+		// end shady logic
+
+		var si *model.ServiceInstance
+		services := make(map[host.Name]struct{}, len(node.ServiceInstances))
+		for _, w := range node.ServiceInstances {
+			if w.Endpoint.EndpointPort == portNumber {
+				if si == nil {
+					si = w
+				}
+				services[w.Service.Hostname] = struct{}{}
+			}
+		}
+		if len(services) != 1 {
+			log.Warnf("buildGatewayListeners: found %d services on port %d: %v",
+				len(services), portNumber, services)
 		}
 
 		pluginParams := &plugin.InputParams{
@@ -253,7 +258,7 @@
 				} else {
 					newVHost := &route.VirtualHost{
 						Name:    fmt.Sprintf("%s:%d", hostname, port),
-						Domains: buildGatewayVirtualHostDomains(string(hostname)),
+						Domains: []string{string(hostname), fmt.Sprintf("%s:%d", hostname, port)},
 						Routes:  routes,
 					}
 					if server.Tls != nil && server.Tls.HttpsRedirect {
@@ -305,7 +310,7 @@
 	}
 
 	in := &plugin.InputParams{
-		ListenerProtocol: istionetworking.ListenerProtocolHTTP,
+		ListenerProtocol: plugin.ListenerProtocolHTTP,
 		ListenerCategory: networking.EnvoyFilter_GATEWAY,
 		Node:             node,
 		Push:             push,
@@ -355,7 +360,6 @@
 					ServerName:          EnvoyServerName,
 					HttpProtocolOptions: httpProtoOpts,
 				},
-				addGRPCWebFilter: serverProto == protocol.GRPCWeb,
 			},
 		}
 	}
@@ -422,11 +426,32 @@
 	if enableIngressSds && server.Tls.CredentialName != "" {
 		// If SDS is enabled at gateway, and credential name is specified at gateway config, create
 		// SDS config for gateway to fetch key/cert at gateway agent.
-		util.ApplyCustomSDSToCommonTLSContext(tls.CommonTlsContext, server.Tls, authn_model.IngressGatewaySdsUdsPath)
+		tls.CommonTlsContext.TlsCertificateSdsSecretConfigs = []*auth.SdsSecretConfig{
+			authn_model.ConstructSdsSecretConfigForGatewayListener(server.Tls.CredentialName, authn_model.IngressGatewaySdsUdsPath),
+		}
+		// If tls mode is MUTUAL, create SDS config for gateway to fetch certificate validation context
+		// at gateway agent. Otherwise, use the static certificate validation context config.
+		if server.Tls.Mode == networking.Server_TLSOptions_MUTUAL {
+			defaultValidationContext := &auth.CertificateValidationContext{
+				VerifySubjectAltName:  server.Tls.SubjectAltNames,
+				VerifyCertificateSpki: server.Tls.VerifyCertificateSpki,
+				VerifyCertificateHash: server.Tls.VerifyCertificateHash,
+			}
+			tls.CommonTlsContext.ValidationContextType = &auth.CommonTlsContext_CombinedValidationContext{
+				CombinedValidationContext: &auth.CommonTlsContext_CombinedCertificateValidationContext{
+					DefaultValidationContext: defaultValidationContext,
+					ValidationContextSdsSecretConfig: authn_model.ConstructSdsSecretConfigForGatewayListener(
+						server.Tls.CredentialName+authn_model.IngressGatewaySdsCaSuffix, authn_model.IngressGatewaySdsUdsPath),
+				},
+			}
+		} else if len(server.Tls.SubjectAltNames) > 0 {
+			tls.CommonTlsContext.ValidationContextType = &auth.CommonTlsContext_ValidationContext{
+				ValidationContext: &auth.CertificateValidationContext{
+					VerifySubjectAltName: server.Tls.SubjectAltNames,
+				},
+			}
+		}
 	} else if server.Tls.Mode == networking.Server_TLSOptions_ISTIO_MUTUAL {
-<<<<<<< HEAD
-		util.ApplyToCommonTLSContext(tls.CommonTlsContext, metadata, sdsPath, server.Tls.SubjectAltNames)
-=======
 		// global SDS must be enabled if the sds path is non-default, configure TLS with SDS
 		if sdsPath != "" {
 			// configure egress with SDS
@@ -470,7 +495,6 @@
 				},
 			}
 		}
->>>>>>> 6c050fb1
 	} else {
 		// Fall back to the read-from-file approach when SDS is not enabled or Tls.CredentialName is not specified.
 		tls.CommonTlsContext.TlsCertificates = []*auth.TlsCertificate{
@@ -717,7 +741,6 @@
 		Port:               tlsMatch.Port,
 		SourceLabels:       tlsMatch.SourceLabels,
 		Gateways:           tlsMatch.Gateways,
-		SourceNamespace:    tlsMatch.SourceNamespace,
 	}
 }
 
@@ -781,14 +804,4 @@
 	sort.Strings(sniHostsSlice)
 
 	return sniHostsSlice
-}
-
-func buildGatewayVirtualHostDomains(hostname string) []string {
-	domains := []string{hostname}
-	if hostname == "*" {
-		return domains
-	}
-	// To support gateway behind a LB with unknown port.
-	domains = append(domains, hostname+":*")
-	return domains
 }