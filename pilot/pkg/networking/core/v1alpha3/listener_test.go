// Copyright 2018 Istio Authors
//
// Licensed under the Apache License, Version 2.0 (the "License");
// you may not use this file except in compliance with the License.
// You may obtain a copy of the License at
//
//     http://www.apache.org/licenses/LICENSE-2.0
//
// Unless required by applicable law or agreed to in writing, software
// distributed under the License is distributed on an "AS IS" BASIS,
// WITHOUT WARRANTIES OR CONDITIONS OF ANY KIND, either express or implied.
// See the License for the specific language governing permissions and
// limitations under the License.

package v1alpha3

import (
	"fmt"
	"os"
	"reflect"
	"strings"
	"testing"
	"time"

	xdsapi "github.com/envoyproxy/go-control-plane/envoy/api/v2"
	auth "github.com/envoyproxy/go-control-plane/envoy/api/v2/auth"
	core "github.com/envoyproxy/go-control-plane/envoy/api/v2/core"
	listener "github.com/envoyproxy/go-control-plane/envoy/api/v2/listener"
	http_filter "github.com/envoyproxy/go-control-plane/envoy/config/filter/network/http_connection_manager/v2"
	tcp_proxy "github.com/envoyproxy/go-control-plane/envoy/config/filter/network/tcp_proxy/v2"
	thrift_proxy "github.com/envoyproxy/go-control-plane/envoy/config/filter/network/thrift_proxy/v2alpha1"
	"github.com/envoyproxy/go-control-plane/pkg/conversion"
	xdsutil "github.com/envoyproxy/go-control-plane/pkg/wellknown"
	"github.com/gogo/protobuf/types"
	"github.com/golang/protobuf/proto"
	"github.com/golang/protobuf/ptypes"
	"github.com/golang/protobuf/ptypes/wrappers"
	"github.com/google/go-cmp/cmp"

	meshconfig "istio.io/api/mesh/v1alpha1"
	mixerClient "istio.io/api/mixer/v1/config/client"
	"istio.io/api/networking/v1alpha3"
	networking "istio.io/api/networking/v1alpha3"

	"istio.io/istio/pilot/pkg/features"
	"istio.io/istio/pilot/pkg/model"
	istionetworking "istio.io/istio/pilot/pkg/networking"
	"istio.io/istio/pilot/pkg/networking/core/v1alpha3/fakes"
	"istio.io/istio/pilot/pkg/networking/plugin"
	"istio.io/istio/pilot/pkg/networking/plugin/mixer/client"
	"istio.io/istio/pilot/pkg/networking/util"
	authnmodel "istio.io/istio/pilot/pkg/security/model"
	"istio.io/istio/pilot/pkg/serviceregistry"
	"istio.io/istio/pkg/config/host"
	"istio.io/istio/pkg/config/mesh"
	"istio.io/istio/pkg/config/protocol"
	"istio.io/istio/pkg/config/schema/collections"
	"istio.io/istio/pkg/config/schema/resource"
	proto2 "istio.io/istio/pkg/proto"
)

const (
	wildcardIP                     = "0.0.0.0"
	fakePluginHTTPFilter           = "fake-plugin-http-filter"
	fakePluginTCPFilter            = "fake-plugin-tcp-filter"
	fakePluginFilterChainMatchAlpn = "fake-plugin-alpn"
)

var (
	tnow  = time.Now()
	tzero = time.Time{}
	proxy = model.Proxy{
		Type:        model.SidecarProxy,
		IPAddresses: []string{"1.1.1.1"},
		ID:          "v0.default",
		DNSDomain:   "default.example.org",
		Metadata: &model.NodeMetadata{
			ConfigNamespace: "not-default",
			IstioVersion:    "1.1",
		},
		IstioVersion:    &model.IstioVersion{Major: 1, Minor: 3},
		ConfigNamespace: "not-default",
	}
	proxyHTTP10 = model.Proxy{
		Type:        model.SidecarProxy,
		IPAddresses: []string{"1.1.1.1"},
		ID:          "v0.default",
		DNSDomain:   "default.example.org",
		Metadata: &model.NodeMetadata{
			ConfigNamespace: "not-default",
			IstioVersion:    "1.1",
			HTTP10:          "1",
		},
		ConfigNamespace: "not-default",
	}
	proxy14 = model.Proxy{
		Type:        model.SidecarProxy,
		IPAddresses: []string{"1.1.1.1"},
		ID:          "v0.default",
		DNSDomain:   "default.example.org",
		Metadata: &model.NodeMetadata{
			ConfigNamespace: "not-default",
			IstioVersion:    "1.4",
		},
		ConfigNamespace: "not-default",
	}
	proxy14HTTP10 = model.Proxy{
		Type:        model.SidecarProxy,
		IPAddresses: []string{"1.1.1.1"},
		ID:          "v0.default",
		DNSDomain:   "default.example.org",
		Metadata: &model.NodeMetadata{
			ConfigNamespace: "not-default",
			IstioVersion:    "1.4",
			HTTP10:          "1",
		},
		IstioVersion:    &model.IstioVersion{Major: 1, Minor: 3},
		ConfigNamespace: "not-default",
	}
	proxy14Gateway = model.Proxy{
		Type:        model.Router,
		IPAddresses: []string{"1.1.1.1"},
		ID:          "v0.default",
		DNSDomain:   "default.example.org",
		Metadata: &model.NodeMetadata{
			ConfigNamespace: "not-default",
			IstioVersion:    "1.4",
			Labels: map[string]string{
				"istio": "ingressgateway",
			},
		},
		ConfigNamespace: "not-default",
	}
	proxyInstances = []*model.ServiceInstance{
		{
			Service: &model.Service{
				Hostname:     "v0.default.example.org",
				Address:      "9.9.9.9",
				CreationTime: tnow,
				Attributes: model.ServiceAttributes{
					Namespace: "not-default",
				},
			},
			Endpoint: &model.IstioEndpoint{},
		},
	}
	virtualServiceSpec = &networking.VirtualService{
		Hosts:    []string{"test.com"},
		Gateways: []string{"mesh"},
		Tcp: []*networking.TCPRoute{
			{
				Match: []*networking.L4MatchAttributes{
					{
						DestinationSubnets: []string{"10.10.0.0/24"},
						Port:               8080,
					},
				},
				Route: []*networking.RouteDestination{
					{
						Destination: &networking.Destination{
							Host: "test.org",
							Port: &networking.PortSelector{
								Number: 80,
							},
						},
						Weight: 100,
					},
				},
			},
		},
	}
)

func TestInboundListenerConfigProxyV14(t *testing.T) {
	_ = os.Setenv(features.EnableProtocolSniffingForInbound.Name, "true")
	defer func() { _ = os.Unsetenv(features.EnableProtocolSniffingForInbound.Name) }()

	for _, p := range []*model.Proxy{&proxy14, &proxy14HTTP10} {
		testInboundListenerConfigV14(t, p,
			buildService("test1.com", wildcardIP, protocol.HTTP, tnow.Add(1*time.Second)),
			buildService("test2.com", wildcardIP, "unknown", tnow),
			buildService("test3.com", wildcardIP, protocol.HTTP, tnow.Add(2*time.Second)))
		testInboundListenerConfigWithoutServiceV14(t, p)
		testInboundListenerConfigWithSidecarV14(t, p,
			buildService("test.com", wildcardIP, protocol.HTTP, tnow))
		testInboundListenerConfigWithSidecarWithoutServicesV14(t, p)
	}
}

func TestOutboundListenerConflict_HTTPWithCurrentUnknownV14(t *testing.T) {
	_ = os.Setenv(features.EnableProtocolSniffingForOutbound.Name, "true")
	defer func() { _ = os.Unsetenv(features.EnableProtocolSniffingForOutbound.Name) }()

	// The oldest service port is unknown.  We should encounter conflicts when attempting to add the HTTP ports. Purposely
	// storing the services out of time order to test that it's being sorted properly.
	testOutboundListenerConflictV14(t,
		buildService("test1.com", wildcardIP, protocol.HTTP, tnow.Add(1*time.Second)),
		buildService("test2.com", wildcardIP, "unknown", tnow),
		buildService("test3.com", wildcardIP, protocol.HTTP, tnow.Add(2*time.Second)))
}

func TestOutboundListenerConflict_WellKnowPortsV14(t *testing.T) {
	_ = os.Setenv(features.EnableProtocolSniffingForOutbound.Name, "true")
	defer func() { _ = os.Unsetenv(features.EnableProtocolSniffingForOutbound.Name) }()

	// The oldest service port is unknown.  We should encounter conflicts when attempting to add the HTTP ports. Purposely
	// storing the services out of time order to test that it's being sorted properly.
	testOutboundListenerConflictV14(t,
		buildServiceWithPort("test1.com", 3306, protocol.HTTP, tnow.Add(1*time.Second)),
		buildServiceWithPort("test2.com", 3306, protocol.MySQL, tnow))
	testOutboundListenerConflictV14(t,
		buildServiceWithPort("test1.com", 9999, protocol.HTTP, tnow.Add(1*time.Second)),
		buildServiceWithPort("test2.com", 9999, protocol.MySQL, tnow))
}

func TestOutboundListenerConflict_TCPWithCurrentUnknownV14(t *testing.T) {
	_ = os.Setenv(features.EnableProtocolSniffingForOutbound.Name, "true")
	defer func() { _ = os.Unsetenv(features.EnableProtocolSniffingForOutbound.Name) }()

	// The oldest service port is unknown.  We should encounter conflicts when attempting to add the HTTP ports. Purposely
	// storing the services out of time order to test that it's being sorted properly.
	testOutboundListenerConflictV14(t,
		buildService("test1.com", wildcardIP, protocol.TCP, tnow.Add(1*time.Second)),
		buildService("test2.com", wildcardIP, "unknown", tnow),
		buildService("test3.com", wildcardIP, protocol.TCP, tnow.Add(2*time.Second)))
}

func TestOutboundListenerConflict_UnknownWithCurrentTCPV14(t *testing.T) {
	_ = os.Setenv(features.EnableProtocolSniffingForOutbound.Name, "true")
	defer func() { _ = os.Unsetenv(features.EnableProtocolSniffingForOutbound.Name) }()

	// The oldest service port is TCP.  We should encounter conflicts when attempting to add the HTTP ports. Purposely
	// storing the services out of time order to test that it's being sorted properly.
	testOutboundListenerConflictV14(t,
		buildService("test1.com", wildcardIP, "unknown", tnow.Add(1*time.Second)),
		buildService("test2.com", wildcardIP, protocol.TCP, tnow),
		buildService("test3.com", wildcardIP, "unknown", tnow.Add(2*time.Second)))
}

func TestOutboundListenerConflict_UnknownWithCurrentHTTPV14(t *testing.T) {
	_ = os.Setenv(features.EnableProtocolSniffingForOutbound.Name, "true")
	defer func() { _ = os.Unsetenv(features.EnableProtocolSniffingForOutbound.Name) }()

	// The oldest service port is TCP.  We should encounter conflicts when attempting to add the HTTP ports. Purposely
	// storing the services out of time order to test that it's being sorted properly.
	testOutboundListenerConflictV14(t,
		buildService("test1.com", wildcardIP, "unknown", tnow.Add(1*time.Second)),
		buildService("test2.com", wildcardIP, protocol.HTTP, tnow),
		buildService("test3.com", wildcardIP, "unknown", tnow.Add(2*time.Second)))
}

func TestOutboundListenerRouteV14(t *testing.T) {
	_ = os.Setenv(features.EnableProtocolSniffingForOutbound.Name, "true")
	defer func() { _ = os.Unsetenv(features.EnableProtocolSniffingForOutbound.Name) }()

	testOutboundListenerRouteV14(t,
		buildService("test1.com", "1.2.3.4", "unknown", tnow.Add(1*time.Second)),
		buildService("test2.com", "2.3.4.5", protocol.HTTP, tnow),
		buildService("test3.com", "3.4.5.6", "unknown", tnow.Add(2*time.Second)))
}

func TestOutboundListenerConfig_WithSidecarV14(t *testing.T) {
	_ = os.Setenv(features.EnableProtocolSniffingForOutbound.Name, "true")
	defer func() { _ = os.Unsetenv(features.EnableProtocolSniffingForOutbound.Name) }()

	// Add a service and verify it's config
	services := []*model.Service{
		buildService("test1.com", wildcardIP, protocol.HTTP, tnow.Add(1*time.Second)),
		buildService("test2.com", wildcardIP, protocol.TCP, tnow),
		buildService("test3.com", wildcardIP, "unknown", tnow.Add(2*time.Second))}
	service4 := &model.Service{
		CreationTime: tnow.Add(1 * time.Second),
		Hostname:     host.Name("test4.com"),
		Address:      wildcardIP,
		ClusterVIPs:  make(map[string]string),
		Ports: model.PortList{
			&model.Port{
				Name:     "udp",
				Port:     9000,
				Protocol: protocol.HTTP,
			},
		},
		Resolution: model.Passthrough,
		Attributes: model.ServiceAttributes{
			Namespace: "default",
		},
	}
	services = append(services, service4)
	service5 := &model.Service{
		CreationTime: tnow.Add(1 * time.Second),
		Hostname:     host.Name("test5.com"),
		Address:      "8.8.8.8",
		ClusterVIPs:  make(map[string]string),
		Ports: model.PortList{
			&model.Port{
				Name:     "MySQL",
				Port:     3306,
				Protocol: protocol.MySQL,
			},
		},
		Resolution: model.Passthrough,
		Attributes: model.ServiceAttributes{
			Namespace: "default",
		},
	}
	services = append(services, service5)
	service6 := &model.Service{
		CreationTime: tnow.Add(1 * time.Second),
		Hostname:     host.Name("test6.com"),
		Address:      "2.2.2.2",
		ClusterVIPs:  make(map[string]string),
		Ports: model.PortList{
			&model.Port{
				Name:     "unknown",
				Port:     8888,
				Protocol: "unknown",
			},
		},
		Resolution: model.Passthrough,
		Attributes: model.ServiceAttributes{
			Namespace: "default",
		},
	}
	services = append(services, service6)
	testOutboundListenerConfigWithSidecarV14(t, services...)
}

func TestOutboundListenerConflict_HTTPWithCurrentTCP(t *testing.T) {
	// The oldest service port is TCP.  We should encounter conflicts when attempting to add the HTTP ports. Purposely
	// storing the services out of time order to test that it's being sorted properly.
	testOutboundListenerConflict(t,
		buildService("test1.com", wildcardIP, protocol.HTTP, tnow.Add(1*time.Second)),
		buildService("test2.com", wildcardIP, protocol.TCP, tnow),
		buildService("test3.com", wildcardIP, protocol.HTTP, tnow.Add(2*time.Second)))
}

func TestOutboundListenerConflict_TCPWithCurrentHTTP(t *testing.T) {
	// The oldest service port is HTTP.  We should encounter conflicts when attempting to add the TCP ports. Purposely
	// storing the services out of time order to test that it's being sorted properly.
	testOutboundListenerConflict(t,
		buildService("test1.com", wildcardIP, protocol.TCP, tnow.Add(1*time.Second)),
		buildService("test2.com", wildcardIP, protocol.HTTP, tnow),
		buildService("test3.com", wildcardIP, protocol.TCP, tnow.Add(2*time.Second)))
}

func TestOutboundListenerConflict_Unordered(t *testing.T) {
	// Ensure that the order is preserved when all the times match. The first service in the list wins.
	testOutboundListenerConflict(t,
		buildService("test1.com", wildcardIP, protocol.HTTP, tzero),
		buildService("test2.com", wildcardIP, protocol.TCP, tzero),
		buildService("test3.com", wildcardIP, protocol.TCP, tzero))
}

func TestOutboundListenerConflict_HTTPoverHTTPS(t *testing.T) {
	cases := []struct {
		name             string
		service          *model.Service
		expectedListener []string
	}{
		{
			"http on 443",
			buildServiceWithPort("test1.com", CanonicalHTTPSPort, protocol.HTTP, tnow.Add(1*time.Second)),
			[]string{},
		},
		{
			"http on 80",
			buildServiceWithPort("test1.com", CanonicalHTTPSPort, protocol.HTTP, tnow.Add(1*time.Second)),
			[]string{},
		},
		{
			"https on 443",
			buildServiceWithPort("test1.com", CanonicalHTTPSPort, protocol.HTTPS, tnow.Add(1*time.Second)),
			[]string{"0.0.0.0_443"},
		},
		{
			"tcp on 443",
			buildServiceWithPort("test1.com", CanonicalHTTPSPort, protocol.TCP, tnow.Add(1*time.Second)),
			[]string{"0.0.0.0_443"},
		},
	}
	for _, tt := range cases {
		t.Run(tt.name, func(t *testing.T) {
			p := &fakePlugin{}
			listeners := buildOutboundListeners(p, &proxy, nil, nil, tt.service)
			got := make([]string, 0)
			for _, l := range listeners {
				got = append(got, l.Name)
			}
			if !reflect.DeepEqual(got, tt.expectedListener) {
				t.Fatalf("expected listener %v got %v", tt.expectedListener, got)
			}
		})
	}
}

func TestOutboundListenerConflict_TCPWithCurrentTCP(t *testing.T) {
	services := []*model.Service{
		buildService("test1.com", "1.2.3.4", protocol.TCP, tnow.Add(1*time.Second)),
		buildService("test2.com", "1.2.3.4", protocol.TCP, tnow),
		buildService("test3.com", "1.2.3.4", protocol.TCP, tnow.Add(2*time.Second)),
	}
	p := &fakePlugin{}
	listeners := buildOutboundListeners(p, &proxy, nil, nil, services...)
	if len(listeners) != 1 {
		t.Fatalf("expected %d listeners, found %d", 1, len(listeners))
	}
	// The filter chains should all be merged into one.
	if len(listeners[0].FilterChains) != 1 {
		t.Fatalf("expected %d filter chains, found %d", 1, len(listeners[0].FilterChains))
	}
	verifyOutboundTCPListenerHostname(t, listeners[0], "test2.com")

	oldestService := getOldestService(services...)
	oldestProtocol := oldestService.Ports[0].Protocol
	if oldestProtocol != protocol.HTTP && isHTTPListener(listeners[0]) {
		t.Fatal("expected TCP listener, found HTTP")
	} else if oldestProtocol == protocol.HTTP && !isHTTPListener(listeners[0]) {
		t.Fatal("expected HTTP listener, found TCP")
	}

	if p.outboundListenerParams[0].Service != oldestService {
		t.Fatalf("listener conflict failed to preserve listener for the oldest service")
	}
}

func TestOutboundListenerTCPWithVS(t *testing.T) {

	tests := []struct {
		name           string
		CIDR           string
		expectedChains []string
	}{
		{
			name:           "same CIDR",
			CIDR:           "10.10.0.0/24",
			expectedChains: []string{"10.10.0.0"},
		},
		{
			name:           "different CIDR",
			CIDR:           "10.10.10.0/24",
			expectedChains: []string{"10.10.0.0", "10.10.10.0"},
		},
	}
	for _, tt := range tests {
		t.Run(tt.name, func(t *testing.T) {
			services := []*model.Service{
				buildService("test.com", tt.CIDR, protocol.TCP, tnow),
			}

			p := &fakePlugin{}
			virtualService := model.Config{
				ConfigMeta: model.ConfigMeta{
					Type:      collections.IstioNetworkingV1Alpha3Virtualservices.Resource().Kind(),
					Version:   collections.IstioNetworkingV1Alpha3Virtualservices.Resource().Version(),
					Name:      "test_vs",
					Namespace: "default",
				},
				Spec: virtualServiceSpec,
			}
			listeners := buildOutboundListeners(p, &proxy, nil, &virtualService, services...)

			if len(listeners) != 1 {
				t.Fatalf("expected %d listeners, found %d", 1, len(listeners))
			}
			var chains []string
			for _, fc := range listeners[0].FilterChains {
				for _, cidr := range fc.FilterChainMatch.PrefixRanges {
					chains = append(chains, cidr.AddressPrefix)
				}
			}
			// There should not be multiple filter chains with same CIDR match
			if !reflect.DeepEqual(chains, tt.expectedChains) {
				t.Fatalf("expected filter chains %v, found %v", tt.expectedChains, chains)
			}
		})
	}
}

func TestOutboundListenerForHeadlessServices(t *testing.T) {
	svc := buildServiceWithPort("test.com", 9999, protocol.TCP, tnow)
	svc.Attributes.ServiceRegistry = string(serviceregistry.Kubernetes)
	svc.Resolution = model.Passthrough
	services := []*model.Service{svc}

	p := &fakePlugin{}
	tests := []struct {
		name                      string
		instances                 []*model.ServiceInstance
		numListenersOnServicePort int
	}{
		{
			name: "gen a listener per instance",
			instances: []*model.ServiceInstance{
				// This instance is the proxy itself, will not gen a outbound listener for it.
				buildServiceInstance(services[0], "1.1.1.1"),
				buildServiceInstance(services[0], "10.10.10.10"),
				buildServiceInstance(services[0], "11.11.11.11"),
				buildServiceInstance(services[0], "12.11.11.11"),
			},
			numListenersOnServicePort: 3,
		},
	}
	for _, tt := range tests {
		t.Run(tt.name, func(t *testing.T) {
			configgen := NewConfigGenerator([]plugin.Plugin{p})

			env := buildListenerEnv(services)
			serviceDiscovery := new(fakes.ServiceDiscovery)
			serviceDiscovery.ServicesReturns(services, nil)
			serviceDiscovery.InstancesByPortReturns(tt.instances, nil)
			env.ServiceDiscovery = serviceDiscovery
			if err := env.PushContext.InitContext(&env, nil, nil); err != nil {
				t.Errorf("Failed to initialize push context: %v", err)
			}

			proxy.SidecarScope = model.DefaultSidecarScopeForNamespace(env.PushContext, "not-default")
			proxy.ServiceInstances = proxyInstances

			listeners := configgen.buildSidecarOutboundListeners(&proxy, env.PushContext)
			listenersToCheck := make([]*xdsapi.Listener, 0)
			for _, l := range listeners {
				if l.Address.GetSocketAddress().GetPortValue() == 9999 {
					listenersToCheck = append(listenersToCheck, l)
				}
			}

			if len(listenersToCheck) != tt.numListenersOnServicePort {
				t.Errorf("Expected %d listeners on service port 9999, got %d", tt.numListenersOnServicePort, len(listenersToCheck))
			}
		})
	}
}

func TestInboundListenerConfig_HTTP(t *testing.T) {
	for _, p := range []*model.Proxy{&proxy, &proxyHTTP10} {
		// Add a service and verify it's config
		testInboundListenerConfig(t, p,
			buildService("test.com", wildcardIP, protocol.HTTP, tnow))
		testInboundListenerConfigWithoutServices(t, p)
		testInboundListenerConfigWithSidecar(t, p,
			buildService("test.com", wildcardIP, protocol.HTTP, tnow))
		testInboundListenerConfigWithSidecarWithoutServices(t, p)
	}
}

func TestOutboundListenerConfig_WithSidecar(t *testing.T) {
	// Add a service and verify it's config
	services := []*model.Service{
		buildService("test1.com", wildcardIP, protocol.HTTP, tnow.Add(1*time.Second)),
		buildService("test2.com", wildcardIP, protocol.TCP, tnow),
		buildService("test3.com", wildcardIP, protocol.HTTP, tnow.Add(2*time.Second))}
	service4 := &model.Service{
		CreationTime: tnow.Add(1 * time.Second),
		Hostname:     host.Name("test4.com"),
		Address:      wildcardIP,
		ClusterVIPs:  make(map[string]string),
		Ports: model.PortList{
			&model.Port{
				Name:     "default",
				Port:     9090,
				Protocol: protocol.HTTP,
			},
		},
		Resolution: model.Passthrough,
		Attributes: model.ServiceAttributes{
			Namespace: "default",
		},
	}
	testOutboundListenerConfigWithSidecar(t, services...)
	services = append(services, service4)
	testOutboundListenerConfigWithSidecarWithCaptureModeNone(t, services...)
	testOutboundListenerConfigWithSidecarWithUseRemoteAddress(t, services...)
}

func TestOutboundTlsTrafficWithoutTimeout(t *testing.T) {
	services := []*model.Service{
		{
			CreationTime: tnow,
			Hostname:     host.Name("test.com"),
			Address:      wildcardIP,
			ClusterVIPs:  make(map[string]string),
			Ports: model.PortList{
				&model.Port{
					Name:     "https",
					Port:     8080,
					Protocol: protocol.HTTPS,
				},
			},
			Resolution: model.Passthrough,
			Attributes: model.ServiceAttributes{
				Namespace: "default",
			},
		},
		{
			CreationTime: tnow,
			Hostname:     host.Name("test1.com"),
			Address:      wildcardIP,
			ClusterVIPs:  make(map[string]string),
			Ports: model.PortList{
				&model.Port{
					Name:     "foo",
					Port:     9090,
					Protocol: "unknown",
				},
			},
			Resolution: model.Passthrough,
			Attributes: model.ServiceAttributes{
				Namespace: "default",
			},
		},
	}
	testOutboundListenerFilterTimeoutV14(t, services...)
}

func TestOutboundListenerConfigWithSidecarHTTPProxy(t *testing.T) {
	p := &fakePlugin{}
	sidecarConfig := &model.Config{
		ConfigMeta: model.ConfigMeta{
			Name:      "sidecar-with-http-proxy",
			Namespace: "default",
		},
		Spec: &networking.Sidecar{
			Egress: []*networking.IstioEgressListener{
				{
					Hosts: []string{"default/*"},
					Port: &networking.Port{
						Number:   15080,
						Protocol: "HTTP_PROXY",
						Name:     "15080",
					},
					Bind:        "127.0.0.1",
					CaptureMode: v1alpha3.CaptureMode_NONE,
				},
			},
		},
	}
	services := []*model.Service{buildService("httpbin.com", wildcardIP, protocol.HTTP, tnow.Add(1*time.Second))}

	listeners := buildOutboundListeners(p, &proxy, sidecarConfig, nil, services...)

	if expected := 1; len(listeners) != expected {
		t.Fatalf("expected %d listeners, found %d", expected, len(listeners))
	}
	l := findListenerByPort(listeners, 15080)
	if l == nil {
		t.Fatalf("expected listener on port %d, but not found", 15080)
	}
	if len(l.FilterChains) != 1 {
		t.Fatalf("expectd %d filter chains, found %d", 1, len(l.FilterChains))
	} else {
		if !isHTTPFilterChain(l.FilterChains[0]) {
			t.Fatalf("expected http filter chain, found %s", l.FilterChains[1].Filters[0].Name)
		}
		if len(l.ListenerFilters) > 0 {
			t.Fatalf("expected %d listener filter, found %d", 0, len(l.ListenerFilters))
		}
	}
}

func TestGetActualWildcardAndLocalHost(t *testing.T) {
	tests := []struct {
		name     string
		proxy    *model.Proxy
		expected [2]string
	}{
		{
			name: "ipv4 only",
			proxy: &model.Proxy{
				IPAddresses: []string{"1.1.1.1", "127.0.0.1", "2.2.2.2"},
			},
			expected: [2]string{WildcardAddress, LocalhostAddress},
		},
		{
			name: "ipv6 only",
			proxy: &model.Proxy{
				IPAddresses: []string{"1111:2222::1", "::1", "2222:3333::1"},
			},
			expected: [2]string{WildcardIPv6Address, LocalhostIPv6Address},
		},
		{
			name: "mixed ipv4 and ipv6",
			proxy: &model.Proxy{
				IPAddresses: []string{"1111:2222::1", "::1", "127.0.0.1", "2.2.2.2", "2222:3333::1"},
			},
			expected: [2]string{WildcardAddress, LocalhostAddress},
		},
	}
	for _, tt := range tests {
		wm, lh := getActualWildcardAndLocalHost(tt.proxy)
		if wm != tt.expected[0] && lh != tt.expected[1] {
			t.Errorf("Test %s failed, expected: %s / %s got: %s / %s", tt.name, tt.expected[0], tt.expected[1], wm, lh)
		}
	}
}

func testOutboundListenerConflict(t *testing.T, services ...*model.Service) {
	t.Helper()

	oldestService := getOldestService(services...)

	p := &fakePlugin{}
	listeners := buildOutboundListeners(p, &proxy, nil, nil, services...)
	if len(listeners) != 1 {
		t.Fatalf("expected %d listeners, found %d", 1, len(listeners))
	}

	oldestProtocol := oldestService.Ports[0].Protocol
	if oldestProtocol != protocol.HTTP && isHTTPListener(listeners[0]) {
		t.Fatal("expected TCP listener, found HTTP")
	} else if oldestProtocol == protocol.HTTP && !isHTTPListener(listeners[0]) {
		t.Fatal("expected HTTP listener, found TCP")
	}

	if len(p.outboundListenerParams) != 1 {
		t.Fatalf("expected %d listener params, found %d", 1, len(p.outboundListenerParams))
	}

	if p.outboundListenerParams[0].Service != oldestService {
		t.Fatalf("listener conflict failed to preserve listener for the oldest service")
	}
}

func testOutboundListenerRouteV14(t *testing.T, services ...*model.Service) {
	t.Helper()
	p := &fakePlugin{}
	listeners := buildOutboundListeners(p, &proxy14, nil, nil, services...)
	if len(listeners) != 3 {
		t.Fatalf("expected %d listeners, found %d", 3, len(listeners))
	}

	l := findListenerByAddress(listeners, wildcardIP)
	if l == nil {
		t.Fatalf("expect listener %s", "0.0.0.0_8080")
	}

	f := l.FilterChains[0].Filters[0]
	cfg, _ := conversion.MessageToStruct(f.GetTypedConfig())
	rds := cfg.Fields["rds"].GetStructValue().Fields["route_config_name"].GetStringValue()
	if rds != "8080" {
		t.Fatalf("expect routes %s, found %s", "8080", rds)
	}

	l = findListenerByAddress(listeners, "1.2.3.4")
	if l == nil {
		t.Fatalf("expect listener %s", "1.2.3.4_8080")
	}
	f = l.FilterChains[1].Filters[0]
	cfg, _ = conversion.MessageToStruct(f.GetTypedConfig())
	rds = cfg.Fields["rds"].GetStructValue().Fields["route_config_name"].GetStringValue()
	if rds != "test1.com:8080" {
		t.Fatalf("expect routes %s, found %s", "test1.com:8080", rds)
	}

	l = findListenerByAddress(listeners, "3.4.5.6")
	if l == nil {
		t.Fatalf("expect listener %s", "3.4.5.6_8080")
	}
	f = l.FilterChains[1].Filters[0]
	cfg, _ = conversion.MessageToStruct(f.GetTypedConfig())
	rds = cfg.Fields["rds"].GetStructValue().Fields["route_config_name"].GetStringValue()
	if rds != "test3.com:8080" {
		t.Fatalf("expect routes %s, found %s", "test3.com:8080", rds)
	}
}

func testOutboundListenerFilterTimeoutV14(t *testing.T, services ...*model.Service) {
	p := &fakePlugin{}
	listeners := buildOutboundListeners(p, &proxy14, nil, nil, services...)
	if len(listeners) != 2 {
		t.Fatalf("expected %d listeners, found %d", 2, len(listeners))
	}

	if listeners[0].ContinueOnListenerFiltersTimeout {
		t.Fatalf("expected timeout disabled, found ContinueOnListenerFiltersTimeout %v",
			listeners[0].ContinueOnListenerFiltersTimeout)
	}

	if !listeners[1].ContinueOnListenerFiltersTimeout || listeners[1].ListenerFiltersTimeout == nil {
		t.Fatalf("expected timeout enabled, found ContinueOnListenerFiltersTimeout %v, ListenerFiltersTimeout %v",
			listeners[1].ContinueOnListenerFiltersTimeout,
			listeners[1].ListenerFiltersTimeout)
	}
}

func testOutboundListenerConflictV14(t *testing.T, services ...*model.Service) {
	t.Helper()
	oldestService := getOldestService(services...)
	p := &fakePlugin{}
	listeners := buildOutboundListeners(p, &proxy14, nil, nil, services...)
	if len(listeners) != 1 {
		t.Fatalf("expected %d listeners, found %d", 1, len(listeners))
	}

	oldestProtocol := oldestService.Ports[0].Protocol
	if oldestProtocol == protocol.MySQL {
		if len(listeners[0].FilterChains) != 1 {
			t.Fatalf("expected %d filter chains, found %d", 1, len(listeners[0].FilterChains))
		} else if !isTCPFilterChain(listeners[0].FilterChains[0]) {
			t.Fatalf("expected tcp filter chain, found %s", listeners[0].FilterChains[1].Filters[0].Name)
		}
	} else if oldestProtocol != protocol.HTTP && oldestProtocol != protocol.TCP {
		if len(listeners[0].FilterChains) != 2 {
			t.Fatalf("expectd %d filter chains, found %d", 2, len(listeners[0].FilterChains))
		} else {
			if !isHTTPFilterChain(listeners[0].FilterChains[1]) {
				t.Fatalf("expected http filter chain, found %s", listeners[0].FilterChains[1].Filters[0].Name)
			}

			if !isTCPFilterChain(listeners[0].FilterChains[0]) {
				t.Fatalf("expected tcp filter chain, found %s", listeners[0].FilterChains[2].Filters[0].Name)
			}
		}

		verifyHTTPFilterChainMatch(t, listeners[0].FilterChains[1], model.TrafficDirectionOutbound, false)
		if len(listeners[0].ListenerFilters) != 2 ||
			listeners[0].ListenerFilters[0].Name != "envoy.listener.tls_inspector" ||
			listeners[0].ListenerFilters[1].Name != "envoy.listener.http_inspector" {
			t.Fatalf("expected %d listener filter, found %d", 2, len(listeners[0].ListenerFilters))
		}

		if !listeners[0].ContinueOnListenerFiltersTimeout || listeners[0].ListenerFiltersTimeout == nil {
			t.Fatalf("exptected timeout, found ContinueOnListenerFiltersTimeout %v, ListenerFiltersTimeout %v",
				listeners[0].ContinueOnListenerFiltersTimeout,
				listeners[0].ListenerFiltersTimeout)
		}

		f := listeners[0].FilterChains[1].Filters[0]
		cfg, _ := conversion.MessageToStruct(f.GetTypedConfig())
		rds := cfg.Fields["rds"].GetStructValue().Fields["route_config_name"].GetStringValue()
		expect := fmt.Sprintf("%d", oldestService.Ports[0].Port)
		if rds != expect {
			t.Fatalf("expect routes %s, found %s", expect, rds)
		}
	} else {
		if len(listeners[0].FilterChains) != 2 {
			t.Fatalf("expectd %d filter chains, found %d", 2, len(listeners[0].FilterChains))
		}

		if !isTCPFilterChain(listeners[0].FilterChains[0]) {
			t.Fatalf("expected tcp filter chain, found %s", listeners[0].FilterChains[0].Filters[0].Name)
		}

		if !isHTTPFilterChain(listeners[0].FilterChains[1]) {
			t.Fatalf("expected http filter chain, found %s", listeners[0].FilterChains[1].Filters[0].Name)
		}

		verifyHTTPFilterChainMatch(t, listeners[0].FilterChains[1], model.TrafficDirectionOutbound, false)
		if len(listeners[0].ListenerFilters) != 2 ||
			listeners[0].ListenerFilters[0].Name != "envoy.listener.tls_inspector" ||
			listeners[0].ListenerFilters[1].Name != "envoy.listener.http_inspector" {
			t.Fatalf("expected %d listener filter, found %d", 2, len(listeners[0].ListenerFilters))
		}

		if !listeners[0].ContinueOnListenerFiltersTimeout || listeners[0].ListenerFiltersTimeout == nil {
			t.Fatalf("exptected timeout, found ContinueOnListenerFiltersTimeout %v, ListenerFiltersTimeout %v",
				listeners[0].ContinueOnListenerFiltersTimeout,
				listeners[0].ListenerFiltersTimeout)
		}
	}
}

func testInboundListenerConfigV14(t *testing.T, proxy *model.Proxy, services ...*model.Service) {
	t.Helper()
	p := &fakePlugin{}
	listeners := buildInboundListeners(p, proxy, nil, services...)
	if len(listeners) != 1 {
		t.Fatalf("expected %d listeners, found %d", 1, len(listeners))
	}
	verifyFilterChainMatch(t, listeners[0])
}

func testInboundListenerConfigWithSidecarV14(t *testing.T, proxy *model.Proxy, services ...*model.Service) {
	t.Helper()
	p := &fakePlugin{}
	sidecarConfig := &model.Config{
		ConfigMeta: model.ConfigMeta{
			Name:      "foo",
			Namespace: "not-default",
		},
		Spec: &networking.Sidecar{
			Ingress: []*networking.IstioIngressListener{
				{
					Port: &networking.Port{
						Number:   8080,
						Protocol: "unknown",
						Name:     "uds",
					},
					Bind:            "1.1.1.1",
					DefaultEndpoint: "127.0.0.1:80",
				},
			},
		},
	}
	listeners := buildInboundListeners(p, proxy, sidecarConfig, services...)
	if len(listeners) != 1 {
		t.Fatalf("expected %d listeners, found %d", 1, len(listeners))
	}
	verifyFilterChainMatch(t, listeners[0])
}

func testInboundListenerConfigWithSidecarWithoutServicesV14(t *testing.T, proxy *model.Proxy) {
	t.Helper()
	p := &fakePlugin{}
	sidecarConfig := &model.Config{
		ConfigMeta: model.ConfigMeta{
			Name:      "foo-without-service",
			Namespace: "not-default",
		},
		Spec: &networking.Sidecar{
			Ingress: []*networking.IstioIngressListener{
				{
					Port: &networking.Port{
						Number:   8080,
						Protocol: "unknown",
						Name:     "uds",
					},
					Bind:            "1.1.1.1",
					DefaultEndpoint: "127.0.0.1:80",
				},
			},
		},
	}
	listeners := buildInboundListeners(p, proxy, sidecarConfig)
	if expected := 1; len(listeners) != expected {
		t.Fatalf("expected %d listeners, found %d", expected, len(listeners))
	}
	verifyFilterChainMatch(t, listeners[0])
}

func testInboundListenerConfigWithoutServiceV14(t *testing.T, proxy *model.Proxy) {
	t.Helper()
	p := &fakePlugin{}
	listeners := buildInboundListeners(p, proxy, nil)
	if expected := 0; len(listeners) != expected {
		t.Fatalf("expected %d listeners, found %d", expected, len(listeners))
	}
}

func verifyHTTPFilterChainMatch(t *testing.T, fc *listener.FilterChain, direction model.TrafficDirection, isTLS bool) {
	t.Helper()
	if isTLS {
		if direction == model.TrafficDirectionInbound &&
			!reflect.DeepEqual(mtlsHTTPALPNs, fc.FilterChainMatch.ApplicationProtocols) {
			t.Fatalf("expected %d application protocols, %v", len(mtlsHTTPALPNs), mtlsHTTPALPNs)
		}

		if fc.FilterChainMatch.TransportProtocol != "tls" {
			t.Fatalf("exepct %q transport protocol, found %q", "tls", fc.FilterChainMatch.TransportProtocol)
		}
	} else {
		if direction == model.TrafficDirectionInbound &&
			!reflect.DeepEqual(plaintextHTTPALPNs, fc.FilterChainMatch.ApplicationProtocols) {
			t.Fatalf("expected %d application protocols, %v", len(plaintextHTTPALPNs), plaintextHTTPALPNs)
		}

		if fc.FilterChainMatch.TransportProtocol != "" {
			t.Fatalf("exepct %q transport protocol, found %q", "", fc.FilterChainMatch.TransportProtocol)
		}
	}

	if direction == model.TrafficDirectionOutbound &&
		!reflect.DeepEqual(plaintextHTTPALPNs, fc.FilterChainMatch.ApplicationProtocols) {
		t.Fatalf("expected %d application protocols, %v", len(plaintextHTTPALPNs), plaintextHTTPALPNs)
	}

	hcm := &http_filter.HttpConnectionManager{}
	if err := getFilterConfig(fc.Filters[0], hcm); err != nil {
		t.Fatalf("failed to get HCM, config %v", hcm)
	}

	hasAlpn := hasAlpnFilter(hcm.HttpFilters)

	if direction == model.TrafficDirectionInbound && hasAlpn {
		t.Fatal("ALPN filter is unexpected")
	}

	if direction == model.TrafficDirectionOutbound && !hasAlpn {
		t.Fatal("ALPN filter is not found")
	}
}

func hasAlpnFilter(filters []*http_filter.HttpFilter) bool {
	for _, f := range filters {
		if f.Name == AlpnFilterName {
			return true
		}
	}
	return false
}

func isHTTPFilterChain(fc *listener.FilterChain) bool {
	return len(fc.Filters) > 0 && fc.Filters[0].Name == "envoy.http_connection_manager"
}

func isTCPFilterChain(fc *listener.FilterChain) bool {
	return len(fc.Filters) > 0 && fc.Filters[0].Name == "envoy.tcp_proxy"
}

func testOutboundListenerConfigWithSidecarV14(t *testing.T, services ...*model.Service) {
	t.Helper()
	p := &fakePlugin{}
	sidecarConfig := &model.Config{
		ConfigMeta: model.ConfigMeta{
			Name:      "foo",
			Namespace: "not-default",
		},
		Spec: &networking.Sidecar{
			Egress: []*networking.IstioEgressListener{
				{
					Port: &networking.Port{
						Number:   9000,
						Protocol: "HTTP",
						Name:     "uds",
					},
					Hosts: []string{"*/*"},
				},
				{
					Port: &networking.Port{
						Number:   3306,
						Protocol: string(protocol.MySQL),
						Name:     "MySQL",
					},
					Bind:  "8.8.8.8",
					Hosts: []string{"*/*"},
				},
				{
					Port: &networking.Port{
						Number:   8888,
						Protocol: "unknown",
						Name:     "unknown",
					},
					Bind:  "2.2.2.2",
					Hosts: []string{"*/*"},
				},
				{
					Hosts: []string{"*/*"},
				},
			},
		},
	}

	// enable mysql filter that is used here
	_ = os.Setenv(features.EnableMysqlFilter.Name, "true")

	defer func() { _ = os.Unsetenv(features.EnableMysqlFilter.Name) }()

	listeners := buildOutboundListeners(p, &proxy14, sidecarConfig, nil, services...)
	if len(listeners) != 4 {
		t.Fatalf("expected %d listeners, found %d", 4, len(listeners))
	}

	l := findListenerByPort(listeners, 8080)
	if len(l.FilterChains) != 2 {
		t.Fatalf("expectd %d filter chains, found %d", 2, len(l.FilterChains))
	} else {
		if !isHTTPFilterChain(l.FilterChains[1]) {
			t.Fatalf("expected http filter chain, found %s", l.FilterChains[1].Filters[0].Name)
		}

		if !isTCPFilterChain(l.FilterChains[0]) {
			t.Fatalf("expected tcp filter chain, found %s", l.FilterChains[0].Filters[0].Name)
		}

		verifyHTTPFilterChainMatch(t, l.FilterChains[1], model.TrafficDirectionOutbound, false)

		if len(l.ListenerFilters) != 2 ||
			l.ListenerFilters[0].Name != "envoy.listener.tls_inspector" ||
			l.ListenerFilters[1].Name != "envoy.listener.http_inspector" {
			t.Fatalf("expected %d listener filter, found %d", 2, len(l.ListenerFilters))
		}
	}

	if l := findListenerByPort(listeners, 3306); !isMysqlListener(l) {
		t.Fatalf("expected MySQL listener on port 3306, found %v", l)
	}

	if l := findListenerByPort(listeners, 9000); !isHTTPListener(l) {
		t.Fatalf("expected HTTP listener on port 9000, found TCP\n%v", l)
	}

	l = findListenerByPort(listeners, 8888)
	if len(l.FilterChains) != 2 {
		t.Fatalf("expectd %d filter chains, found %d", 2, len(l.FilterChains))
	} else {
		if !isHTTPFilterChain(l.FilterChains[1]) {
			t.Fatalf("expected http filter chain, found %s", l.FilterChains[0].Filters[0].Name)
		}

		if !isTCPFilterChain(l.FilterChains[0]) {
			t.Fatalf("expected tcp filter chain, found %s", l.FilterChains[1].Filters[0].Name)
		}
	}

	verifyHTTPFilterChainMatch(t, l.FilterChains[1], model.TrafficDirectionOutbound, false)
	if len(l.ListenerFilters) != 2 ||
		l.ListenerFilters[0].Name != "envoy.listener.tls_inspector" ||
		l.ListenerFilters[1].Name != "envoy.listener.http_inspector" {
		t.Fatalf("expected %d listener filter, found %d", 2, len(l.ListenerFilters))
	}
}

func testInboundListenerConfig(t *testing.T, proxy *model.Proxy, services ...*model.Service) {
	t.Helper()
	oldestService := getOldestService(services...)
	p := &fakePlugin{}
	listeners := buildInboundListeners(p, proxy, nil, services...)
	if len(listeners) != 1 {
		t.Fatalf("expected %d listeners, found %d", 1, len(listeners))
	}
	oldestProtocol := oldestService.Ports[0].Protocol
	if oldestProtocol != protocol.HTTP && isHTTPListener(listeners[0]) {
		t.Fatal("expected TCP listener, found HTTP")
	} else if oldestProtocol == protocol.HTTP && !isHTTPListener(listeners[0]) {
		t.Fatal("expected HTTP listener, found TCP")
	}
	verifyInboundHTTPListenerServerName(t, listeners[0])
	verifyInboundHTTPListenerStatPrefix(t, listeners[0])
	if isHTTPListener(listeners[0]) {
		verifyInboundHTTPListenerCertDetails(t, listeners[0])
		verifyInboundHTTPListenerNormalizePath(t, listeners[0])
	}
	for _, l := range listeners {
		verifyInboundHTTP10(t, isNodeHTTP10(proxy), l)
	}

	verifyInboundEnvoyListenerNumber(t, listeners[0])
}

func testInboundListenerConfigWithoutServices(t *testing.T, proxy *model.Proxy) {
	t.Helper()
	p := &fakePlugin{}
	listeners := buildInboundListeners(p, proxy, nil)
	if expected := 0; len(listeners) != expected {
		t.Fatalf("expected %d listeners, found %d", expected, len(listeners))
	}
}

func testInboundListenerConfigWithSidecar(t *testing.T, proxy *model.Proxy, services ...*model.Service) {
	t.Helper()
	p := &fakePlugin{}
	sidecarConfig := &model.Config{
		ConfigMeta: model.ConfigMeta{
			Name:      "foo",
			Namespace: "not-default",
		},
		Spec: &networking.Sidecar{
			Ingress: []*networking.IstioIngressListener{
				{
					Port: &networking.Port{
						Number:   8080,
						Protocol: "HTTP",
						Name:     "uds",
					},
					Bind:            "1.1.1.1",
					DefaultEndpoint: "127.0.0.1:80",
					InboundTls: &networking.Server_TLSOptions{
						Mode:              networking.Server_TLSOptions_MUTUAL,
						ServerCertificate: "server-cert",
						PrivateKey:        "private-key",
						CaCertificates:    "ca",
						SubjectAltNames:   []string{"subject.name.a.com", "subject.name.b.com"},
					},
				},
			},
		},
	}
	listeners := buildInboundListeners(p, proxy, sidecarConfig, services...)
	if len(listeners) != 1 {
		t.Fatalf("expected %d listeners, found %d", 1, len(listeners))
	}

	if !isHTTPListener(listeners[0]) {
		t.Fatal("expected HTTP listener, found TCP")
	}
	expectedTLSContext := &auth.DownstreamTlsContext{
		CommonTlsContext: &auth.CommonTlsContext{
			AlpnProtocols: util.ALPNHttp,
			TlsCertificates: []*auth.TlsCertificate{
				{
					CertificateChain: &core.DataSource{
						Specifier: &core.DataSource_Filename{
							Filename: "server-cert",
						},
					},
					PrivateKey: &core.DataSource{
						Specifier: &core.DataSource_Filename{
							Filename: "private-key",
						},
					},
				},
			},
			ValidationContextType: &auth.CommonTlsContext_ValidationContext{
				ValidationContext: &auth.CertificateValidationContext{
					TrustedCa: &core.DataSource{
						Specifier: &core.DataSource_Filename{
							Filename: "ca",
						},
					},
					VerifySubjectAltName: []string{"subject.name.a.com", "subject.name.b.com"},
				},
			},
		},
		RequireClientCertificate: &wrappers.BoolValue{Value: true},
	}

	for _, l := range listeners {
		for _, fc := range l.FilterChains {
			if fc.TransportSocket != nil {
				tlscontext := &auth.DownstreamTlsContext{}
				ptypes.UnmarshalAny(fc.TransportSocket.GetTypedConfig(), tlscontext)
				if !reflect.DeepEqual(tlscontext, expectedTLSContext) {
					t.Errorf("expected tlscontext:\n%v, but got:\n%v \n diff: %s", expectedTLSContext, tlscontext, cmp.Diff(expectedTLSContext, tlscontext))
				}
			}

		}
		verifyInboundHTTP10(t, isNodeHTTP10(proxy), l)
	}
}

func testInboundListenerConfigWithSidecarWithoutServices(t *testing.T, proxy *model.Proxy) {
	t.Helper()
	p := &fakePlugin{}
	sidecarConfig := &model.Config{
		ConfigMeta: model.ConfigMeta{
			Name:      "foo-without-service",
			Namespace: "not-default",
		},
		Spec: &networking.Sidecar{
			Ingress: []*networking.IstioIngressListener{
				{
					Port: &networking.Port{
						Number:   8080,
						Protocol: "HTTP",
						Name:     "uds",
					},
					Bind:            "1.1.1.1",
					DefaultEndpoint: "127.0.0.1:80",
				},
			},
		},
	}
	listeners := buildInboundListeners(p, proxy, sidecarConfig)
	if expected := 1; len(listeners) != expected {
		t.Fatalf("expected %d listeners, found %d", expected, len(listeners))
	}
	if !isHTTPListener(listeners[0]) {
		t.Fatal("expected HTTP listener, found TCP")
	}
	for _, l := range listeners {
		verifyInboundHTTP10(t, isNodeHTTP10(proxy), l)
	}
}

func testOutboundListenerConfigWithSidecar(t *testing.T, services ...*model.Service) {
	t.Helper()
	p := &fakePlugin{}
	sidecarConfig := &model.Config{
		ConfigMeta: model.ConfigMeta{
			Name:      "foo",
			Namespace: "not-default",
		},
		Spec: &networking.Sidecar{
			Egress: []*networking.IstioEgressListener{
				{
					Port: &networking.Port{
						Number:   9000,
						Protocol: "HTTP",
						Name:     "uds",
					},
					Bind:  "1.1.1.1",
					Hosts: []string{"*/*"},
				},
				{
					Port: &networking.Port{
						Number:   3306,
						Protocol: string(protocol.MySQL),
						Name:     "MySQL",
					},
					Bind:  "8.8.8.8",
					Hosts: []string{"*/*"},
				},
				{
					Hosts: []string{"*/*"},
				},
			},
		},
	}

	// enable mysql filter that is used here
	_ = os.Setenv(features.EnableMysqlFilter.Name, "true")

	defer func() { _ = os.Unsetenv(features.EnableMysqlFilter.Name) }()

	listeners := buildOutboundListeners(p, &proxy, sidecarConfig, nil, services...)
	if len(listeners) != 1 {
		t.Fatalf("expected %d listeners, found %d", 1, len(listeners))
	}

	if l := findListenerByPort(listeners, 8080); isHTTPListener(l) {
		t.Fatalf("expected TCP listener on port 8080, found HTTP: %v", l)
	}
}

func testOutboundListenerConfigWithSidecarWithUseRemoteAddress(t *testing.T, services ...*model.Service) {
	t.Helper()
	p := &fakePlugin{}
	sidecarConfig := &model.Config{
		ConfigMeta: model.ConfigMeta{
			Name:      "foo",
			Namespace: "not-default",
		},
		Spec: &networking.Sidecar{
			Egress: []*networking.IstioEgressListener{
				{
					Port: &networking.Port{
						Number:   9090,
						Protocol: "HTTP",
						Name:     "uds",
					},
					Bind:  "1.1.1.1",
					Hosts: []string{"*/*"},
				},
			},
		},
	}

	// enable use remote address to true
	_ = os.Setenv(features.UseRemoteAddress.Name, "true")

	defer func() { _ = os.Unsetenv(features.UseRemoteAddress.Name) }()

	listeners := buildOutboundListeners(p, &proxy, sidecarConfig, nil, services...)

	if l := findListenerByPort(listeners, 9090); !isHTTPListener(l) {
		t.Fatalf("expected HTTP listener on port 9090, found TCP\n%v", l)
	} else {
		f := l.FilterChains[0].Filters[0]
		cfg, _ := conversion.MessageToStruct(f.GetTypedConfig())
		if useRemoteAddress, exists := cfg.Fields["use_remote_address"]; exists {
			if !exists || !useRemoteAddress.GetBoolValue() {
				t.Fatalf("expected useRemoteAddress true, found false %v", l)
			}
		}
	}
}

func testOutboundListenerConfigWithSidecarWithCaptureModeNone(t *testing.T, services ...*model.Service) {
	t.Helper()
	p := &fakePlugin{}
	sidecarConfig := &model.Config{
		ConfigMeta: model.ConfigMeta{
			Name:      "foo",
			Namespace: "not-default",
		},
		Spec: &networking.Sidecar{
			Egress: []*networking.IstioEgressListener{
				{
					// Bind + Port
					CaptureMode: networking.CaptureMode_NONE,
					Port: &networking.Port{
						Number:   9090,
						Protocol: "HTTP",
						Name:     "grpc",
					},
					Bind:  "127.1.1.2",
					Hosts: []string{"*/*"},
				},
				{
					// Bind Only
					CaptureMode: networking.CaptureMode_NONE,
					Bind:        "127.1.1.2",
					Hosts:       []string{"*/*"},
				},
				{
					// Port Only
					CaptureMode: networking.CaptureMode_NONE,
					Port: &networking.Port{
						Number:   9090,
						Protocol: "HTTP",
						Name:     "grpc",
					},
					Hosts: []string{"*/*"},
				},
				{
					// None
					CaptureMode: networking.CaptureMode_NONE,
					Hosts:       []string{"*/*"},
				},
			},
		},
	}
	listeners := buildOutboundListeners(p, &proxy, sidecarConfig, nil, services...)
	if len(listeners) != 4 {
		t.Fatalf("expected %d listeners, found %d", 4, len(listeners))
	}

	expectedListeners := map[string]string{
		"127.1.1.2_9090": "HTTP",
		"127.1.1.2_8080": "TCP",
		"127.0.0.1_9090": "HTTP",
		"127.0.0.1_8080": "TCP",
	}

	for _, l := range listeners {
		listenerName := l.Name
		expectedListenerType := expectedListeners[listenerName]
		if expectedListenerType == "" {
			t.Fatalf("listener %s not expected", listenerName)
		}
		if expectedListenerType == "TCP" && isHTTPListener(l) {
			t.Fatalf("expected TCP listener %s, but found HTTP", listenerName)
		}
		if expectedListenerType == "HTTP" && !isHTTPListener(l) {
			t.Fatalf("expected HTTP listener %s, but found TCP", listenerName)
		}
	}

	if l := findListenerByPort(listeners, 9090); !isHTTPListener(l) {
		t.Fatalf("expected HTTP listener on port 9090, but not found\n%v", l)
	} else {
		f := l.FilterChains[0].Filters[0]
		cfg, _ := conversion.MessageToStruct(f.GetTypedConfig())
		if useRemoteAddress, exists := cfg.Fields["use_remote_address"]; exists {
			if exists && useRemoteAddress.GetBoolValue() {
				t.Fatalf("expected useRemoteAddress false, found true %v", l)
			}
		}
	}
}

func TestOutboundListenerAccessLogs(t *testing.T) {
	t.Helper()
	p := &fakePlugin{}
	listeners := buildAllListeners(p, nil)
	found := false
	for _, l := range listeners {
		if l.Name == VirtualOutboundListenerName {
			fc := &tcp_proxy.TcpProxy{}
			if err := getFilterConfig(l.FilterChains[0].Filters[0], fc); err != nil {
				t.Fatalf("failed to get TCP Proxy config: %s", err)
			}
			if fc.AccessLog == nil {
				t.Fatal("expected access log configuration")
			}
			found = true
			break
		}
	}
	if !found {
		t.Fatal("expected virtual outbound listener, but not found")
	}
}

func TestHttpProxyListener(t *testing.T) {
	p := &fakePlugin{}
	configgen := NewConfigGenerator([]plugin.Plugin{p})

	env := buildListenerEnv(nil)
	if err := env.PushContext.InitContext(&env, nil, nil); err != nil {
		t.Fatalf("error in initializing push context: %s", err)
	}

	proxy.ServiceInstances = nil
	env.Mesh().ProxyHttpPort = 15007
	proxy.SidecarScope = model.DefaultSidecarScopeForNamespace(env.PushContext, "not-default")
	httpProxy := configgen.buildHTTPProxy(&proxy, env.PushContext)
	f := httpProxy.FilterChains[0].Filters[0]
	cfg, _ := conversion.MessageToStruct(f.GetTypedConfig())

	if httpProxy.Address.GetSocketAddress().GetPortValue() != 15007 {
		t.Fatalf("expected http proxy is not listening on %d, but on port %d", env.Mesh().ProxyHttpPort,
			httpProxy.Address.GetSocketAddress().GetPortValue())
	}
	if !strings.HasPrefix(cfg.Fields["stat_prefix"].GetStringValue(), "outbound_") {
		t.Fatalf("expected http proxy stat prefix to have outbound, %s", cfg.Fields["stat_prefix"].GetStringValue())
	}
}

func verifyOutboundTCPListenerHostname(t *testing.T, l *xdsapi.Listener, hostname host.Name) {
	t.Helper()
	if len(l.FilterChains) != 1 {
		t.Fatalf("expected %d filter chains, found %d", 1, len(l.FilterChains))
	}
	fc := l.FilterChains[0]
	if len(fc.Filters) != 1 {
		t.Fatalf("expected %d filters, found %d", 1, len(fc.Filters))
	}
	f := fc.Filters[0]
	expectedStatPrefix := fmt.Sprintf("outbound|8080||%s", hostname)
	cfg, _ := conversion.MessageToStruct(f.GetTypedConfig())
	statPrefix := cfg.Fields["stat_prefix"].GetStringValue()
	if statPrefix != expectedStatPrefix {
		t.Fatalf("expected listener to contain stat_prefix %s, found %s", expectedStatPrefix, statPrefix)
	}
}

func verifyInboundHTTPListenerServerName(t *testing.T, l *xdsapi.Listener) {
	t.Helper()
	if len(l.FilterChains) != 2 {
		t.Fatalf("expected %d filter chains, found %d", 2, len(l.FilterChains))
	}
	fc := l.FilterChains[0]
	if len(fc.Filters) != 1 {
		t.Fatalf("expected %d filters, found %d", 1, len(fc.Filters))
	}
	f := fc.Filters[0]
	expectedServerName := "istio-envoy"
	cfg, _ := conversion.MessageToStruct(f.GetTypedConfig())
	serverName := cfg.Fields["server_name"].GetStringValue()
	if serverName != expectedServerName {
		t.Fatalf("expected listener to contain server_name %s, found %s", expectedServerName, serverName)
	}
}

func verifyInboundHTTPListenerStatPrefix(t *testing.T, l *xdsapi.Listener) {
	t.Helper()
	if len(l.FilterChains) != 2 {
		t.Fatalf("expected %d filter chains, found %d", 2, len(l.FilterChains))
	}
	fc := l.FilterChains[0]
	if len(fc.Filters) != 1 {
		t.Fatalf("expected %d filters, found %d", 1, len(fc.Filters))
	}
	f := fc.Filters[0]
	cfg, _ := conversion.MessageToStruct(f.GetTypedConfig())
	if !strings.HasPrefix(cfg.Fields["stat_prefix"].GetStringValue(), "inbound_") {
		t.Fatalf("expected stat prefix to have %s , found %s", "inbound", cfg.Fields["stat_prefix"].GetStringValue())
	}

}

func verifyInboundEnvoyListenerNumber(t *testing.T, l *xdsapi.Listener) {
	t.Helper()
	if len(l.FilterChains) != 2 {
		t.Fatalf("expected %d filter chains, found %d", 2, len(l.FilterChains))
	}

	for _, fc := range l.FilterChains {
		if len(fc.Filters) != 1 {
			t.Fatalf("expected %d filters, found %d", 1, len(fc.Filters))
		}

		f := fc.Filters[0]
		cfg, _ := conversion.MessageToStruct(f.GetTypedConfig())
		hf := cfg.Fields["http_filters"].GetListValue()
		if len(hf.Values) != 3 {
			t.Fatalf("expected %d http filters, found %d", 3, len(hf.Values))
		}
		envoyCors := hf.Values[0].GetStructValue().Fields["name"].GetStringValue()
		if envoyCors != "envoy.cors" {
			t.Fatalf("expected %q http filter, found %q", "envoy.cors", envoyCors)
		}
	}
}

func verifyInboundHTTPListenerCertDetails(t *testing.T, l *xdsapi.Listener) {
	t.Helper()
	if len(l.FilterChains) != 2 {
		t.Fatalf("expected %d filter chains, found %d", 2, len(l.FilterChains))
	}
	fc := l.FilterChains[0]
	if len(fc.Filters) != 1 {
		t.Fatalf("expected %d filters, found %d", 1, len(fc.Filters))
	}
	f := fc.Filters[0]
	cfg, _ := conversion.MessageToStruct(f.GetTypedConfig())
	forwardDetails, expected := cfg.Fields["forward_client_cert_details"].GetStringValue(), "APPEND_FORWARD"
	if forwardDetails != expected {
		t.Fatalf("expected listener to contain forward_client_cert_details %s, found %s", expected, forwardDetails)
	}
	setDetails := cfg.Fields["set_current_client_cert_details"].GetStructValue()
	subject := setDetails.Fields["subject"].GetBoolValue()
	dns := setDetails.Fields["dns"].GetBoolValue()
	uri := setDetails.Fields["uri"].GetBoolValue()
	if !subject || !dns || !uri {
		t.Fatalf("expected listener to contain set_current_client_cert_details (subject: true, dns: true, uri: true), "+
			"found (subject: %t, dns: %t, uri %t)", subject, dns, uri)
	}
}

func verifyInboundHTTPListenerNormalizePath(t *testing.T, l *xdsapi.Listener) {
	t.Helper()
	if len(l.FilterChains) != 2 {
		t.Fatalf("expected 2 filter chains, found %d", len(l.FilterChains))
	}
	fc := l.FilterChains[0]
	if len(fc.Filters) != 1 {
		t.Fatalf("expected 1 filter, found %d", len(fc.Filters))
	}
	f := fc.Filters[0]
	cfg, _ := conversion.MessageToStruct(f.GetTypedConfig())
	actual := cfg.Fields["normalize_path"].GetBoolValue()
	if actual != true {
		t.Errorf("expected HTTP listener with normalize_path set to true, found false")
	}
}

func verifyInboundHTTP10(t *testing.T, http10Expected bool, l *xdsapi.Listener) {
	t.Helper()
	for _, fc := range l.FilterChains {
		for _, f := range fc.Filters {
			if f.Name == "envoy.http_connection_manager" {
				cfg, _ := conversion.MessageToStruct(f.GetTypedConfig())
				httpProtocolOptionsField := cfg.Fields["http_protocol_options"]
				if http10Expected && httpProtocolOptionsField == nil {
					t.Error("expected http_protocol_options for http_connection_manager, found nil")
					return
				}
				if !http10Expected && httpProtocolOptionsField == nil {
					continue
				}
				httpProtocolOptions := httpProtocolOptionsField.GetStructValue()
				acceptHTTP10Field := httpProtocolOptions.Fields["accept_http_10"]
				if http10Expected && acceptHTTP10Field == nil {
					t.Error("expected http protocol option accept_http_10, found nil")
					return
				}
				if http10Expected && acceptHTTP10Field.GetBoolValue() != http10Expected {
					t.Errorf("expected accepting HTTP 1.0: %v, found: %v", http10Expected, acceptHTTP10Field.GetBoolValue())
				}
			}
		}
	}
}

func verifyFilterChainMatch(t *testing.T, listener *xdsapi.Listener) {
	if len(listener.FilterChains) != 5 ||
		!isHTTPFilterChain(listener.FilterChains[0]) ||
		!isHTTPFilterChain(listener.FilterChains[1]) ||
		!isTCPFilterChain(listener.FilterChains[2]) ||
		!isTCPFilterChain(listener.FilterChains[3]) ||
		!isTCPFilterChain(listener.FilterChains[4]) {
		t.Fatalf("expectd %d filter chains, %d http filter chains and %d tcp filter chain", 5, 2, 3)
	}

	verifyHTTPFilterChainMatch(t, listener.FilterChains[0], model.TrafficDirectionInbound, true)
	verifyHTTPFilterChainMatch(t, listener.FilterChains[1], model.TrafficDirectionInbound, false)
}

func getOldestService(services ...*model.Service) *model.Service {
	var oldestService *model.Service
	for _, s := range services {
		if oldestService == nil || s.CreationTime.Before(oldestService.CreationTime) {
			oldestService = s
		}
	}
	return oldestService
}

func buildAllListeners(p plugin.Plugin, sidecarConfig *model.Config, services ...*model.Service) []*xdsapi.Listener {
	configgen := NewConfigGenerator([]plugin.Plugin{p})

	env := buildListenerEnv(services)

	if err := env.PushContext.InitContext(&env, nil, nil); err != nil {
		return nil
	}

	proxy.ServiceInstances = nil
	if sidecarConfig == nil {
		proxy.SidecarScope = model.DefaultSidecarScopeForNamespace(env.PushContext, "not-default")
	} else {
		proxy.SidecarScope = model.ConvertToSidecarScope(env.PushContext, sidecarConfig, sidecarConfig.Namespace)
	}
	builder := NewListenerBuilder(&proxy, env.PushContext)
	return configgen.buildSidecarListeners(env.PushContext, builder).getListeners()
}

func getFilterConfig(filter *listener.Filter, out proto.Message) error {
	switch c := filter.ConfigType.(type) {
	case *listener.Filter_Config:
		if err := conversion.StructToMessage(c.Config, out); err != nil {
			return err
		}
	case *listener.Filter_TypedConfig:
		if err := ptypes.UnmarshalAny(c.TypedConfig, out); err != nil {
			return err
		}
	}
	return nil
}

func buildOutboundListeners(p plugin.Plugin, proxy *model.Proxy, sidecarConfig *model.Config,
	virtualService *model.Config, services ...*model.Service) []*xdsapi.Listener {
	configgen := NewConfigGenerator([]plugin.Plugin{p})

	var env model.Environment
	if virtualService != nil {
		env = buildListenerEnvWithVirtualServices(services, []*model.Config{virtualService})
	} else {
		env = buildListenerEnv(services)
	}

	if err := env.PushContext.InitContext(&env, nil, nil); err != nil {
		return nil
	}

	proxy.IstioVersion = model.ParseIstioVersion(proxy.Metadata.IstioVersion)
	if sidecarConfig == nil {
		proxy.SidecarScope = model.DefaultSidecarScopeForNamespace(env.PushContext, "not-default")
	} else {
		proxy.SidecarScope = model.ConvertToSidecarScope(env.PushContext, sidecarConfig, sidecarConfig.Namespace)
	}
	proxy.ServiceInstances = proxyInstances

	return configgen.buildSidecarOutboundListeners(proxy, env.PushContext)
}

func buildInboundListeners(p plugin.Plugin, proxy *model.Proxy, sidecarConfig *model.Config, services ...*model.Service) []*xdsapi.Listener {
	configgen := NewConfigGenerator([]plugin.Plugin{p})
	env := buildListenerEnv(services)
	if err := env.PushContext.InitContext(&env, nil, nil); err != nil {
		return nil
	}
	if err := proxy.SetServiceInstances(&env); err != nil {
		return nil
	}

	proxy.IstioVersion = model.ParseIstioVersion(proxy.Metadata.IstioVersion)
	if sidecarConfig == nil {
		proxy.SidecarScope = model.DefaultSidecarScopeForNamespace(env.PushContext, "not-default")
	} else {
		proxy.SidecarScope = model.ConvertToSidecarScope(env.PushContext, sidecarConfig, sidecarConfig.Namespace)
	}
	return configgen.buildSidecarInboundListeners(proxy, env.PushContext)
}

type fakePlugin struct {
	outboundListenerParams []*plugin.InputParams
}

var _ plugin.Plugin = (*fakePlugin)(nil)

func (p *fakePlugin) OnOutboundListener(in *plugin.InputParams, mutable *istionetworking.MutableObjects) error {
	p.outboundListenerParams = append(p.outboundListenerParams, in)
	return nil
}

func (p *fakePlugin) OnInboundListener(in *plugin.InputParams, mutable *istionetworking.MutableObjects) error {
	return nil
}

func (p *fakePlugin) OnVirtualListener(in *plugin.InputParams, mutable *istionetworking.MutableObjects) error {
	return nil
}

func (p *fakePlugin) OnOutboundCluster(in *plugin.InputParams, cluster *xdsapi.Cluster) {
}

func (p *fakePlugin) OnInboundCluster(in *plugin.InputParams, cluster *xdsapi.Cluster) {
}

func (p *fakePlugin) OnOutboundRouteConfiguration(in *plugin.InputParams, routeConfiguration *xdsapi.RouteConfiguration) {
}

func (p *fakePlugin) OnInboundRouteConfiguration(in *plugin.InputParams, routeConfiguration *xdsapi.RouteConfiguration) {
}

func (p *fakePlugin) OnInboundFilterChains(in *plugin.InputParams) []istionetworking.FilterChain {
	return []istionetworking.FilterChain{
		{
			ListenerFilters: []*listener.ListenerFilter{
				{
					Name: xdsutil.TlsInspector,
				},
			},
		},
		{},
	}
}

func (p *fakePlugin) OnInboundPassthrough(in *plugin.InputParams, mutable *istionetworking.MutableObjects) error {
	switch in.ListenerProtocol {
	case istionetworking.ListenerProtocolTCP:
		for cnum := range mutable.FilterChains {
			filter := &listener.Filter{
				Name: fakePluginTCPFilter,
			}
			mutable.FilterChains[cnum].TCP = append(mutable.FilterChains[cnum].TCP, filter)
		}
	case istionetworking.ListenerProtocolHTTP:
		for cnum := range mutable.FilterChains {
			filter := &http_filter.HttpFilter{
				Name: fakePluginHTTPFilter,
			}
			mutable.FilterChains[cnum].HTTP = append(mutable.FilterChains[cnum].HTTP, filter)
		}
	}
	return nil
}

<<<<<<< HEAD
func (p *fakePlugin) OnInboundPassthroughFilterChains(in *plugin.InputParams) []istionetworking.FilterChain {
	return []istionetworking.FilterChain{
=======
func (p *fakePlugin) OnInboundPassthroughFilterChains(in *plugin.InputParams) []plugin.FilterChain {
	return []plugin.FilterChain{
>>>>>>> 6c050fb1
		// A filter chain configured by the plugin for mutual TLS support.
		{
			FilterChainMatch: &listener.FilterChainMatch{
				ApplicationProtocols: []string{fakePluginFilterChainMatchAlpn},
			},
			TLSContext: &auth.DownstreamTlsContext{},
			ListenerFilters: []*listener.ListenerFilter{
				{
					Name: xdsutil.TlsInspector,
				},
			},
		},
		// An empty filter chain for the default pass through behavior.
		{},
	}
}

func isHTTPListener(listener *xdsapi.Listener) bool {
	if listener == nil {
		return false
	}

	for _, fc := range listener.FilterChains {
		if fc.Filters[0].Name == "envoy.http_connection_manager" {
			return true
		}
	}
	return false
}

func isMysqlListener(listener *xdsapi.Listener) bool {
	if len(listener.FilterChains) > 0 && len(listener.FilterChains[0].Filters) > 0 {
		return listener.FilterChains[0].Filters[0].Name == xdsutil.MySQLProxy
	}
	return false
}

func isNodeHTTP10(proxy *model.Proxy) bool {
	return proxy.Metadata.HTTP10 == "1"
}

func findListenerByPort(listeners []*xdsapi.Listener, port uint32) *xdsapi.Listener {
	for _, l := range listeners {
		if port == l.Address.GetSocketAddress().GetPortValue() {
			return l
		}
	}

	return nil
}

func findListenerByAddress(listeners []*xdsapi.Listener, address string) *xdsapi.Listener {
	for _, l := range listeners {
		if address == l.Address.GetSocketAddress().Address {
			return l
		}
	}

	return nil
}

func buildService(hostname string, ip string, protocol protocol.Instance, creationTime time.Time) *model.Service {
	return &model.Service{
		CreationTime: creationTime,
		Hostname:     host.Name(hostname),
		Address:      ip,
		ClusterVIPs:  make(map[string]string),
		Ports: model.PortList{
			&model.Port{
				Name:     "default",
				Port:     8080,
				Protocol: protocol,
			},
		},
		Resolution: model.Passthrough,
		Attributes: model.ServiceAttributes{
			Namespace: "default",
		},
	}
}

func buildServiceWithPort(hostname string, port int, protocol protocol.Instance, creationTime time.Time) *model.Service {
	return &model.Service{
		CreationTime: creationTime,
		Hostname:     host.Name(hostname),
		Address:      wildcardIP,
		ClusterVIPs:  make(map[string]string),
		Ports: model.PortList{
			&model.Port{
				Name:     "default",
				Port:     port,
				Protocol: protocol,
			},
		},
		Resolution: model.Passthrough,
		Attributes: model.ServiceAttributes{
			Namespace: "default",
		},
	}
}

func buildServiceInstance(service *model.Service, instanceIP string) *model.ServiceInstance {
	return &model.ServiceInstance{
		Endpoint: &model.IstioEndpoint{
			Address: instanceIP,
		},
		Service: service,
	}
}

func buildListenerEnv(services []*model.Service) model.Environment {
	return buildListenerEnvWithVirtualServices(services, nil)
}

func buildListenerEnvWithVirtualServices(services []*model.Service, virtualServices []*model.Config) model.Environment {
	serviceDiscovery := new(fakes.ServiceDiscovery)
	serviceDiscovery.ServicesReturns(services, nil)

	instances := make([]*model.ServiceInstance, len(services))
	for i, s := range services {
		instances[i] = &model.ServiceInstance{
			Service: s,
			Endpoint: &model.IstioEndpoint{
				EndpointPort: 8080,
			},
			ServicePort: s.Ports[0],
		}
	}
	serviceDiscovery.GetProxyServiceInstancesReturns(instances, nil)

	envoyFilter := model.Config{
		ConfigMeta: model.ConfigMeta{
			Name:      "test-envoyfilter",
			Namespace: "not-default",
		},
		Spec: &networking.EnvoyFilter{
			Filters: []*networking.EnvoyFilter_Filter{
				{
					InsertPosition: &networking.EnvoyFilter_InsertPosition{
						Index: networking.EnvoyFilter_InsertPosition_FIRST,
					},
					FilterType:   networking.EnvoyFilter_Filter_HTTP,
					FilterName:   "envoy.lua",
					FilterConfig: &types.Struct{},
				},
			},
		},
	}
	configStore := &fakes.IstioConfigStore{
		ListStub: func(kind resource.GroupVersionKind, namespace string) (configs []model.Config, e error) {
			switch kind {
			case collections.IstioNetworkingV1Alpha3Virtualservices.Resource().GroupVersionKind():
				result := make([]model.Config, len(virtualServices))
				for i := range virtualServices {
					result[i] = *virtualServices[i]
				}
				return result, nil
			case collections.IstioNetworkingV1Alpha3Envoyfilters.Resource().GroupVersionKind():
				return []model.Config{envoyFilter}, nil
			default:
				return nil, nil
			}
		},
	}

	m := mesh.DefaultMeshConfig()
	m.EnableEnvoyAccessLogService = true
	env := model.Environment{
		PushContext:      model.NewPushContext(),
		ServiceDiscovery: serviceDiscovery,
		IstioConfigStore: configStore,
		Watcher:          mesh.NewFixedWatcher(&m),
	}

	return env
}

func TestAppendListenerFallthroughRoute(t *testing.T) {
	push := &model.PushContext{
		Mesh: &meshconfig.MeshConfig{},
	}
	tests := []struct {
		name         string
		listener     *xdsapi.Listener
		listenerOpts *buildListenerOpts
		node         *model.Proxy
		hostname     string
	}{
		{
			name:     "Registry_Only",
			listener: &xdsapi.Listener{},
			listenerOpts: &buildListenerOpts{
				push: push,
			},
			node: &model.Proxy{
				ID:       "foo.bar",
				Metadata: &model.NodeMetadata{},
				SidecarScope: &model.SidecarScope{
					OutboundTrafficPolicy: &networking.OutboundTrafficPolicy{
						Mode: networking.OutboundTrafficPolicy_REGISTRY_ONLY,
					},
				},
			},
			hostname: util.BlackHoleCluster,
		},
		{
			name:     "Allow_Any",
			listener: &xdsapi.Listener{},
			listenerOpts: &buildListenerOpts{
				push: push,
			},
			node: &model.Proxy{
				ID:       "foo.bar",
				Metadata: &model.NodeMetadata{},
				SidecarScope: &model.SidecarScope{
					OutboundTrafficPolicy: &networking.OutboundTrafficPolicy{
						Mode: networking.OutboundTrafficPolicy_ALLOW_ANY,
					},
				},
			},
			hostname: util.PassthroughCluster,
		},
	}
	for idx := range tests {
		t.Run(tests[idx].name, func(t *testing.T) {
			appendListenerFallthroughRoute(tests[idx].listener, tests[idx].listenerOpts,
				tests[idx].node, nil)
			if len(tests[idx].listenerOpts.filterChainOpts) != 1 {
				t.Errorf("Expected exactly 1 filter chain options")
			}
			if !tests[idx].listenerOpts.filterChainOpts[0].isFallThrough {
				t.Errorf("Expected fall through to be set")
			}
			if len(tests[idx].listenerOpts.filterChainOpts[0].networkFilters) != 1 {
				t.Errorf("Expected exactly 1 network filter in the chain")
			}
			filter := tests[idx].listenerOpts.filterChainOpts[0].networkFilters[0]
			var tcpProxy tcp_proxy.TcpProxy
			cfg := filter.GetTypedConfig()
			_ = ptypes.UnmarshalAny(cfg, &tcpProxy)
			if tcpProxy.StatPrefix != tests[idx].hostname {
				t.Errorf("Expected stat prefix %s but got %s\n", tests[idx].hostname, tcpProxy.StatPrefix)
			}
			if tcpProxy.GetCluster() != tests[idx].hostname {
				t.Errorf("Expected cluster %s but got %s\n", tests[idx].hostname, tcpProxy.GetCluster())
			}
			if len(tests[idx].listener.FilterChains) != 1 {
				t.Errorf("Expected exactly 1 filter chain on the tests[idx].listener")
			}
		})
	}
}

func TestMergeTCPFilterChains(t *testing.T) {
	push := &model.PushContext{
		Mesh:        &meshconfig.MeshConfig{},
		ProxyStatus: map[string]map[string]model.ProxyPushStatus{},
	}

	node := &model.Proxy{
		ID:       "foo.bar",
		Metadata: &model.NodeMetadata{},
		SidecarScope: &model.SidecarScope{
			OutboundTrafficPolicy: &networking.OutboundTrafficPolicy{
				Mode: networking.OutboundTrafficPolicy_ALLOW_ANY,
			},
		},
	}

	tcpProxy := &tcp_proxy.TcpProxy{
		StatPrefix:       "outbound|443||foo.com",
		ClusterSpecifier: &tcp_proxy.TcpProxy_Cluster{Cluster: "outbound|443||foo.com"},
	}

	tcpProxyFilter := &listener.Filter{
		Name:       xdsutil.TCPProxy,
		ConfigType: &listener.Filter_TypedConfig{TypedConfig: util.MessageToAny(tcpProxy)},
	}

	tcpProxy = &tcp_proxy.TcpProxy{
		StatPrefix:       "outbound|443||bar.com",
		ClusterSpecifier: &tcp_proxy.TcpProxy_Cluster{Cluster: "outbound|443||bar.com"},
	}

	tcpProxyFilter2 := &listener.Filter{
		Name:       xdsutil.TCPProxy,
		ConfigType: &listener.Filter_TypedConfig{TypedConfig: util.MessageToAny(tcpProxy)},
	}

	svcPort := &model.Port{
		Name:     "https",
		Port:     443,
		Protocol: protocol.HTTPS,
	}
	var l xdsapi.Listener
	filterChains := []*listener.FilterChain{
		{
			FilterChainMatch: &listener.FilterChainMatch{
				PrefixRanges: []*core.CidrRange{
					{
						AddressPrefix: "10.244.0.18",
						PrefixLen:     &wrappers.UInt32Value{Value: 32},
					},
					{
						AddressPrefix: "fe80::1c97:c3ff:fed7:5940",
						PrefixLen:     &wrappers.UInt32Value{Value: 128},
					},
				},
			},
			Filters: nil, // This is not a valid config, just for test
		},
		{
			FilterChainMatch: &listener.FilterChainMatch{
				ServerNames: []string{"foo.com"},
			},
			// This is not a valid config, just for test
			Filters: []*listener.Filter{tcpProxyFilter},
		},
		{
			FilterChainMatch: &listener.FilterChainMatch{},
			// This is not a valid config, just for test
			Filters: buildOutboundCatchAllNetworkFiltersOnly(push, node),
		},
	}
	l.FilterChains = filterChains
	listenerMap := map[string]*outboundListenerEntry{
		"0.0.0.0_443": {
			servicePort: svcPort,
			services: []*model.Service{{
				CreationTime: tnow,
				Hostname:     host.Name("foo.com"),
				Address:      "192.168.1.1",
				Ports:        []*model.Port{svcPort},
				Resolution:   model.DNSLB,
			}},
			listener: &l,
		},
	}

	insertFallthroughMetadata(listenerMap["0.0.0.0_443"].listener.FilterChains[2])

	incomingFilterChains := []*listener.FilterChain{
		{
			FilterChainMatch: &listener.FilterChainMatch{},
			// This is not a valid config, just for test
			Filters: []*listener.Filter{tcpProxyFilter2},
		},
	}

	svc := model.Service{
		Hostname: "bar.com",
	}

	params := &plugin.InputParams{
		ListenerProtocol: istionetworking.ListenerProtocolTCP,
		Node:             node,
		Port:             svcPort,
		ServiceInstance:  &model.ServiceInstance{Service: &svc},
		Push:             push,
	}

	out := mergeTCPFilterChains(incomingFilterChains, params, "0.0.0.0_443", listenerMap, node)

	if len(out) != 3 {
		t.Errorf("Got %d filter chains, expected 3", len(out))
	}
	if !isMatchAllFilterChain(out[2]) {
		t.Errorf("The last filter chain  %#v is not wildcard matching", out[2])
	}

	if !reflect.DeepEqual(out[2].Filters, incomingFilterChains[0].Filters) {
		t.Errorf("got %v\nwant %v\ndiff %v", out[2].Filters, incomingFilterChains[0].Filters, cmp.Diff(out[2].Filters, incomingFilterChains[0].Filters))
	}
}

func TestOutboundRateLimitedThriftListenerConfig(t *testing.T) {
	svcName := "thrift-service-unlimited"
	svcIP := "127.0.22.2"
	limitedSvcName := "thrift-service"
	limitedSvcIP := "127.0.22.3"
	if err := os.Setenv("PILOT_ENABLE_THRIFT_FILTER", "true"); err != nil {
		t.Error(err.Error())
	}
	defer func() {
		_ = os.Unsetenv(features.EnableThriftFilter.Name)
	}()
	services := []*model.Service{
		buildService(svcName+".default.svc.cluster.local", svcIP, protocol.Thrift, tnow),
		buildService(limitedSvcName+".default.svc.cluster.local", limitedSvcIP, protocol.Thrift, tnow)}

	p := &fakePlugin{}
	sidecarConfig := &model.Config{
		ConfigMeta: model.ConfigMeta{
			Name:      "foo",
			Namespace: "not-default",
		},
		Spec: &networking.Sidecar{
			Egress: []*networking.IstioEgressListener{
				{
					// None
					CaptureMode: networking.CaptureMode_NONE,
					Hosts:       []string{"*/*"},
				},
			},
		},
	}

	configgen := NewConfigGenerator([]plugin.Plugin{p})

	serviceDiscovery := new(fakes.ServiceDiscovery)
	serviceDiscovery.ServicesReturns(services, nil)

	quotaSpec := &client.Quota{
		Quota:  "test",
		Charge: 1,
	}

	configStore := &fakes.IstioConfigStore{
		ListStub: func(kind resource.GroupVersionKind, s string) (configs []model.Config, err error) {
			if kind.String() == collections.IstioMixerV1ConfigClientQuotaspecs.Resource().GroupVersionKind().String() {
				return []model.Config{
					{
						ConfigMeta: model.ConfigMeta{
							Type:      collections.IstioMixerV1ConfigClientQuotaspecs.Resource().Kind(),
							Version:   collections.IstioMixerV1ConfigClientQuotaspecs.Resource().Version(),
							Name:      limitedSvcName,
							Namespace: "default",
						},
						Spec: quotaSpec,
					},
				}, nil
			} else if kind.String() == collections.IstioMixerV1ConfigClientQuotaspecbindings.Resource().GroupVersionKind().String() {
				return []model.Config{
					{
						ConfigMeta: model.ConfigMeta{
							Type:      collections.IstioMixerV1ConfigClientQuotaspecs.Resource().Kind(),
							Version:   collections.IstioMixerV1ConfigClientQuotaspecs.Resource().Version(),
							Name:      limitedSvcName,
							Namespace: "default",
						},
						Spec: &mixerClient.QuotaSpecBinding{
							Services: []*mixerClient.IstioService{
								{
									Name:      "thrift-service",
									Namespace: "default",
									Domain:    "cluster.local",
									Service:   "thrift-service.default.svc.cluster.local",
								},
							},
							QuotaSpecs: []*mixerClient.QuotaSpecBinding_QuotaSpecReference{
								{
									Name:      "thrift-service",
									Namespace: "default",
								},
							},
						},
					},
				}, nil
			}
			return []model.Config{}, nil
		},
	}

	m := mesh.DefaultMeshConfig()
	m.ThriftConfig.RateLimitUrl = "ratelimit.svc.cluster.local"
	env := model.Environment{
		PushContext:      model.NewPushContext(),
		ServiceDiscovery: serviceDiscovery,
		IstioConfigStore: configStore,
		Watcher:          mesh.NewFixedWatcher(&m),
	}

	if err := env.PushContext.InitContext(&env, nil, nil); err != nil {
		t.Error(err.Error())
	}

	proxy.SidecarScope = model.ConvertToSidecarScope(env.PushContext, sidecarConfig, sidecarConfig.Namespace)
	proxy.ServiceInstances = proxyInstances

	listeners := configgen.buildSidecarOutboundListeners(&proxy, env.PushContext)

	var thriftProxy thrift_proxy.ThriftProxy
	thriftListener := findListenerByAddress(listeners, svcIP)
	chains := thriftListener.GetFilterChains()
	filters := chains[len(chains)-1].Filters
	err := ptypes.UnmarshalAny(filters[len(filters)-1].GetTypedConfig(), &thriftProxy)
	if err != nil {
		t.Error(err.Error())
	}
	if len(thriftProxy.ThriftFilters) > 0 {
		t.Fatal("No thrift filters should have been applied")
	}
	thriftListener = findListenerByAddress(listeners, limitedSvcIP)
	chains = thriftListener.GetFilterChains()
	filters = chains[len(chains)-1].Filters
	err = ptypes.UnmarshalAny(filters[len(filters)-1].GetTypedConfig(), &thriftProxy)
	if err != nil {
		t.Error(err.Error())
	}
	if len(thriftProxy.ThriftFilters) == 0 {
		t.Fatal("Thrift rate limit filter should have been applied")
	}
	var rateLimitApplied bool
	for _, filter := range thriftProxy.ThriftFilters {
		if filter.Name == "envoy.filters.thrift.rate_limit" {
			rateLimitApplied = true
			break
		}
	}
	if !rateLimitApplied {
		t.Error("No rate limit applied when one should have been")
	}
}

func TestBuildSidecarListenerTlsContext(t *testing.T) {
	testCases := []struct {
		name       string
		tls        *networking.Server_TLSOptions
		nodeMeta   *model.NodeMetadata
		sdsUdsPath string
		result     *auth.DownstreamTlsContext
	}{
		{
			name:   "no tls",
			tls:    nil,
			result: nil,
		},
		{
			name: "tls SIMPLE",
			tls: &networking.Server_TLSOptions{
				Mode:              networking.Server_TLSOptions_SIMPLE,
				ServerCertificate: "server-cert",
				PrivateKey:        "private-key",
			},
			nodeMeta: &model.NodeMetadata{
				UserSds: false,
			},
			result: &auth.DownstreamTlsContext{
				CommonTlsContext: &auth.CommonTlsContext{
					AlpnProtocols: util.ALPNHttp,
					TlsCertificates: []*auth.TlsCertificate{
						{
							CertificateChain: &core.DataSource{
								Specifier: &core.DataSource_Filename{
									Filename: "server-cert",
								},
							},
							PrivateKey: &core.DataSource{
								Specifier: &core.DataSource_Filename{
									Filename: "private-key",
								},
							},
						},
					},
				},
				RequireClientCertificate: proto2.BoolFalse,
			},
		},
		{
			name: "tls MUTUAL without sds",
			tls: &networking.Server_TLSOptions{
				Mode:              networking.Server_TLSOptions_MUTUAL,
				ServerCertificate: "server-cert",
				PrivateKey:        "private-key",
				CaCertificates:    "ca",
			},
			nodeMeta: &model.NodeMetadata{
				UserSds: false,
			},
			result: &auth.DownstreamTlsContext{
				CommonTlsContext: &auth.CommonTlsContext{
					AlpnProtocols: util.ALPNHttp,
					TlsCertificates: []*auth.TlsCertificate{
						{
							CertificateChain: &core.DataSource{
								Specifier: &core.DataSource_Filename{
									Filename: "server-cert",
								},
							},
							PrivateKey: &core.DataSource{
								Specifier: &core.DataSource_Filename{
									Filename: "private-key",
								},
							},
						},
					},
					ValidationContextType: &auth.CommonTlsContext_ValidationContext{
						ValidationContext: &auth.CertificateValidationContext{
							TrustedCa: &core.DataSource{
								Specifier: &core.DataSource_Filename{
									Filename: "ca",
								},
							},
						},
					},
				},
				RequireClientCertificate: proto2.BoolTrue,
			},
		},
		{
			name: "tls MUTUAL with san without sds",
			tls: &networking.Server_TLSOptions{
				Mode:              networking.Server_TLSOptions_MUTUAL,
				ServerCertificate: "server-cert",
				PrivateKey:        "private-key",
				CaCertificates:    "ca",
				SubjectAltNames:   []string{"subject.name.a.com", "subject.name.b.com"},
			},
			nodeMeta: &model.NodeMetadata{
				UserSds: false,
			},
			result: &auth.DownstreamTlsContext{
				CommonTlsContext: &auth.CommonTlsContext{
					AlpnProtocols: util.ALPNHttp,
					TlsCertificates: []*auth.TlsCertificate{
						{
							CertificateChain: &core.DataSource{
								Specifier: &core.DataSource_Filename{
									Filename: "server-cert",
								},
							},
							PrivateKey: &core.DataSource{
								Specifier: &core.DataSource_Filename{
									Filename: "private-key",
								},
							},
						},
					},
					ValidationContextType: &auth.CommonTlsContext_ValidationContext{
						ValidationContext: &auth.CertificateValidationContext{
							TrustedCa: &core.DataSource{
								Specifier: &core.DataSource_Filename{
									Filename: "ca",
								},
							},
							VerifySubjectAltName: []string{"subject.name.a.com", "subject.name.b.com"},
						},
					},
				},
				RequireClientCertificate: proto2.BoolTrue,
			},
		},
		{
			name: "tls MUTUAL with sds",
			tls: &networking.Server_TLSOptions{
				Mode:            networking.Server_TLSOptions_MUTUAL,
				CredentialName:  "test",
				SubjectAltNames: []string{"subject.name.a.com", "subject.name.b.com"},
			},
			nodeMeta: &model.NodeMetadata{
				UserSds: true,
			},
			sdsUdsPath: "unix:/var/run/sidecar/sds",
			result: &auth.DownstreamTlsContext{
				CommonTlsContext: &auth.CommonTlsContext{
					AlpnProtocols: util.ALPNHttp,
					TlsCertificateSdsSecretConfigs: []*auth.SdsSecretConfig{
						{
							Name: "test",
							SdsConfig: &core.ConfigSource{
								InitialFetchTimeout: features.InitialFetchTimeout,
								ConfigSourceSpecifier: &core.ConfigSource_ApiConfigSource{
									ApiConfigSource: &core.ApiConfigSource{
										ApiType: core.ApiConfigSource_GRPC,
										GrpcServices: []*core.GrpcService{
											{
												TargetSpecifier: &core.GrpcService_GoogleGrpc_{
													GoogleGrpc: &core.GrpcService_GoogleGrpc{
														TargetUri:  "unix:/var/run/sidecar/sds",
														StatPrefix: authnmodel.SDSStatPrefix,
													},
												},
											},
										},
									},
								},
							},
						},
					},
					ValidationContextType: &auth.CommonTlsContext_CombinedValidationContext{
						CombinedValidationContext: &auth.CommonTlsContext_CombinedCertificateValidationContext{
							DefaultValidationContext: &auth.CertificateValidationContext{
								VerifySubjectAltName: []string{"subject.name.a.com", "subject.name.b.com"},
							},
							ValidationContextSdsSecretConfig: &auth.SdsSecretConfig{
								Name: "test-cacert",
								SdsConfig: &core.ConfigSource{
									InitialFetchTimeout: features.InitialFetchTimeout,
									ConfigSourceSpecifier: &core.ConfigSource_ApiConfigSource{
										ApiConfigSource: &core.ApiConfigSource{
											ApiType: core.ApiConfigSource_GRPC,
											GrpcServices: []*core.GrpcService{
												{
													TargetSpecifier: &core.GrpcService_GoogleGrpc_{
														GoogleGrpc: &core.GrpcService_GoogleGrpc{
															TargetUri:  "unix:/var/run/sidecar/sds",
															StatPrefix: authnmodel.SDSStatPrefix,
														},
													},
												},
											},
										},
									},
								},
							},
						},
					},
				},
				RequireClientCertificate: proto2.BoolTrue,
			},
		},
	}

	for _, tc := range testCases {
		t.Run(tc.name, func(t *testing.T) {
			ret := buildSidecarListenerTLSContext(tc.tls, tc.nodeMeta, tc.sdsUdsPath)
			if !reflect.DeepEqual(tc.result, ret) {
				t.Errorf("expecting\n %v but got\n %v\n diff: %s", tc.result, ret, cmp.Diff(tc.result, ret))
			}
		})
	}
}<|MERGE_RESOLUTION|>--- conflicted
+++ resolved
@@ -28,7 +28,6 @@
 	listener "github.com/envoyproxy/go-control-plane/envoy/api/v2/listener"
 	http_filter "github.com/envoyproxy/go-control-plane/envoy/config/filter/network/http_connection_manager/v2"
 	tcp_proxy "github.com/envoyproxy/go-control-plane/envoy/config/filter/network/tcp_proxy/v2"
-	thrift_proxy "github.com/envoyproxy/go-control-plane/envoy/config/filter/network/thrift_proxy/v2alpha1"
 	"github.com/envoyproxy/go-control-plane/pkg/conversion"
 	xdsutil "github.com/envoyproxy/go-control-plane/pkg/wellknown"
 	"github.com/gogo/protobuf/types"
@@ -38,25 +37,21 @@
 	"github.com/google/go-cmp/cmp"
 
 	meshconfig "istio.io/api/mesh/v1alpha1"
-	mixerClient "istio.io/api/mixer/v1/config/client"
 	"istio.io/api/networking/v1alpha3"
 	networking "istio.io/api/networking/v1alpha3"
 
 	"istio.io/istio/pilot/pkg/features"
 	"istio.io/istio/pilot/pkg/model"
-	istionetworking "istio.io/istio/pilot/pkg/networking"
 	"istio.io/istio/pilot/pkg/networking/core/v1alpha3/fakes"
 	"istio.io/istio/pilot/pkg/networking/plugin"
-	"istio.io/istio/pilot/pkg/networking/plugin/mixer/client"
 	"istio.io/istio/pilot/pkg/networking/util"
-	authnmodel "istio.io/istio/pilot/pkg/security/model"
 	"istio.io/istio/pilot/pkg/serviceregistry"
 	"istio.io/istio/pkg/config/host"
+	"istio.io/istio/pkg/config/labels"
 	"istio.io/istio/pkg/config/mesh"
 	"istio.io/istio/pkg/config/protocol"
 	"istio.io/istio/pkg/config/schema/collections"
 	"istio.io/istio/pkg/config/schema/resource"
-	proto2 "istio.io/istio/pkg/proto"
 )
 
 const (
@@ -125,11 +120,9 @@
 		Metadata: &model.NodeMetadata{
 			ConfigNamespace: "not-default",
 			IstioVersion:    "1.4",
-			Labels: map[string]string{
-				"istio": "ingressgateway",
-			},
 		},
 		ConfigNamespace: "not-default",
+		WorkloadLabels:  labels.Collection{{"istio": "ingressgateway"}},
 	}
 	proxyInstances = []*model.ServiceInstance{
 		{
@@ -424,6 +417,9 @@
 }
 
 func TestOutboundListenerTCPWithVS(t *testing.T) {
+	_ = os.Setenv("PILOT_ENABLE_FALLTHROUGH_ROUTE", "false")
+
+	defer func() { _ = os.Unsetenv("PILOT_ENABLE_FALLTHROUGH_ROUTE") }()
 
 	tests := []struct {
 		name           string
@@ -443,6 +439,10 @@
 	}
 	for _, tt := range tests {
 		t.Run(tt.name, func(t *testing.T) {
+			if features.RestrictPodIPTrafficLoops.Get() {
+				// Expect a filter chain on the node IP
+				tt.expectedChains = append([]string{"1.1.1.1"}, tt.expectedChains...)
+			}
 			services := []*model.Service{
 				buildService("test.com", tt.CIDR, protocol.TCP, tnow),
 			}
@@ -477,6 +477,10 @@
 }
 
 func TestOutboundListenerForHeadlessServices(t *testing.T) {
+	_ = os.Setenv("PILOT_ENABLE_FALLTHROUGH_ROUTE", "false")
+
+	defer func() { _ = os.Unsetenv("PILOT_ENABLE_FALLTHROUGH_ROUTE") }()
+
 	svc := buildServiceWithPort("test.com", 9999, protocol.TCP, tnow)
 	svc.Attributes.ServiceRegistry = string(serviceregistry.Kubernetes)
 	svc.Resolution = model.Passthrough
@@ -733,7 +737,7 @@
 		t.Fatalf("expect listener %s", "0.0.0.0_8080")
 	}
 
-	f := l.FilterChains[0].Filters[0]
+	f := l.FilterChains[1].Filters[0]
 	cfg, _ := conversion.MessageToStruct(f.GetTypedConfig())
 	rds := cfg.Fields["rds"].GetStructValue().Fields["route_config_name"].GetStringValue()
 	if rds != "8080" {
@@ -793,25 +797,25 @@
 
 	oldestProtocol := oldestService.Ports[0].Protocol
 	if oldestProtocol == protocol.MySQL {
-		if len(listeners[0].FilterChains) != 1 {
-			t.Fatalf("expected %d filter chains, found %d", 1, len(listeners[0].FilterChains))
-		} else if !isTCPFilterChain(listeners[0].FilterChains[0]) {
-			t.Fatalf("expected tcp filter chain, found %s", listeners[0].FilterChains[1].Filters[0].Name)
-		}
-	} else if oldestProtocol != protocol.HTTP && oldestProtocol != protocol.TCP {
 		if len(listeners[0].FilterChains) != 2 {
 			t.Fatalf("expectd %d filter chains, found %d", 2, len(listeners[0].FilterChains))
+		} else if !isTCPFilterChain(listeners[0].FilterChains[1]) {
+			t.Fatalf("expected tcp filter chain, found %s", listeners[0].FilterChains[1].Filters[0].Name)
+		}
+	} else if oldestProtocol != protocol.HTTP && oldestProtocol != protocol.TCP {
+		if len(listeners[0].FilterChains) != 3 {
+			t.Fatalf("expectd %d filter chains, found %d", 3, len(listeners[0].FilterChains))
 		} else {
-			if !isHTTPFilterChain(listeners[0].FilterChains[1]) {
+			if !isHTTPFilterChain(listeners[0].FilterChains[2]) {
 				t.Fatalf("expected http filter chain, found %s", listeners[0].FilterChains[1].Filters[0].Name)
 			}
 
-			if !isTCPFilterChain(listeners[0].FilterChains[0]) {
+			if !isTCPFilterChain(listeners[0].FilterChains[1]) {
 				t.Fatalf("expected tcp filter chain, found %s", listeners[0].FilterChains[2].Filters[0].Name)
 			}
 		}
 
-		verifyHTTPFilterChainMatch(t, listeners[0].FilterChains[1], model.TrafficDirectionOutbound, false)
+		verifyHTTPFilterChainMatch(t, listeners[0].FilterChains[2], model.TrafficDirectionOutbound, false)
 		if len(listeners[0].ListenerFilters) != 2 ||
 			listeners[0].ListenerFilters[0].Name != "envoy.listener.tls_inspector" ||
 			listeners[0].ListenerFilters[1].Name != "envoy.listener.http_inspector" {
@@ -824,7 +828,7 @@
 				listeners[0].ListenerFiltersTimeout)
 		}
 
-		f := listeners[0].FilterChains[1].Filters[0]
+		f := listeners[0].FilterChains[2].Filters[0]
 		cfg, _ := conversion.MessageToStruct(f.GetTypedConfig())
 		rds := cfg.Fields["rds"].GetStructValue().Fields["route_config_name"].GetStringValue()
 		expect := fmt.Sprintf("%d", oldestService.Ports[0].Port)
@@ -832,19 +836,19 @@
 			t.Fatalf("expect routes %s, found %s", expect, rds)
 		}
 	} else {
-		if len(listeners[0].FilterChains) != 2 {
-			t.Fatalf("expectd %d filter chains, found %d", 2, len(listeners[0].FilterChains))
-		}
-
-		if !isTCPFilterChain(listeners[0].FilterChains[0]) {
-			t.Fatalf("expected tcp filter chain, found %s", listeners[0].FilterChains[0].Filters[0].Name)
-		}
-
-		if !isHTTPFilterChain(listeners[0].FilterChains[1]) {
+		if len(listeners[0].FilterChains) != 3 {
+			t.Fatalf("expectd %d filter chains, found %d", 3, len(listeners[0].FilterChains))
+		}
+
+		if !isTCPFilterChain(listeners[0].FilterChains[1]) {
+			t.Fatalf("expected tcp filter chain, found %s", listeners[0].FilterChains[2].Filters[0].Name)
+		}
+
+		if !isHTTPFilterChain(listeners[0].FilterChains[2]) {
 			t.Fatalf("expected http filter chain, found %s", listeners[0].FilterChains[1].Filters[0].Name)
 		}
 
-		verifyHTTPFilterChainMatch(t, listeners[0].FilterChains[1], model.TrafficDirectionOutbound, false)
+		verifyHTTPFilterChainMatch(t, listeners[0].FilterChains[2], model.TrafficDirectionOutbound, false)
 		if len(listeners[0].ListenerFilters) != 2 ||
 			listeners[0].ListenerFilters[0].Name != "envoy.listener.tls_inspector" ||
 			listeners[0].ListenerFilters[1].Name != "envoy.listener.http_inspector" {
@@ -1050,18 +1054,18 @@
 	}
 
 	l := findListenerByPort(listeners, 8080)
-	if len(l.FilterChains) != 2 {
-		t.Fatalf("expectd %d filter chains, found %d", 2, len(l.FilterChains))
+	if len(l.FilterChains) != 4 {
+		t.Fatalf("expectd %d filter chains, found %d", 4, len(l.FilterChains))
 	} else {
-		if !isHTTPFilterChain(l.FilterChains[1]) {
-			t.Fatalf("expected http filter chain, found %s", l.FilterChains[1].Filters[0].Name)
-		}
-
-		if !isTCPFilterChain(l.FilterChains[0]) {
-			t.Fatalf("expected tcp filter chain, found %s", l.FilterChains[0].Filters[0].Name)
-		}
-
-		verifyHTTPFilterChainMatch(t, l.FilterChains[1], model.TrafficDirectionOutbound, false)
+		if !isHTTPFilterChain(l.FilterChains[3]) {
+			t.Fatalf("expected http filter chain, found %s", l.FilterChains[3].Filters[0].Name)
+		}
+
+		if !isTCPFilterChain(l.FilterChains[1]) {
+			t.Fatalf("expected tcp filter chain, found %s", l.FilterChains[1].Filters[0].Name)
+		}
+
+		verifyHTTPFilterChainMatch(t, l.FilterChains[3], model.TrafficDirectionOutbound, false)
 
 		if len(l.ListenerFilters) != 2 ||
 			l.ListenerFilters[0].Name != "envoy.listener.tls_inspector" ||
@@ -1153,13 +1157,6 @@
 					},
 					Bind:            "1.1.1.1",
 					DefaultEndpoint: "127.0.0.1:80",
-					InboundTls: &networking.Server_TLSOptions{
-						Mode:              networking.Server_TLSOptions_MUTUAL,
-						ServerCertificate: "server-cert",
-						PrivateKey:        "private-key",
-						CaCertificates:    "ca",
-						SubjectAltNames:   []string{"subject.name.a.com", "subject.name.b.com"},
-					},
 				},
 			},
 		},
@@ -1172,48 +1169,7 @@
 	if !isHTTPListener(listeners[0]) {
 		t.Fatal("expected HTTP listener, found TCP")
 	}
-	expectedTLSContext := &auth.DownstreamTlsContext{
-		CommonTlsContext: &auth.CommonTlsContext{
-			AlpnProtocols: util.ALPNHttp,
-			TlsCertificates: []*auth.TlsCertificate{
-				{
-					CertificateChain: &core.DataSource{
-						Specifier: &core.DataSource_Filename{
-							Filename: "server-cert",
-						},
-					},
-					PrivateKey: &core.DataSource{
-						Specifier: &core.DataSource_Filename{
-							Filename: "private-key",
-						},
-					},
-				},
-			},
-			ValidationContextType: &auth.CommonTlsContext_ValidationContext{
-				ValidationContext: &auth.CertificateValidationContext{
-					TrustedCa: &core.DataSource{
-						Specifier: &core.DataSource_Filename{
-							Filename: "ca",
-						},
-					},
-					VerifySubjectAltName: []string{"subject.name.a.com", "subject.name.b.com"},
-				},
-			},
-		},
-		RequireClientCertificate: &wrappers.BoolValue{Value: true},
-	}
-
 	for _, l := range listeners {
-		for _, fc := range l.FilterChains {
-			if fc.TransportSocket != nil {
-				tlscontext := &auth.DownstreamTlsContext{}
-				ptypes.UnmarshalAny(fc.TransportSocket.GetTypedConfig(), tlscontext)
-				if !reflect.DeepEqual(tlscontext, expectedTLSContext) {
-					t.Errorf("expected tlscontext:\n%v, but got:\n%v \n diff: %s", expectedTLSContext, tlscontext, cmp.Diff(expectedTLSContext, tlscontext))
-				}
-			}
-
-		}
 		verifyInboundHTTP10(t, isNodeHTTP10(proxy), l)
 	}
 }
@@ -1433,9 +1389,8 @@
 	t.Helper()
 	p := &fakePlugin{}
 	listeners := buildAllListeners(p, nil)
-	found := false
 	for _, l := range listeners {
-		if l.Name == VirtualOutboundListenerName {
+		if l.Name == "virtual" {
 			fc := &tcp_proxy.TcpProxy{}
 			if err := getFilterConfig(l.FilterChains[0].Filters[0], fc); err != nil {
 				t.Fatalf("failed to get TCP Proxy config: %s", err)
@@ -1443,12 +1398,7 @@
 			if fc.AccessLog == nil {
 				t.Fatal("expected access log configuration")
 			}
-			found = true
-			break
-		}
-	}
-	if !found {
-		t.Fatal("expected virtual outbound listener, but not found")
+		}
 	}
 }
 
@@ -1544,12 +1494,13 @@
 		f := fc.Filters[0]
 		cfg, _ := conversion.MessageToStruct(f.GetTypedConfig())
 		hf := cfg.Fields["http_filters"].GetListValue()
-		if len(hf.Values) != 3 {
-			t.Fatalf("expected %d http filters, found %d", 3, len(hf.Values))
-		}
-		envoyCors := hf.Values[0].GetStructValue().Fields["name"].GetStringValue()
-		if envoyCors != "envoy.cors" {
-			t.Fatalf("expected %q http filter, found %q", "envoy.cors", envoyCors)
+		if len(hf.Values) != 4 {
+			t.Fatalf("expected %d http filters, found %d", 4, len(hf.Values))
+		}
+		envoyLua := hf.Values[0].GetStructValue().Fields["name"].GetStringValue()
+		envoyCors := hf.Values[1].GetStructValue().Fields["name"].GetStringValue()
+		if envoyLua != "envoy.lua" || envoyCors != "envoy.cors" {
+			t.Fatalf("expected %q %q http filter, found %q %q", "envoy.lua", "envoy.cors", envoyLua, envoyCors)
 		}
 	}
 }
@@ -1663,8 +1614,8 @@
 	} else {
 		proxy.SidecarScope = model.ConvertToSidecarScope(env.PushContext, sidecarConfig, sidecarConfig.Namespace)
 	}
-	builder := NewListenerBuilder(&proxy, env.PushContext)
-	return configgen.buildSidecarListeners(env.PushContext, builder).getListeners()
+	builder := NewListenerBuilder(&proxy)
+	return configgen.buildSidecarListeners(&proxy, env.PushContext, builder).getListeners()
 }
 
 func getFilterConfig(filter *listener.Filter, out proto.Message) error {
@@ -1732,16 +1683,16 @@
 
 var _ plugin.Plugin = (*fakePlugin)(nil)
 
-func (p *fakePlugin) OnOutboundListener(in *plugin.InputParams, mutable *istionetworking.MutableObjects) error {
+func (p *fakePlugin) OnOutboundListener(in *plugin.InputParams, mutable *plugin.MutableObjects) error {
 	p.outboundListenerParams = append(p.outboundListenerParams, in)
 	return nil
 }
 
-func (p *fakePlugin) OnInboundListener(in *plugin.InputParams, mutable *istionetworking.MutableObjects) error {
+func (p *fakePlugin) OnInboundListener(in *plugin.InputParams, mutable *plugin.MutableObjects) error {
 	return nil
 }
 
-func (p *fakePlugin) OnVirtualListener(in *plugin.InputParams, mutable *istionetworking.MutableObjects) error {
+func (p *fakePlugin) OnVirtualListener(in *plugin.InputParams, mutable *plugin.MutableObjects) error {
 	return nil
 }
 
@@ -1757,8 +1708,8 @@
 func (p *fakePlugin) OnInboundRouteConfiguration(in *plugin.InputParams, routeConfiguration *xdsapi.RouteConfiguration) {
 }
 
-func (p *fakePlugin) OnInboundFilterChains(in *plugin.InputParams) []istionetworking.FilterChain {
-	return []istionetworking.FilterChain{
+func (p *fakePlugin) OnInboundFilterChains(in *plugin.InputParams) []plugin.FilterChain {
+	return []plugin.FilterChain{
 		{
 			ListenerFilters: []*listener.ListenerFilter{
 				{
@@ -1770,16 +1721,16 @@
 	}
 }
 
-func (p *fakePlugin) OnInboundPassthrough(in *plugin.InputParams, mutable *istionetworking.MutableObjects) error {
+func (p *fakePlugin) OnInboundPassthrough(in *plugin.InputParams, mutable *plugin.MutableObjects) error {
 	switch in.ListenerProtocol {
-	case istionetworking.ListenerProtocolTCP:
+	case plugin.ListenerProtocolTCP:
 		for cnum := range mutable.FilterChains {
 			filter := &listener.Filter{
 				Name: fakePluginTCPFilter,
 			}
 			mutable.FilterChains[cnum].TCP = append(mutable.FilterChains[cnum].TCP, filter)
 		}
-	case istionetworking.ListenerProtocolHTTP:
+	case plugin.ListenerProtocolHTTP:
 		for cnum := range mutable.FilterChains {
 			filter := &http_filter.HttpFilter{
 				Name: fakePluginHTTPFilter,
@@ -1790,13 +1741,8 @@
 	return nil
 }
 
-<<<<<<< HEAD
-func (p *fakePlugin) OnInboundPassthroughFilterChains(in *plugin.InputParams) []istionetworking.FilterChain {
-	return []istionetworking.FilterChain{
-=======
 func (p *fakePlugin) OnInboundPassthroughFilterChains(in *plugin.InputParams) []plugin.FilterChain {
 	return []plugin.FilterChain{
->>>>>>> 6c050fb1
 		// A filter chain configured by the plugin for mutual TLS support.
 		{
 			FilterChainMatch: &listener.FilterChainMatch{
@@ -2091,37 +2037,6 @@
 		Port:     443,
 		Protocol: protocol.HTTPS,
 	}
-	var l xdsapi.Listener
-	filterChains := []*listener.FilterChain{
-		{
-			FilterChainMatch: &listener.FilterChainMatch{
-				PrefixRanges: []*core.CidrRange{
-					{
-						AddressPrefix: "10.244.0.18",
-						PrefixLen:     &wrappers.UInt32Value{Value: 32},
-					},
-					{
-						AddressPrefix: "fe80::1c97:c3ff:fed7:5940",
-						PrefixLen:     &wrappers.UInt32Value{Value: 128},
-					},
-				},
-			},
-			Filters: nil, // This is not a valid config, just for test
-		},
-		{
-			FilterChainMatch: &listener.FilterChainMatch{
-				ServerNames: []string{"foo.com"},
-			},
-			// This is not a valid config, just for test
-			Filters: []*listener.Filter{tcpProxyFilter},
-		},
-		{
-			FilterChainMatch: &listener.FilterChainMatch{},
-			// This is not a valid config, just for test
-			Filters: buildOutboundCatchAllNetworkFiltersOnly(push, node),
-		},
-	}
-	l.FilterChains = filterChains
 	listenerMap := map[string]*outboundListenerEntry{
 		"0.0.0.0_443": {
 			servicePort: svcPort,
@@ -2132,7 +2047,37 @@
 				Ports:        []*model.Port{svcPort},
 				Resolution:   model.DNSLB,
 			}},
-			listener: &l,
+			listener: &xdsapi.Listener{
+				FilterChains: []*listener.FilterChain{
+					{
+						FilterChainMatch: &listener.FilterChainMatch{
+							PrefixRanges: []*core.CidrRange{
+								{
+									AddressPrefix: "10.244.0.18",
+									PrefixLen:     &wrappers.UInt32Value{Value: 32},
+								},
+								{
+									AddressPrefix: "fe80::1c97:c3ff:fed7:5940",
+									PrefixLen:     &wrappers.UInt32Value{Value: 128},
+								},
+							},
+						},
+						Filters: nil, // This is not a valid config, just for test
+					},
+					{
+						FilterChainMatch: &listener.FilterChainMatch{
+							ServerNames: []string{"foo.com"},
+						},
+						// This is not a valid config, just for test
+						Filters: []*listener.Filter{tcpProxyFilter},
+					},
+					{
+						FilterChainMatch: &listener.FilterChainMatch{},
+						// This is not a valid config, just for test
+						Filters: []*listener.Filter{newTCPProxyOutboundListenerFilter(push, node)},
+					},
+				},
+			},
 		},
 	}
 
@@ -2151,7 +2096,7 @@
 	}
 
 	params := &plugin.InputParams{
-		ListenerProtocol: istionetworking.ListenerProtocolTCP,
+		ListenerProtocol: plugin.ListenerProtocolTCP,
 		Node:             node,
 		Port:             svcPort,
 		ServiceInstance:  &model.ServiceInstance{Service: &svc},
@@ -2170,352 +2115,4 @@
 	if !reflect.DeepEqual(out[2].Filters, incomingFilterChains[0].Filters) {
 		t.Errorf("got %v\nwant %v\ndiff %v", out[2].Filters, incomingFilterChains[0].Filters, cmp.Diff(out[2].Filters, incomingFilterChains[0].Filters))
 	}
-}
-
-func TestOutboundRateLimitedThriftListenerConfig(t *testing.T) {
-	svcName := "thrift-service-unlimited"
-	svcIP := "127.0.22.2"
-	limitedSvcName := "thrift-service"
-	limitedSvcIP := "127.0.22.3"
-	if err := os.Setenv("PILOT_ENABLE_THRIFT_FILTER", "true"); err != nil {
-		t.Error(err.Error())
-	}
-	defer func() {
-		_ = os.Unsetenv(features.EnableThriftFilter.Name)
-	}()
-	services := []*model.Service{
-		buildService(svcName+".default.svc.cluster.local", svcIP, protocol.Thrift, tnow),
-		buildService(limitedSvcName+".default.svc.cluster.local", limitedSvcIP, protocol.Thrift, tnow)}
-
-	p := &fakePlugin{}
-	sidecarConfig := &model.Config{
-		ConfigMeta: model.ConfigMeta{
-			Name:      "foo",
-			Namespace: "not-default",
-		},
-		Spec: &networking.Sidecar{
-			Egress: []*networking.IstioEgressListener{
-				{
-					// None
-					CaptureMode: networking.CaptureMode_NONE,
-					Hosts:       []string{"*/*"},
-				},
-			},
-		},
-	}
-
-	configgen := NewConfigGenerator([]plugin.Plugin{p})
-
-	serviceDiscovery := new(fakes.ServiceDiscovery)
-	serviceDiscovery.ServicesReturns(services, nil)
-
-	quotaSpec := &client.Quota{
-		Quota:  "test",
-		Charge: 1,
-	}
-
-	configStore := &fakes.IstioConfigStore{
-		ListStub: func(kind resource.GroupVersionKind, s string) (configs []model.Config, err error) {
-			if kind.String() == collections.IstioMixerV1ConfigClientQuotaspecs.Resource().GroupVersionKind().String() {
-				return []model.Config{
-					{
-						ConfigMeta: model.ConfigMeta{
-							Type:      collections.IstioMixerV1ConfigClientQuotaspecs.Resource().Kind(),
-							Version:   collections.IstioMixerV1ConfigClientQuotaspecs.Resource().Version(),
-							Name:      limitedSvcName,
-							Namespace: "default",
-						},
-						Spec: quotaSpec,
-					},
-				}, nil
-			} else if kind.String() == collections.IstioMixerV1ConfigClientQuotaspecbindings.Resource().GroupVersionKind().String() {
-				return []model.Config{
-					{
-						ConfigMeta: model.ConfigMeta{
-							Type:      collections.IstioMixerV1ConfigClientQuotaspecs.Resource().Kind(),
-							Version:   collections.IstioMixerV1ConfigClientQuotaspecs.Resource().Version(),
-							Name:      limitedSvcName,
-							Namespace: "default",
-						},
-						Spec: &mixerClient.QuotaSpecBinding{
-							Services: []*mixerClient.IstioService{
-								{
-									Name:      "thrift-service",
-									Namespace: "default",
-									Domain:    "cluster.local",
-									Service:   "thrift-service.default.svc.cluster.local",
-								},
-							},
-							QuotaSpecs: []*mixerClient.QuotaSpecBinding_QuotaSpecReference{
-								{
-									Name:      "thrift-service",
-									Namespace: "default",
-								},
-							},
-						},
-					},
-				}, nil
-			}
-			return []model.Config{}, nil
-		},
-	}
-
-	m := mesh.DefaultMeshConfig()
-	m.ThriftConfig.RateLimitUrl = "ratelimit.svc.cluster.local"
-	env := model.Environment{
-		PushContext:      model.NewPushContext(),
-		ServiceDiscovery: serviceDiscovery,
-		IstioConfigStore: configStore,
-		Watcher:          mesh.NewFixedWatcher(&m),
-	}
-
-	if err := env.PushContext.InitContext(&env, nil, nil); err != nil {
-		t.Error(err.Error())
-	}
-
-	proxy.SidecarScope = model.ConvertToSidecarScope(env.PushContext, sidecarConfig, sidecarConfig.Namespace)
-	proxy.ServiceInstances = proxyInstances
-
-	listeners := configgen.buildSidecarOutboundListeners(&proxy, env.PushContext)
-
-	var thriftProxy thrift_proxy.ThriftProxy
-	thriftListener := findListenerByAddress(listeners, svcIP)
-	chains := thriftListener.GetFilterChains()
-	filters := chains[len(chains)-1].Filters
-	err := ptypes.UnmarshalAny(filters[len(filters)-1].GetTypedConfig(), &thriftProxy)
-	if err != nil {
-		t.Error(err.Error())
-	}
-	if len(thriftProxy.ThriftFilters) > 0 {
-		t.Fatal("No thrift filters should have been applied")
-	}
-	thriftListener = findListenerByAddress(listeners, limitedSvcIP)
-	chains = thriftListener.GetFilterChains()
-	filters = chains[len(chains)-1].Filters
-	err = ptypes.UnmarshalAny(filters[len(filters)-1].GetTypedConfig(), &thriftProxy)
-	if err != nil {
-		t.Error(err.Error())
-	}
-	if len(thriftProxy.ThriftFilters) == 0 {
-		t.Fatal("Thrift rate limit filter should have been applied")
-	}
-	var rateLimitApplied bool
-	for _, filter := range thriftProxy.ThriftFilters {
-		if filter.Name == "envoy.filters.thrift.rate_limit" {
-			rateLimitApplied = true
-			break
-		}
-	}
-	if !rateLimitApplied {
-		t.Error("No rate limit applied when one should have been")
-	}
-}
-
-func TestBuildSidecarListenerTlsContext(t *testing.T) {
-	testCases := []struct {
-		name       string
-		tls        *networking.Server_TLSOptions
-		nodeMeta   *model.NodeMetadata
-		sdsUdsPath string
-		result     *auth.DownstreamTlsContext
-	}{
-		{
-			name:   "no tls",
-			tls:    nil,
-			result: nil,
-		},
-		{
-			name: "tls SIMPLE",
-			tls: &networking.Server_TLSOptions{
-				Mode:              networking.Server_TLSOptions_SIMPLE,
-				ServerCertificate: "server-cert",
-				PrivateKey:        "private-key",
-			},
-			nodeMeta: &model.NodeMetadata{
-				UserSds: false,
-			},
-			result: &auth.DownstreamTlsContext{
-				CommonTlsContext: &auth.CommonTlsContext{
-					AlpnProtocols: util.ALPNHttp,
-					TlsCertificates: []*auth.TlsCertificate{
-						{
-							CertificateChain: &core.DataSource{
-								Specifier: &core.DataSource_Filename{
-									Filename: "server-cert",
-								},
-							},
-							PrivateKey: &core.DataSource{
-								Specifier: &core.DataSource_Filename{
-									Filename: "private-key",
-								},
-							},
-						},
-					},
-				},
-				RequireClientCertificate: proto2.BoolFalse,
-			},
-		},
-		{
-			name: "tls MUTUAL without sds",
-			tls: &networking.Server_TLSOptions{
-				Mode:              networking.Server_TLSOptions_MUTUAL,
-				ServerCertificate: "server-cert",
-				PrivateKey:        "private-key",
-				CaCertificates:    "ca",
-			},
-			nodeMeta: &model.NodeMetadata{
-				UserSds: false,
-			},
-			result: &auth.DownstreamTlsContext{
-				CommonTlsContext: &auth.CommonTlsContext{
-					AlpnProtocols: util.ALPNHttp,
-					TlsCertificates: []*auth.TlsCertificate{
-						{
-							CertificateChain: &core.DataSource{
-								Specifier: &core.DataSource_Filename{
-									Filename: "server-cert",
-								},
-							},
-							PrivateKey: &core.DataSource{
-								Specifier: &core.DataSource_Filename{
-									Filename: "private-key",
-								},
-							},
-						},
-					},
-					ValidationContextType: &auth.CommonTlsContext_ValidationContext{
-						ValidationContext: &auth.CertificateValidationContext{
-							TrustedCa: &core.DataSource{
-								Specifier: &core.DataSource_Filename{
-									Filename: "ca",
-								},
-							},
-						},
-					},
-				},
-				RequireClientCertificate: proto2.BoolTrue,
-			},
-		},
-		{
-			name: "tls MUTUAL with san without sds",
-			tls: &networking.Server_TLSOptions{
-				Mode:              networking.Server_TLSOptions_MUTUAL,
-				ServerCertificate: "server-cert",
-				PrivateKey:        "private-key",
-				CaCertificates:    "ca",
-				SubjectAltNames:   []string{"subject.name.a.com", "subject.name.b.com"},
-			},
-			nodeMeta: &model.NodeMetadata{
-				UserSds: false,
-			},
-			result: &auth.DownstreamTlsContext{
-				CommonTlsContext: &auth.CommonTlsContext{
-					AlpnProtocols: util.ALPNHttp,
-					TlsCertificates: []*auth.TlsCertificate{
-						{
-							CertificateChain: &core.DataSource{
-								Specifier: &core.DataSource_Filename{
-									Filename: "server-cert",
-								},
-							},
-							PrivateKey: &core.DataSource{
-								Specifier: &core.DataSource_Filename{
-									Filename: "private-key",
-								},
-							},
-						},
-					},
-					ValidationContextType: &auth.CommonTlsContext_ValidationContext{
-						ValidationContext: &auth.CertificateValidationContext{
-							TrustedCa: &core.DataSource{
-								Specifier: &core.DataSource_Filename{
-									Filename: "ca",
-								},
-							},
-							VerifySubjectAltName: []string{"subject.name.a.com", "subject.name.b.com"},
-						},
-					},
-				},
-				RequireClientCertificate: proto2.BoolTrue,
-			},
-		},
-		{
-			name: "tls MUTUAL with sds",
-			tls: &networking.Server_TLSOptions{
-				Mode:            networking.Server_TLSOptions_MUTUAL,
-				CredentialName:  "test",
-				SubjectAltNames: []string{"subject.name.a.com", "subject.name.b.com"},
-			},
-			nodeMeta: &model.NodeMetadata{
-				UserSds: true,
-			},
-			sdsUdsPath: "unix:/var/run/sidecar/sds",
-			result: &auth.DownstreamTlsContext{
-				CommonTlsContext: &auth.CommonTlsContext{
-					AlpnProtocols: util.ALPNHttp,
-					TlsCertificateSdsSecretConfigs: []*auth.SdsSecretConfig{
-						{
-							Name: "test",
-							SdsConfig: &core.ConfigSource{
-								InitialFetchTimeout: features.InitialFetchTimeout,
-								ConfigSourceSpecifier: &core.ConfigSource_ApiConfigSource{
-									ApiConfigSource: &core.ApiConfigSource{
-										ApiType: core.ApiConfigSource_GRPC,
-										GrpcServices: []*core.GrpcService{
-											{
-												TargetSpecifier: &core.GrpcService_GoogleGrpc_{
-													GoogleGrpc: &core.GrpcService_GoogleGrpc{
-														TargetUri:  "unix:/var/run/sidecar/sds",
-														StatPrefix: authnmodel.SDSStatPrefix,
-													},
-												},
-											},
-										},
-									},
-								},
-							},
-						},
-					},
-					ValidationContextType: &auth.CommonTlsContext_CombinedValidationContext{
-						CombinedValidationContext: &auth.CommonTlsContext_CombinedCertificateValidationContext{
-							DefaultValidationContext: &auth.CertificateValidationContext{
-								VerifySubjectAltName: []string{"subject.name.a.com", "subject.name.b.com"},
-							},
-							ValidationContextSdsSecretConfig: &auth.SdsSecretConfig{
-								Name: "test-cacert",
-								SdsConfig: &core.ConfigSource{
-									InitialFetchTimeout: features.InitialFetchTimeout,
-									ConfigSourceSpecifier: &core.ConfigSource_ApiConfigSource{
-										ApiConfigSource: &core.ApiConfigSource{
-											ApiType: core.ApiConfigSource_GRPC,
-											GrpcServices: []*core.GrpcService{
-												{
-													TargetSpecifier: &core.GrpcService_GoogleGrpc_{
-														GoogleGrpc: &core.GrpcService_GoogleGrpc{
-															TargetUri:  "unix:/var/run/sidecar/sds",
-															StatPrefix: authnmodel.SDSStatPrefix,
-														},
-													},
-												},
-											},
-										},
-									},
-								},
-							},
-						},
-					},
-				},
-				RequireClientCertificate: proto2.BoolTrue,
-			},
-		},
-	}
-
-	for _, tc := range testCases {
-		t.Run(tc.name, func(t *testing.T) {
-			ret := buildSidecarListenerTLSContext(tc.tls, tc.nodeMeta, tc.sdsUdsPath)
-			if !reflect.DeepEqual(tc.result, ret) {
-				t.Errorf("expecting\n %v but got\n %v\n diff: %s", tc.result, ret, cmp.Diff(tc.result, ret))
-			}
-		})
-	}
 }