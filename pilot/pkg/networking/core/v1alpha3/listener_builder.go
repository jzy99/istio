--- conflicted
+++ resolved
@@ -24,23 +24,25 @@
 	xdsutil "github.com/envoyproxy/go-control-plane/pkg/wellknown"
 	gogoproto "github.com/gogo/protobuf/proto"
 	"github.com/golang/protobuf/ptypes"
+	structpb "github.com/golang/protobuf/ptypes/struct"
 	"github.com/golang/protobuf/ptypes/wrappers"
 
 	networking "istio.io/api/networking/v1alpha3"
-	"istio.io/pkg/log"
-
 	"istio.io/istio/pilot/pkg/features"
 	"istio.io/istio/pilot/pkg/model"
-	istionetworking "istio.io/istio/pilot/pkg/networking"
 	"istio.io/istio/pilot/pkg/networking/core/v1alpha3/envoyfilter"
-	istio_route "istio.io/istio/pilot/pkg/networking/core/v1alpha3/route"
 	"istio.io/istio/pilot/pkg/networking/plugin"
 	"istio.io/istio/pilot/pkg/networking/util"
 	"istio.io/istio/pkg/config/protocol"
 	"istio.io/istio/pkg/proto"
+	"istio.io/pkg/log"
 )
 
 var (
+	// Precompute these filters as an optimization
+	blackholeAnyMarshalling    *listener.Filter
+	blackholeStructMarshalling *listener.Filter
+
 	dummyServiceInstance = &model.ServiceInstance{
 		Service:     &model.Service{},
 		ServicePort: &model.Port{},
@@ -50,19 +52,37 @@
 	}
 )
 
+func init() {
+	blackholeAnyMarshalling = newBlackholeFilter()
+}
+
 // A stateful listener builder
 // Support the below intentions
 // 1. Use separate inbound capture listener(:15006) and outbound capture listener(:15001)
 // 2. The above listeners use bind_to_port sub listeners or filter chains.
 type ListenerBuilder struct {
-	node                    *model.Proxy
-	push                    *model.PushContext
-	gatewayListeners        []*xdsapi.Listener
-	inboundListeners        []*xdsapi.Listener
-	outboundListeners       []*xdsapi.Listener
-	virtualOutboundListener *xdsapi.Listener
-	virtualInboundListener  *xdsapi.Listener
-	useInboundFilterChain   bool
+	node                   *model.Proxy
+	gatewayListeners       []*xdsapi.Listener
+	inboundListeners       []*xdsapi.Listener
+	outboundListeners      []*xdsapi.Listener
+	virtualListener        *xdsapi.Listener
+	virtualInboundListener *xdsapi.Listener
+	useInboundFilterChain  bool
+}
+
+func insertOriginalListenerName(chain *listener.FilterChain, listenerName string) {
+	if chain.Metadata == nil {
+		chain.Metadata = &core.Metadata{
+			FilterMetadata: map[string]*structpb.Struct{},
+		}
+	}
+	if chain.Metadata.FilterMetadata[PilotMetaKey] == nil {
+		chain.Metadata.FilterMetadata[PilotMetaKey] = &structpb.Struct{
+			Fields: map[string]*structpb.Value{},
+		}
+	}
+	chain.Metadata.FilterMetadata[PilotMetaKey].Fields["original_listener_name"] =
+		&structpb.Value{Kind: &structpb.Value_StringValue{StringValue: listenerName}}
 }
 
 // Setup the filter chain match so that the match should work under both
@@ -82,7 +102,7 @@
 			}
 			chain.FilterChainMatch.PrefixRanges = []*core.CidrRange{util.ConvertAddressToCidr(sockAddr.GetAddress())}
 		}
-		chain.Name = l.Name
+		insertOriginalListenerName(chain, l.Name)
 	}
 	for _, filter := range l.ListenerFilters {
 		if needTLS = needTLS || filter.Name == xdsutil.TlsInspector; needTLS {
@@ -111,39 +131,34 @@
 	return chains, needTLS
 }
 
-<<<<<<< HEAD
-func (lb *ListenerBuilder) aggregateVirtualInboundListener(needTLSForPassThroughFilterChain bool) *ListenerBuilder {
-=======
 func (builder *ListenerBuilder) aggregateVirtualInboundListener(needTLSForPassThroughFilterChain bool) *ListenerBuilder {
->>>>>>> 6c050fb1
 	// Deprecated by envoyproxy. Replaced
 	// 1. filter chains in this listener
 	// 2. explicit original_dst listener filter
 	// UseOriginalDst: proto.BoolTrue,
-	lb.virtualInboundListener.UseOriginalDst = nil
-	lb.virtualInboundListener.ListenerFilters = append(lb.virtualInboundListener.ListenerFilters,
+	builder.virtualInboundListener.UseOriginalDst = nil
+	builder.virtualInboundListener.ListenerFilters = append(builder.virtualInboundListener.ListenerFilters,
 		&listener.ListenerFilter{
 			Name: xdsutil.OriginalDestination,
 		},
 	)
 	// TODO: Trim the inboundListeners properly. Those that have been added to filter chains should
 	// be removed while those that haven't been added need to remain in the inboundListeners list.
-	filterChains, needTLS := reduceInboundListenerToFilterChains(lb.inboundListeners)
+	filterChains, needTLS := reduceInboundListenerToFilterChains(builder.inboundListeners)
 	sort.SliceStable(filterChains, func(i, j int) bool {
-		return filterChains[i].Name < filterChains[j].Name
+		if filterChains[i].Metadata != nil && filterChains[j].Metadata != nil {
+			return filterChains[i].Metadata.FilterMetadata[PilotMetaKey].String() <
+				filterChains[j].Metadata.FilterMetadata[PilotMetaKey].String()
+		}
+		return true
 	})
 
-	lb.virtualInboundListener.FilterChains =
-		append(lb.virtualInboundListener.FilterChains, filterChains...)
+	builder.virtualInboundListener.FilterChains =
+		append(builder.virtualInboundListener.FilterChains, filterChains...)
 
 	if needTLS || needTLSForPassThroughFilterChain {
-<<<<<<< HEAD
-		lb.virtualInboundListener.ListenerFilters =
-			append(lb.virtualInboundListener.ListenerFilters, &listener.ListenerFilter{
-=======
 		builder.virtualInboundListener.ListenerFilters =
 			append(builder.virtualInboundListener.ListenerFilters, &listener.ListenerFilter{
->>>>>>> 6c050fb1
 				Name: xdsutil.TlsInspector,
 			})
 	}
@@ -151,62 +166,64 @@
 	// Note: the HTTP inspector should be after TLS inspector.
 	// If TLS inspector sets transport protocol to tls, the http inspector
 	// won't inspect the packet.
-	if util.IsProtocolSniffingEnabledForInbound(lb.node) {
-		lb.virtualInboundListener.ListenerFilters =
-			append(lb.virtualInboundListener.ListenerFilters, &listener.ListenerFilter{
+	if util.IsProtocolSniffingEnabledForInbound(builder.node) {
+		builder.virtualInboundListener.ListenerFilters =
+			append(builder.virtualInboundListener.ListenerFilters, &listener.ListenerFilter{
 				Name: xdsutil.HttpInspector,
 			})
 	}
 
 	timeout := features.InboundProtocolDetectionTimeout
-	lb.virtualInboundListener.ListenerFiltersTimeout = ptypes.DurationProto(timeout)
-	lb.virtualInboundListener.ContinueOnListenerFiltersTimeout = true
-
-	return lb
-}
-
-func NewListenerBuilder(node *model.Proxy, push *model.PushContext) *ListenerBuilder {
+	builder.virtualInboundListener.ListenerFiltersTimeout = ptypes.DurationProto(timeout)
+	builder.virtualInboundListener.ContinueOnListenerFiltersTimeout = true
+
+	return builder
+}
+
+func NewListenerBuilder(node *model.Proxy) *ListenerBuilder {
 	builder := &ListenerBuilder{
 		node: node,
-		push: push,
 		// The extra inbound listener has no side effect for iptables that doesn't redirect to 15006
 		useInboundFilterChain: true,
 	}
 	return builder
 }
 
-func (lb *ListenerBuilder) buildSidecarInboundListeners(configgen *ConfigGeneratorImpl) *ListenerBuilder {
-	lb.inboundListeners = configgen.buildSidecarInboundListeners(lb.node, lb.push)
-	return lb
-}
-
-func (lb *ListenerBuilder) buildSidecarOutboundListeners(configgen *ConfigGeneratorImpl) *ListenerBuilder {
-	lb.outboundListeners = configgen.buildSidecarOutboundListeners(lb.node, lb.push)
-	return lb
-}
-
-func (lb *ListenerBuilder) buildManagementListeners(_ *ConfigGeneratorImpl) *ListenerBuilder {
+func (builder *ListenerBuilder) buildSidecarInboundListeners(configgen *ConfigGeneratorImpl,
+	node *model.Proxy, push *model.PushContext) *ListenerBuilder {
+	builder.inboundListeners = configgen.buildSidecarInboundListeners(node, push)
+	return builder
+}
+
+func (builder *ListenerBuilder) buildSidecarOutboundListeners(configgen *ConfigGeneratorImpl,
+	node *model.Proxy, push *model.PushContext) *ListenerBuilder {
+	builder.outboundListeners = configgen.buildSidecarOutboundListeners(node, push)
+	return builder
+}
+
+func (builder *ListenerBuilder) buildManagementListeners(_ *ConfigGeneratorImpl,
+	node *model.Proxy, push *model.PushContext) *ListenerBuilder {
 	// Do not generate any management port listeners if the user has specified a SidecarScope object
 	// with ingress listeners. Specifying the ingress listener implies that the user wants
 	// to only have those specific listeners and nothing else, in the inbound path.
-	if lb.node.SidecarScope.HasCustomIngressListeners || lb.node.GetInterceptionMode() == model.InterceptionNone {
-		return lb
+	if node.SidecarScope.HasCustomIngressListeners || node.GetInterceptionMode() == model.InterceptionNone {
+		return builder
 	}
 	// Let ServiceDiscovery decide which IP and Port are used for management if
 	// there are multiple IPs
 	mgmtListeners := make([]*xdsapi.Listener, 0)
-	for _, ip := range lb.node.IPAddresses {
-		managementPorts := lb.push.ManagementPorts(ip)
-		management := buildSidecarInboundMgmtListeners(lb.node, lb.push, managementPorts, ip)
+	for _, ip := range node.IPAddresses {
+		managementPorts := push.ManagementPorts(ip)
+		management := buildSidecarInboundMgmtListeners(node, push, managementPorts, ip)
 		mgmtListeners = append(mgmtListeners, management...)
 	}
 	addresses := make(map[string]*xdsapi.Listener)
-	for _, listener := range lb.inboundListeners {
+	for _, listener := range builder.inboundListeners {
 		if listener != nil {
 			addresses[listener.Address.String()] = listener
 		}
 	}
-	for _, listener := range lb.outboundListeners {
+	for _, listener := range builder.outboundListeners {
 		if listener != nil {
 			addresses[listener.Address.String()] = listener
 		}
@@ -226,59 +243,84 @@
 		} else {
 			// dedup management listeners as well
 			addresses[addressString] = m
-			lb.inboundListeners = append(lb.inboundListeners, m)
-		}
-
-	}
-	return lb
-}
-
-func (lb *ListenerBuilder) buildVirtualOutboundListener(configgen *ConfigGeneratorImpl) *ListenerBuilder {
+			builder.inboundListeners = append(builder.inboundListeners, m)
+		}
+
+	}
+	return builder
+}
+
+func (builder *ListenerBuilder) buildVirtualOutboundListener(
+	configgen *ConfigGeneratorImpl,
+	node *model.Proxy, push *model.PushContext) *ListenerBuilder {
 
 	var isTransparentProxy *wrappers.BoolValue
-	if lb.node.GetInterceptionMode() == model.InterceptionTproxy {
+	if node.GetInterceptionMode() == model.InterceptionTproxy {
 		isTransparentProxy = proto.BoolTrue
 	}
 
-	filterChains := buildOutboundCatchAllNetworkFilterChains(configgen, lb.node, lb.push)
-
-	actualWildcard, _ := getActualWildcardAndLocalHost(lb.node)
+	tcpProxyFilter := newTCPProxyOutboundListenerFilter(push, node)
+
+	filterChains := []*listener.FilterChain{
+		{
+			Filters: []*listener.Filter{tcpProxyFilter},
+		},
+	}
+
+	// The virtual listener will handle all traffic that does not match any other listeners, and will
+	// blackhole/passthrough depending on the outbound traffic policy. When passthrough is enabled,
+	// this has the risk of triggering infinite loops when requests are sent to the pod's IP, as it will
+	// send requests to itself. To block this we add an additional filter chain before that will always blackhole.
+	if features.RestrictPodIPTrafficLoops.Get() {
+		var cidrRanges []*core.CidrRange
+		for _, ip := range node.IPAddresses {
+			cidrRanges = append(cidrRanges, util.ConvertAddressToCidr(ip))
+		}
+		blackhole := blackholeStructMarshalling
+		if util.IsXDSMarshalingToAnyEnabled(node) {
+			blackhole = blackholeAnyMarshalling
+		}
+		filterChains = append([]*listener.FilterChain{{
+			FilterChainMatch: &listener.FilterChainMatch{
+				PrefixRanges: cidrRanges,
+			},
+			Filters: []*listener.Filter{blackhole},
+		}}, filterChains...)
+	}
+
+	actualWildcard, _ := getActualWildcardAndLocalHost(node)
 
 	// add an extra listener that binds to the port that is the recipient of the iptables redirect
 	ipTablesListener := &xdsapi.Listener{
 		Name:             VirtualOutboundListenerName,
-		Address:          util.BuildAddress(actualWildcard, uint32(lb.push.Mesh.ProxyListenPort)),
+		Address:          util.BuildAddress(actualWildcard, uint32(push.Mesh.ProxyListenPort)),
 		Transparent:      isTransparentProxy,
 		UseOriginalDst:   proto.BoolTrue,
 		FilterChains:     filterChains,
 		TrafficDirection: core.TrafficDirection_OUTBOUND,
 	}
-	configgen.onVirtualOutboundListener(lb.node, lb.push, ipTablesListener)
-	lb.virtualOutboundListener = ipTablesListener
-	return lb
+	configgen.onVirtualOutboundListener(node, push, ipTablesListener)
+	builder.virtualListener = ipTablesListener
+	return builder
 }
 
 // TProxy uses only the virtual outbound listener on 15001 for both directions
 // but we still ship the no-op virtual inbound listener, so that the code flow is same across REDIRECT and TPROXY.
-func (lb *ListenerBuilder) buildVirtualInboundListener(configgen *ConfigGeneratorImpl) *ListenerBuilder {
+func (builder *ListenerBuilder) buildVirtualInboundListener(
+	configgen *ConfigGeneratorImpl,
+	node *model.Proxy, push *model.PushContext) *ListenerBuilder {
 	var isTransparentProxy *wrappers.BoolValue
-	if lb.node.GetInterceptionMode() == model.InterceptionTproxy {
+	if node.GetInterceptionMode() == model.InterceptionTproxy {
 		isTransparentProxy = proto.BoolTrue
 	}
 
-	actualWildcard, _ := getActualWildcardAndLocalHost(lb.node)
+	actualWildcard, _ := getActualWildcardAndLocalHost(node)
 	// add an extra listener that binds to the port that is the recipient of the iptables redirect
-<<<<<<< HEAD
-	filterChains, needTLSForPassThroughFilterChain := buildInboundCatchAllNetworkFilterChains(configgen, lb.node, lb.push)
-	if util.IsProtocolSniffingEnabledForInbound(lb.node) {
-		filterChains = append(filterChains, buildInboundCatchAllHTTPFilterChains(configgen, lb.node, lb.push)...)
-=======
 	filterChains, needTLSForPassThroughFilterChain := newInboundPassthroughFilterChains(configgen, node, push)
 	if util.IsProtocolSniffingEnabledForInbound(node) {
 		filterChains = append(filterChains, newHTTPPassThroughFilterChain(configgen, node, push)...)
->>>>>>> 6c050fb1
-	}
-	lb.virtualInboundListener = &xdsapi.Listener{
+	}
+	builder.virtualInboundListener = &xdsapi.Listener{
 		Name:             VirtualInboundListenerName,
 		Address:          util.BuildAddress(actualWildcard, ProxyInboundListenPort),
 		Transparent:      isTransparentProxy,
@@ -286,20 +328,15 @@
 		TrafficDirection: core.TrafficDirection_INBOUND,
 		FilterChains:     filterChains,
 	}
-<<<<<<< HEAD
-	if lb.useInboundFilterChain {
-		lb.aggregateVirtualInboundListener(needTLSForPassThroughFilterChain)
-=======
 	if builder.useInboundFilterChain {
 		builder.aggregateVirtualInboundListener(needTLSForPassThroughFilterChain)
->>>>>>> 6c050fb1
-	}
-	return lb
-}
-
-func (lb *ListenerBuilder) patchListeners() {
-	if lb.node.Type == model.Router {
-		envoyfilter.ApplyListenerPatches(networking.EnvoyFilter_GATEWAY, lb.node, lb.push, lb.gatewayListeners, false)
+	}
+	return builder
+}
+
+func (builder *ListenerBuilder) patchListeners(push *model.PushContext) {
+	if builder.node.Type == model.Router {
+		envoyfilter.ApplyListenerPatches(networking.EnvoyFilter_GATEWAY, builder.node, push, builder.gatewayListeners, false)
 		return
 	}
 
@@ -308,71 +345,81 @@
 			return nil
 		}
 		tempArray := []*xdsapi.Listener{listener}
-		tempArray = envoyfilter.ApplyListenerPatches(ctx, lb.node, lb.push, tempArray, true)
+		tempArray = envoyfilter.ApplyListenerPatches(ctx, builder.node, push, tempArray, true)
 		// temp array will either be empty [if virtual listener was removed] or will have a modified listener
 		if len(tempArray) == 0 {
 			return nil
 		}
 		return tempArray[0]
 	}
-	lb.virtualOutboundListener = patchOneListener(lb.virtualOutboundListener, networking.EnvoyFilter_SIDECAR_OUTBOUND)
-	lb.virtualInboundListener = patchOneListener(lb.virtualInboundListener, networking.EnvoyFilter_SIDECAR_INBOUND)
-	lb.inboundListeners = envoyfilter.ApplyListenerPatches(networking.EnvoyFilter_SIDECAR_INBOUND, lb.node,
-		lb.push, lb.inboundListeners, false)
-	lb.outboundListeners = envoyfilter.ApplyListenerPatches(networking.EnvoyFilter_SIDECAR_OUTBOUND, lb.node,
-		lb.push, lb.outboundListeners, false)
-}
-
-func (lb *ListenerBuilder) getListeners() []*xdsapi.Listener {
-	if lb.node.Type == model.SidecarProxy {
-		nInbound, nOutbound := len(lb.inboundListeners), len(lb.outboundListeners)
+	builder.virtualListener = patchOneListener(builder.virtualListener, networking.EnvoyFilter_SIDECAR_OUTBOUND)
+	builder.virtualInboundListener = patchOneListener(builder.virtualInboundListener, networking.EnvoyFilter_SIDECAR_INBOUND)
+	builder.inboundListeners = envoyfilter.ApplyListenerPatches(networking.EnvoyFilter_SIDECAR_INBOUND, builder.node,
+		push, builder.inboundListeners, false)
+	builder.outboundListeners = envoyfilter.ApplyListenerPatches(networking.EnvoyFilter_SIDECAR_OUTBOUND, builder.node,
+		push, builder.outboundListeners, false)
+}
+
+func (builder *ListenerBuilder) getListeners() []*xdsapi.Listener {
+	if builder.node.Type == model.SidecarProxy {
+		nInbound, nOutbound := len(builder.inboundListeners), len(builder.outboundListeners)
 		nVirtual, nVirtualInbound := 0, 0
-		if lb.virtualOutboundListener != nil {
+		if builder.virtualListener != nil {
 			nVirtual = 1
 		}
-		if lb.virtualInboundListener != nil {
+		if builder.virtualInboundListener != nil {
 			nVirtualInbound = 1
 		}
 		nListener := nInbound + nOutbound + nVirtual + nVirtualInbound
 
 		listeners := make([]*xdsapi.Listener, 0, nListener)
-		listeners = append(listeners, lb.inboundListeners...)
-		listeners = append(listeners, lb.outboundListeners...)
-		if lb.virtualOutboundListener != nil {
-			listeners = append(listeners, lb.virtualOutboundListener)
-		}
-		if lb.virtualInboundListener != nil {
-			listeners = append(listeners, lb.virtualInboundListener)
+		listeners = append(listeners, builder.inboundListeners...)
+		listeners = append(listeners, builder.outboundListeners...)
+		if builder.virtualListener != nil {
+			listeners = append(listeners, builder.virtualListener)
+		}
+		if builder.virtualInboundListener != nil {
+			listeners = append(listeners, builder.virtualInboundListener)
 		}
 
 		log.Debugf("Build %d listeners for node %s including %d inbound, %d outbound, %d virtual and %d virtual inbound listeners",
 			nListener,
-			lb.node.ID,
+			builder.node.ID,
 			nInbound, nOutbound,
 			nVirtual, nVirtualInbound)
 		return listeners
 	}
 
-	return lb.gatewayListeners
+	return builder.gatewayListeners
+}
+
+// Creates a new filter that will always send traffic to the blackhole cluster
+func newBlackholeFilter() *listener.Filter {
+	tcpProxy := &tcp_proxy.TcpProxy{
+		StatPrefix:       util.BlackHoleCluster,
+		ClusterSpecifier: &tcp_proxy.TcpProxy_Cluster{Cluster: util.BlackHoleCluster},
+	}
+
+	filter := &listener.Filter{
+		Name:       xdsutil.TCPProxy,
+		ConfigType: &listener.Filter_TypedConfig{TypedConfig: util.MessageToAny(tcpProxy)},
+	}
+
+	return filter
 }
 
 // Create pass through filter chains matching ipv4 address and ipv6 address independently.
 // This function also returns a boolean indicating whether or not the TLS inspector is needed
 // for the filter chain.
-<<<<<<< HEAD
-func buildInboundCatchAllNetworkFilterChains(configgen *ConfigGeneratorImpl,
-	node *model.Proxy, push *model.PushContext) ([]*listener.FilterChain, bool) {
-=======
 func newInboundPassthroughFilterChains(configgen *ConfigGeneratorImpl,
 	node *model.Proxy, push *model.PushContext) ([]*listener.FilterChain, bool) {
 	ipv4, ipv6 := ipv4AndIpv6Support(node)
->>>>>>> 6c050fb1
 	// ipv4 and ipv6 feature detect
 	ipVersions := make([]string, 0, 2)
-	if node.SupportsIPv4() {
+	if ipv4 {
 		ipVersions = append(ipVersions, util.InboundPassthroughClusterIpv4)
 	}
-	if node.SupportsIPv6() {
+	if ipv6 {
 		ipVersions = append(ipVersions, util.InboundPassthroughClusterIpv6)
 	}
 	filterChains := make([]*listener.FilterChain, 0, 2)
@@ -400,13 +447,9 @@
 		in := &plugin.InputParams{
 			Node:             node,
 			Push:             push,
-			ListenerProtocol: istionetworking.ListenerProtocolTCP,
-		}
-<<<<<<< HEAD
-		var allChains []istionetworking.FilterChain
-=======
+			ListenerProtocol: plugin.ListenerProtocolTCP,
+		}
 		var allChains []plugin.FilterChain
->>>>>>> 6c050fb1
 		for _, p := range configgen.Plugins {
 			chains := p.OnInboundPassthroughFilterChains(in)
 			allChains = append(allChains, chains...)
@@ -414,11 +457,7 @@
 
 		if len(allChains) == 0 {
 			// Add one empty entry to the list if none of the plugins are interested in updating the filter chains.
-<<<<<<< HEAD
-			allChains = []istionetworking.FilterChain{{}}
-=======
 			allChains = []plugin.FilterChain{{}}
->>>>>>> 6c050fb1
 		}
 		// Override the filter chain match to make sure the pass through filter chain captures the pass through traffic.
 		for i := range allChains {
@@ -431,17 +470,10 @@
 			chain.FilterChainMatch.PrefixRanges = []*core.CidrRange{
 				util.ConvertAddressToCidr(matchingIP),
 			}
-<<<<<<< HEAD
-			chain.ListenerProtocol = istionetworking.ListenerProtocolTCP
-		}
-
-		mutable := &istionetworking.MutableObjects{
-=======
 			chain.ListenerProtocol = plugin.ListenerProtocolTCP
 		}
 
 		mutable := &plugin.MutableObjects{
->>>>>>> 6c050fb1
 			FilterChains: allChains,
 		}
 		for _, p := range configgen.Plugins {
@@ -469,11 +501,7 @@
 					break
 				}
 			}
-<<<<<<< HEAD
-			filterChain.Name = VirtualInboundListenerName
-=======
 			insertOriginalListenerName(filterChain, VirtualInboundListenerName)
->>>>>>> 6c050fb1
 			filterChains = append(filterChains, filterChain)
 		}
 	}
@@ -481,14 +509,15 @@
 	return filterChains, needTLS
 }
 
-func buildInboundCatchAllHTTPFilterChains(configgen *ConfigGeneratorImpl,
+func newHTTPPassThroughFilterChain(configgen *ConfigGeneratorImpl,
 	node *model.Proxy, push *model.PushContext) []*listener.FilterChain {
+	ipv4, ipv6 := ipv4AndIpv6Support(node)
 	// ipv4 and ipv6 feature detect
 	ipVersions := make([]string, 0, 2)
-	if node.SupportsIPv4() {
+	if ipv4 {
 		ipVersions = append(ipVersions, util.InboundPassthroughClusterIpv4)
 	}
-	if node.SupportsIPv6() {
+	if ipv6 {
 		ipVersions = append(ipVersions, util.InboundPassthroughClusterIpv6)
 	}
 	filterChains := make([]*listener.FilterChain, 0, 2)
@@ -508,7 +537,7 @@
 		}
 
 		in := &plugin.InputParams{
-			ListenerProtocol:           istionetworking.ListenerProtocolHTTP,
+			ListenerProtocol:           plugin.ListenerProtocolHTTP,
 			DeprecatedListenerCategory: networking.EnvoyFilter_DeprecatedListenerMatch_SIDECAR_INBOUND,
 			Node:                       node,
 			ServiceInstance:            dummyServiceInstance,
@@ -517,10 +546,10 @@
 			Bind:                       matchingIP,
 			InboundClusterName:         clusterName,
 		}
-		mutable := &istionetworking.MutableObjects{
-			FilterChains: []istionetworking.FilterChain{
+		mutable := &plugin.MutableObjects{
+			FilterChains: []plugin.FilterChain{
 				{
-					ListenerProtocol: istionetworking.ListenerProtocolHTTP,
+					ListenerProtocol: plugin.ListenerProtocolHTTP,
 				},
 			},
 		}
@@ -547,65 +576,37 @@
 		}
 
 		filterChain := &listener.FilterChain{
-			Name:             VirtualInboundListenerName,
 			FilterChainMatch: &filterChainMatch,
 			Filters: []*listener.Filter{
 				filter,
 			},
 		}
 
+		insertOriginalListenerName(filterChain, VirtualInboundListenerName)
 		filterChains = append(filterChains, filterChain)
 	}
 
 	return filterChains
 }
 
-func buildOutboundCatchAllNetworkFiltersOnly(push *model.PushContext, node *model.Proxy) []*listener.Filter {
-
-	filterStack := make([]*listener.Filter, 0)
-	var egressCluster string
-
+func newTCPProxyOutboundListenerFilter(push *model.PushContext, node *model.Proxy) *listener.Filter {
+	tcpProxy := &tcp_proxy.TcpProxy{
+		StatPrefix:       util.BlackHoleCluster,
+		ClusterSpecifier: &tcp_proxy.TcpProxy_Cluster{Cluster: util.BlackHoleCluster},
+	}
 	if util.IsAllowAnyOutbound(node) {
 		// We need a passthrough filter to fill in the filter stack for orig_dst listener
-		egressCluster = util.PassthroughCluster
-
-		// no need to check for nil value as the previous if check has checked
-		if node.SidecarScope.OutboundTrafficPolicy.EgressProxy != nil {
-			// user has provided an explicit destination for all the unknown traffic.
-			// build a cluster out of this destination
-			egressCluster = istio_route.GetDestinationCluster(node.SidecarScope.OutboundTrafficPolicy.EgressProxy,
-				nil, 0)
-		}
-	} else {
-		egressCluster = util.BlackHoleCluster
-	}
-
-	tcpProxy := &tcp_proxy.TcpProxy{
-		StatPrefix:       egressCluster,
-		ClusterSpecifier: &tcp_proxy.TcpProxy_Cluster{Cluster: egressCluster},
-	}
-	setAccessLog(push, node, tcpProxy)
-	filterStack = append(filterStack, &listener.Filter{
+		tcpProxy = &tcp_proxy.TcpProxy{
+			StatPrefix:       util.PassthroughCluster,
+			ClusterSpecifier: &tcp_proxy.TcpProxy_Cluster{Cluster: util.PassthroughCluster},
+		}
+		setAccessLog(push, node, tcpProxy)
+	}
+
+	filter := listener.Filter{
 		Name:       xdsutil.TCPProxy,
 		ConfigType: &listener.Filter_TypedConfig{TypedConfig: util.MessageToAny(tcpProxy)},
-	})
-
-	return filterStack
-}
-
-// TODO: This code is still insufficient. Ideally we should be parsing all the virtual services
-// with TLS blocks and build the appropriate filter chain matches and routes here. And then finally
-// evaluate the left over unmatched TLS traffic using allow_any or registry_only.
-// See https://github.com/istio/istio/issues/21170
-func buildOutboundCatchAllNetworkFilterChains(_ *ConfigGeneratorImpl,
-	node *model.Proxy, push *model.PushContext) []*listener.FilterChain {
-
-	filterStack := buildOutboundCatchAllNetworkFiltersOnly(push, node)
-
-	return []*listener.FilterChain{
-		{
-			Name:    VirtualOutboundCatchAllTCPFilterChainName,
-			Filters: filterStack,
-		},
-	}
+	}
+
+	return &filter
 }