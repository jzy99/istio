// Copyright 2017 Istio Authors
//
// Licensed under the Apache License, Version 2.0 (the "License");
// you may not use this file except in compliance with the License.
// You may obtain a copy of the License at
//
//     http://www.apache.org/licenses/LICENSE-2.0
//
// Unless required by applicable law or agreed to in writing, software
// distributed under the License is distributed on an "AS IS" BASIS,
// WITHOUT WARRANTIES OR CONDITIONS OF ANY KIND, either express or implied.
// See the License for the specific language governing permissions and
// limitations under the License.

package v1alpha3

import (
	"fmt"
	"math"
	"strconv"
	"strings"

	apiv2 "github.com/envoyproxy/go-control-plane/envoy/api/v2"
	auth "github.com/envoyproxy/go-control-plane/envoy/api/v2/auth"
	v2Cluster "github.com/envoyproxy/go-control-plane/envoy/api/v2/cluster"
	core "github.com/envoyproxy/go-control-plane/envoy/api/v2/core"
	endpoint "github.com/envoyproxy/go-control-plane/envoy/api/v2/endpoint"
	envoy_type "github.com/envoyproxy/go-control-plane/envoy/type"
	"github.com/gogo/protobuf/types"
	structpb "github.com/golang/protobuf/ptypes/struct"
	"github.com/golang/protobuf/ptypes/wrappers"

	meshconfig "istio.io/api/mesh/v1alpha1"
	"istio.io/api/networking/v1alpha3"
	networking "istio.io/api/networking/v1alpha3"
	"istio.io/pkg/log"

	"istio.io/istio/pilot/pkg/features"
	"istio.io/istio/pilot/pkg/model"
	"istio.io/istio/pilot/pkg/networking/core/v1alpha3/envoyfilter"
	"istio.io/istio/pilot/pkg/networking/core/v1alpha3/loadbalancer"
	"istio.io/istio/pilot/pkg/networking/plugin"
	"istio.io/istio/pilot/pkg/networking/util"
	authn_model "istio.io/istio/pilot/pkg/security/model"
	"istio.io/istio/pilot/pkg/serviceregistry"
	"istio.io/istio/pkg/config/constants"
	"istio.io/istio/pkg/config/host"
	"istio.io/istio/pkg/config/labels"
	"istio.io/istio/pkg/config/protocol"
	"istio.io/istio/pkg/util/gogo"
)

const (
	// DefaultLbType set to round robin
	DefaultLbType = networking.LoadBalancerSettings_ROUND_ROBIN

	// ManagementClusterHostname indicates the hostname used for building inbound clusters for management ports
	ManagementClusterHostname = "mgmtCluster"
)

var (
	// This disables circuit breaking by default by setting highest possible values.
	// See: https://www.envoyproxy.io/docs/envoy/v1.11.1/faq/disable_circuit_breaking
	defaultCircuitBreakerThresholds = v2Cluster.CircuitBreakers_Thresholds{
		// DefaultMaxRetries specifies the default for the Envoy circuit breaker parameter max_retries. This
		// defines the maximum number of parallel retries a given Envoy will allow to the upstream cluster. Envoy defaults
		// this value to 3, however that has shown to be insufficient during periods of pod churn (e.g. rolling updates),
		// where multiple endpoints in a cluster are terminated. In these scenarios the circuit breaker can kick
		// in before Pilot is able to deliver an updated endpoint list to Envoy, leading to client-facing 503s.
		MaxRetries:         &wrappers.UInt32Value{Value: math.MaxUint32},
		MaxRequests:        &wrappers.UInt32Value{Value: math.MaxUint32},
		MaxConnections:     &wrappers.UInt32Value{Value: math.MaxUint32},
		MaxPendingRequests: &wrappers.UInt32Value{Value: math.MaxUint32},
	}

	// defaultTransportSocketMatch applies to endpoints that have no security.istio.io/tlsMode label
	// or those whose label value does not match "istio"
	defaultTransportSocketMatch = &apiv2.Cluster_TransportSocketMatch{
		Name:  "tlsMode-disabled",
		Match: &structpb.Struct{},
		TransportSocket: &core.TransportSocket{
			Name: util.EnvoyRawBufferSocketName,
		},
	}
)

// getDefaultCircuitBreakerThresholds returns a copy of the default circuit breaker thresholds for the given traffic direction.
func getDefaultCircuitBreakerThresholds() *v2Cluster.CircuitBreakers_Thresholds {
	thresholds := defaultCircuitBreakerThresholds
	return &thresholds
}

// BuildClusters returns the list of clusters for the given proxy. This is the CDS output
// For outbound: Cluster for each service/subset hostname or cidr with SNI set to service hostname
// Cluster type based on resolution
// For inbound (sidecar only): Cluster for each inbound endpoint port and for each service port
func (configgen *ConfigGeneratorImpl) BuildClusters(proxy *model.Proxy, push *model.PushContext) []*apiv2.Cluster {
	clusters := make([]*apiv2.Cluster, 0)
	cb := NewClusterBuilder(proxy, push)
	instances := proxy.ServiceInstances

	outboundClusters := configgen.buildOutboundClusters(proxy, push)

	switch proxy.Type {
	case model.SidecarProxy:
		// Add a blackhole and passthrough cluster for catching traffic to unresolved routes
		// DO NOT CALL PLUGINS for these two clusters.
		outboundClusters = append(outboundClusters, cb.buildBlackHoleCluster(), cb.buildDefaultPassthroughCluster())
		outboundClusters = envoyfilter.ApplyClusterPatches(networking.EnvoyFilter_SIDECAR_OUTBOUND, proxy, push, outboundClusters)
		// Let ServiceDiscovery decide which IP and Port are used for management if
		// there are multiple IPs
		managementPorts := make([]*model.Port, 0)
		for _, ip := range proxy.IPAddresses {
			managementPorts = append(managementPorts, push.ManagementPorts(ip)...)
		}
		inboundClusters := configgen.buildInboundClusters(proxy, push, instances, managementPorts)
		// Pass through clusters for inbound traffic. These cluster bind loopback-ish src address to access node local service.
		inboundClusters = append(inboundClusters, cb.buildInboundPassthroughClusters()...)
		inboundClusters = envoyfilter.ApplyClusterPatches(networking.EnvoyFilter_SIDECAR_INBOUND, proxy, push, inboundClusters)
		clusters = append(clusters, outboundClusters...)
		clusters = append(clusters, inboundClusters...)

	default: // Gateways
		// Gateways do not require the default passthrough cluster as they do not have original dst listeners.
		outboundClusters = append(outboundClusters, cb.buildBlackHoleCluster())
		if proxy.Type == model.Router && proxy.GetRouterMode() == model.SniDnatRouter {
			outboundClusters = append(outboundClusters, configgen.buildOutboundSniDnatClusters(proxy, push)...)
		}
		outboundClusters = envoyfilter.ApplyClusterPatches(networking.EnvoyFilter_GATEWAY, proxy, push, outboundClusters)
		clusters = outboundClusters
	}

	clusters = normalizeClusters(push, proxy, clusters)

	return clusters
}

// resolves cluster name conflicts. there can be duplicate cluster names if there are conflicting service definitions.
// for any clusters that share the same name the first cluster is kept and the others are discarded.
func normalizeClusters(metrics model.Metrics, proxy *model.Proxy, clusters []*apiv2.Cluster) []*apiv2.Cluster {
	have := make(map[string]bool)
	out := make([]*apiv2.Cluster, 0, len(clusters))
	for _, cluster := range clusters {
		if !have[cluster.Name] {
			out = append(out, cluster)
		} else {
			metrics.AddMetric(model.DuplicatedClusters, cluster.Name, proxy,
				fmt.Sprintf("Duplicate cluster %s found while pushing CDS", cluster.Name))
		}
		have[cluster.Name] = true
	}
	return out
}

func (configgen *ConfigGeneratorImpl) buildOutboundClusters(proxy *model.Proxy, push *model.PushContext) []*apiv2.Cluster {
	clusters := make([]*apiv2.Cluster, 0)
	cb := NewClusterBuilder(proxy, push)
	inputParams := &plugin.InputParams{
		Push: push,
		Node: proxy,
	}
	networkView := model.GetNetworkView(proxy)

	var services []*model.Service
	if features.FilterGatewayClusterConfig && proxy.Type == model.Router {
		services = push.GatewayServices(proxy)
	} else {
		services = push.Services(proxy)
	}
	for _, service := range services {
		for _, port := range service.Ports {
			if port.Protocol == protocol.UDP {
				continue
			}
			inputParams.Service = service
			inputParams.Port = port

			lbEndpoints := buildLocalityLbEndpoints(push, networkView, service, port.Port, nil)

			// create default cluster
			discoveryType := convertResolution(proxy, service)
			clusterName := model.BuildSubsetKey(model.TrafficDirectionOutbound, "", service.Hostname, port.Port)
			defaultCluster := cb.buildDefaultCluster(clusterName, discoveryType, lbEndpoints, model.TrafficDirectionOutbound, port, service.MeshExternal)
			if defaultCluster == nil {
				continue
			}
			// If stat name is configured, build the alternate stats name.
			if len(push.Mesh.OutboundClusterStatName) != 0 {
				defaultCluster.AltStatName = util.BuildStatPrefix(push.Mesh.OutboundClusterStatName, string(service.Hostname), "", port, service.Attributes)
			}

			setUpstreamProtocol(proxy, defaultCluster, port, model.TrafficDirectionOutbound)
<<<<<<< HEAD
=======
			serviceMTLSMode := push.BestEffortInferServiceMTLSMode(service, port)
>>>>>>> 6c050fb1
			clusters = append(clusters, defaultCluster)
			subsetClusters := cb.applyDestinationRule(defaultCluster, DefaultClusterMode, service, port, networkView)

<<<<<<< HEAD
			// call plugins for subset clusters.
			for _, subsetCluster := range subsetClusters {
=======
				updateEds(subsetCluster)

				subsetCluster.Metadata = util.AddSubsetToMetadata(clusterMetadata, subset.Name)
				// call plugins
>>>>>>> 6c050fb1
				for _, p := range configgen.Plugins {
					p.OnOutboundCluster(inputParams, subsetCluster)
				}
			}
			clusters = append(clusters, subsetClusters...)

			// call plugins for the default cluster.
			for _, p := range configgen.Plugins {
				p.OnOutboundCluster(inputParams, defaultCluster)
			}
		}
	}

	return clusters
}

// SniDnat clusters do not have any TLS setting, as they simply forward traffic to upstream
// All SniDnat clusters are internal services in the mesh.
func (configgen *ConfigGeneratorImpl) buildOutboundSniDnatClusters(proxy *model.Proxy, push *model.PushContext) []*apiv2.Cluster {
	clusters := make([]*apiv2.Cluster, 0)
	cb := NewClusterBuilder(proxy, push)

	networkView := model.GetNetworkView(proxy)

	for _, service := range push.Services(proxy) {
		if service.MeshExternal {
			continue
		}
		for _, port := range service.Ports {
			if port.Protocol == protocol.UDP {
				continue
			}
			lbEndpoints := buildLocalityLbEndpoints(push, networkView, service, port.Port, nil)

			// create default cluster
			discoveryType := convertResolution(proxy, service)

			clusterName := model.BuildDNSSrvSubsetKey(model.TrafficDirectionOutbound, "", service.Hostname, port.Port)
<<<<<<< HEAD
			defaultCluster := cb.buildDefaultCluster(clusterName, discoveryType, lbEndpoints, model.TrafficDirectionOutbound, nil, service.MeshExternal)
			if defaultCluster == nil {
				continue
=======
			defaultCluster := buildDefaultCluster(push, clusterName, discoveryType, lbEndpoints, model.TrafficDirectionOutbound, proxy, nil, service.MeshExternal)
			clusters = append(clusters, defaultCluster)

			if destRule != nil {
				destinationRule := destRule.Spec.(*networking.DestinationRule)
				opts := buildClusterOpts{
					push:        push,
					cluster:     defaultCluster,
					policy:      destinationRule.TrafficPolicy,
					port:        port,
					clusterMode: SniDnatClusterMode,
					direction:   model.TrafficDirectionOutbound,
					proxy:       proxy,
				}
				applyTrafficPolicy(opts, proxy)
				defaultCluster.Metadata = util.BuildConfigInfoMetadata(destRule.ConfigMeta)
				for _, subset := range destinationRule.Subsets {
					subsetClusterName := model.BuildDNSSrvSubsetKey(model.TrafficDirectionOutbound, subset.Name, service.Hostname, port.Port)
					// clusters with discovery type STATIC, STRICT_DNS rely on cluster.hosts field
					// ServiceEntry's need to filter hosts based on subset.labels in order to perform weighted routing
					if discoveryType != apiv2.Cluster_EDS && len(subset.Labels) != 0 {
						lbEndpoints = buildLocalityLbEndpoints(push, networkView, service, port.Port, []labels.Instance{subset.Labels})
					}
					subsetCluster := buildDefaultCluster(push, subsetClusterName, discoveryType, lbEndpoints, model.TrafficDirectionOutbound, proxy, nil, service.MeshExternal)

					opts = buildClusterOpts{
						push:        push,
						cluster:     subsetCluster,
						policy:      destinationRule.TrafficPolicy,
						port:        port,
						clusterMode: SniDnatClusterMode,
						direction:   model.TrafficDirectionOutbound,
						proxy:       proxy,
					}
					applyTrafficPolicy(opts, proxy)

					opts = buildClusterOpts{
						push:        push,
						cluster:     subsetCluster,
						policy:      subset.TrafficPolicy,
						port:        port,
						clusterMode: SniDnatClusterMode,
						direction:   model.TrafficDirectionOutbound,
						proxy:       proxy,
					}
					applyTrafficPolicy(opts, proxy)

					updateEds(subsetCluster)

					subsetCluster.Metadata = util.BuildConfigInfoMetadata(destRule.ConfigMeta)
					subsetCluster.Metadata = util.AddSubsetToMetadata(subsetCluster.Metadata, subset.Name)
					clusters = append(clusters, subsetCluster)
				}
>>>>>>> 6c050fb1
			}
			clusters = append(clusters, defaultCluster)
			clusters = append(clusters, cb.applyDestinationRule(defaultCluster, SniDnatClusterMode, service, port, networkView)...)
		}
	}

	return clusters
}

func buildLocalityLbEndpoints(push *model.PushContext, proxyNetworkView map[string]bool, service *model.Service,
	port int, labels labels.Collection) []*endpoint.LocalityLbEndpoints {

	if service.Resolution != model.DNSLB {
		return nil
	}

	instances, err := push.InstancesByPort(service, port, labels)
	if err != nil {
		log.Errorf("failed to retrieve instances for %s: %v", service.Hostname, err)
		return nil
	}

	lbEndpoints := make(map[string][]*endpoint.LbEndpoint)
	for _, instance := range instances {
		// Only send endpoints from the networks in the network view requested by the proxy.
		// The default network view assigned to the Proxy is the UnnamedNetwork (""), which matches
		// the default network assigned to endpoints that don't have an explicit network
		if !proxyNetworkView[instance.Endpoint.Network] {
			// Endpoint's network doesn't match the set of networks that the proxy wants to see.
			continue
		}
		addr := util.BuildAddress(instance.Endpoint.Address, instance.Endpoint.EndpointPort)
		ep := &endpoint.LbEndpoint{
			HostIdentifier: &endpoint.LbEndpoint_Endpoint{
				Endpoint: &endpoint.Endpoint{
					Address: addr,
				},
			},
			LoadBalancingWeight: &wrappers.UInt32Value{
				Value: 1,
			},
		}
		if instance.Endpoint.LbWeight > 0 {
			ep.LoadBalancingWeight.Value = instance.Endpoint.LbWeight
		}
		ep.Metadata = util.BuildLbEndpointMetadata(instance.Endpoint.UID, instance.Endpoint.Network, instance.Endpoint.TLSMode, push)
		locality := instance.Endpoint.Locality.Label
		lbEndpoints[locality] = append(lbEndpoints[locality], ep)
	}

	localityLbEndpoints := make([]*endpoint.LocalityLbEndpoints, 0, len(lbEndpoints))

	for locality, eps := range lbEndpoints {
		var weight uint32
		for _, ep := range eps {
			weight += ep.LoadBalancingWeight.GetValue()
		}
		localityLbEndpoints = append(localityLbEndpoints, &endpoint.LocalityLbEndpoints{
			Locality:    util.ConvertLocality(locality),
			LbEndpoints: eps,
			LoadBalancingWeight: &wrappers.UInt32Value{
				Value: weight,
			},
		})
	}

	return localityLbEndpoints
}

func buildInboundLocalityLbEndpoints(bind string, port uint32) []*endpoint.LocalityLbEndpoints {
	address := util.BuildAddress(bind, port)
	lbEndpoint := &endpoint.LbEndpoint{
		HostIdentifier: &endpoint.LbEndpoint_Endpoint{
			Endpoint: &endpoint.Endpoint{
				Address: address,
			},
		},
	}
	return []*endpoint.LocalityLbEndpoints{
		{
			LbEndpoints: []*endpoint.LbEndpoint{lbEndpoint},
		},
	}
}

func (configgen *ConfigGeneratorImpl) buildInboundClusters(proxy *model.Proxy,
	push *model.PushContext, instances []*model.ServiceInstance, managementPorts []*model.Port) []*apiv2.Cluster {

	clusters := make([]*apiv2.Cluster, 0)
	cb := NewClusterBuilder(proxy, push)

	// The inbound clusters for a node depends on whether the node has a SidecarScope with inbound listeners
	// or not. If the node has a sidecarscope with ingress listeners, we only return clusters corresponding
	// to those listeners i.e. clusters made out of the defaultEndpoint field.
	// If the node has no sidecarScope and has interception mode set to NONE, then we should skip the inbound
	// clusters, because there would be no corresponding inbound listeners
	sidecarScope := proxy.SidecarScope
	noneMode := proxy.GetInterceptionMode() == model.InterceptionNone

	_, actualLocalHost := getActualWildcardAndLocalHost(proxy)

	if !sidecarScope.HasCustomIngressListeners {
		// No user supplied sidecar scope or the user supplied one has no ingress listeners

		// We should not create inbound listeners in NONE mode based on the service instances
		// Doing so will prevent the workloads from starting as they would be listening on the same port
		// Users are required to provide the sidecar config to define the inbound listeners
		if noneMode {
			return nil
		}

		have := make(map[*model.Port]bool)
		for _, instance := range instances {
			// Filter out service instances with the same port as we are going to mark them as duplicates any way
			// in normalizeClusters method.
			if !have[instance.ServicePort] {
				pluginParams := &plugin.InputParams{
					Node:            proxy,
					ServiceInstance: instance,
					Port:            instance.ServicePort,
					Push:            push,
					Bind:            actualLocalHost,
				}
				localCluster := configgen.buildInboundClusterForPortOrUDS(pluginParams)
				clusters = append(clusters, localCluster)
				have[instance.ServicePort] = true
			}
		}

		// Add a passthrough cluster for traffic to management ports (health check ports)
		for _, port := range managementPorts {
			clusterName := model.BuildSubsetKey(model.TrafficDirectionInbound, port.Name,
				ManagementClusterHostname, port.Port)
			localityLbEndpoints := buildInboundLocalityLbEndpoints(actualLocalHost, uint32(port.Port))
			mgmtCluster := cb.buildDefaultCluster(clusterName, apiv2.Cluster_STATIC, localityLbEndpoints,
				model.TrafficDirectionInbound, nil, false)
			setUpstreamProtocol(proxy, mgmtCluster, port, model.TrafficDirectionInbound)
			clusters = append(clusters, mgmtCluster)
		}
	} else {
		rule := sidecarScope.Config.Spec.(*networking.Sidecar)
		for _, ingressListener := range rule.Ingress {
			// LDS would have setup the inbound clusters
			// as inbound|portNumber|portName|Hostname[or]SidecarScopeID
			listenPort := &model.Port{
				Port:     int(ingressListener.Port.Number),
				Protocol: protocol.Parse(ingressListener.Port.Protocol),
				Name:     ingressListener.Port.Name,
			}

			// When building an inbound cluster for the ingress listener, we take the defaultEndpoint specified
			// by the user and parse it into host:port or a unix domain socket
			// The default endpoint can be 127.0.0.1:port or :port or unix domain socket
			endpointAddress := actualLocalHost
			port := 0
			var err error
			if strings.HasPrefix(ingressListener.DefaultEndpoint, model.UnixAddressPrefix) {
				// this is a UDS endpoint. assign it as is
				endpointAddress = ingressListener.DefaultEndpoint
			} else {
				// parse the ip, port. Validation guarantees presence of :
				parts := strings.Split(ingressListener.DefaultEndpoint, ":")
				if len(parts) < 2 {
					continue
				}
				if port, err = strconv.Atoi(parts[1]); err != nil {
					continue
				}
			}

			// Find the service instance that corresponds to this ingress listener by looking
			// for a service instance that matches this ingress port as this will allow us
			// to generate the right cluster name that LDS expects inbound|portNumber|portName|Hostname
			instance := configgen.findOrCreateServiceInstance(instances, ingressListener, sidecarScope.Config.Name, sidecarScope.Config.Namespace)
			instance.Endpoint.Address = endpointAddress
			instance.ServicePort = listenPort
			instance.Endpoint.ServicePortName = listenPort.Name
			instance.Endpoint.EndpointPort = uint32(port)

			pluginParams := &plugin.InputParams{
				Node:            proxy,
				ServiceInstance: instance,
				Port:            listenPort,
				Push:            push,
				Bind:            endpointAddress,
			}
			localCluster := configgen.buildInboundClusterForPortOrUDS(pluginParams)
			clusters = append(clusters, localCluster)
		}
	}

	return clusters
}

func (configgen *ConfigGeneratorImpl) findOrCreateServiceInstance(instances []*model.ServiceInstance,
	ingressListener *networking.IstioIngressListener, sidecar string, sidecarns string) *model.ServiceInstance {
	for _, realInstance := range instances {
		if realInstance.Endpoint.EndpointPort == ingressListener.Port.Number {
			// We need to create a copy of the instance, as it is modified later while building clusters/listeners.
			return realInstance.DeepCopy()
		}
	}
	// We didn't find a matching instance. Create a dummy one because we need the right
	// params to generate the right cluster name i.e. inbound|portNumber|portName|SidecarScopeID - which is uniformly generated by LDS/CDS.
	attrs := model.ServiceAttributes{
		Name: sidecar,
		// This will ensure that the right AuthN policies are selected
		Namespace: sidecarns,
	}
	return &model.ServiceInstance{
		Service: &model.Service{
			Hostname:   host.Name(sidecar + "." + sidecarns),
			Attributes: attrs,
		},
		Endpoint: &model.IstioEndpoint{},
	}
}

func (configgen *ConfigGeneratorImpl) buildInboundClusterForPortOrUDS(pluginParams *plugin.InputParams) *apiv2.Cluster {
	cb := NewClusterBuilder(pluginParams.Node, pluginParams.Push)
	instance := pluginParams.ServiceInstance
	clusterName := model.BuildSubsetKey(model.TrafficDirectionInbound, instance.ServicePort.Name,
		instance.Service.Hostname, instance.ServicePort.Port)
	localityLbEndpoints := buildInboundLocalityLbEndpoints(pluginParams.Bind, instance.Endpoint.EndpointPort)
	localCluster := cb.buildDefaultCluster(clusterName, apiv2.Cluster_STATIC, localityLbEndpoints,
		model.TrafficDirectionInbound, nil, false)
	// If stat name is configured, build the alt statname.
	if len(pluginParams.Push.Mesh.InboundClusterStatName) != 0 {
		localCluster.AltStatName = util.BuildStatPrefix(pluginParams.Push.Mesh.InboundClusterStatName,
			string(instance.Service.Hostname), "", instance.ServicePort, instance.Service.Attributes)
	}
	setUpstreamProtocol(pluginParams.Node, localCluster, instance.ServicePort, model.TrafficDirectionInbound)
	// call plugins
	for _, p := range configgen.Plugins {
		p.OnInboundCluster(pluginParams, localCluster)
	}

	// When users specify circuit breakers, they need to be set on the receiver end
	// (server side) as well as client side, so that the server has enough capacity
	// (not the defaults) to handle the increased traffic volume
	// TODO: This is not foolproof - if instance is part of multiple services listening on same port,
	// choice of inbound cluster is arbitrary. So the connection pool settings may not apply cleanly.
	cfg := pluginParams.Push.DestinationRule(pluginParams.Node, instance.Service)
	if cfg != nil {
		destinationRule := cfg.Spec.(*networking.DestinationRule)
		if destinationRule.TrafficPolicy != nil {
			// only connection pool settings make sense on the inbound path.
			// upstream TLS settings/outlier detection/load balancer don't apply here.
			applyConnectionPool(pluginParams.Push, localCluster, destinationRule.TrafficPolicy.ConnectionPool)
			localCluster.Metadata = util.BuildConfigInfoMetadata(cfg.ConfigMeta)
		}
	}
	return localCluster
}

func convertResolution(proxy *model.Proxy, service *model.Service) apiv2.Cluster_DiscoveryType {
	switch service.Resolution {
	case model.ClientSideLB:
		return apiv2.Cluster_EDS
	case model.DNSLB:
		return apiv2.Cluster_STRICT_DNS
	case model.Passthrough:
		// Gateways cannot use passthrough clusters. So fallback to EDS
		if proxy.Type == model.SidecarProxy {
			if service.Attributes.ServiceRegistry == string(serviceregistry.Kubernetes) && features.EnableEDSForHeadless.Get() {
				return apiv2.Cluster_EDS
			}

			return apiv2.Cluster_ORIGINAL_DST
		}
		return apiv2.Cluster_EDS
	default:
		return apiv2.Cluster_EDS
	}
}

type mtlsContextType int

const (
	userSupplied mtlsContextType = iota
	autoDetected
)

// conditionallyConvertToIstioMtls fills key cert fields for all TLSSettings when the mode is `ISTIO_MUTUAL`.
// If the (input) TLS setting is nil (i.e not set), *and* the service mTLS mode is STRICT, it also
// creates and populates the config as if they are set as ISTIO_MUTUAL.
func conditionallyConvertToIstioMtls(
	tls *networking.TLSSettings,
	serviceAccounts []string,
	sni string,
	proxy *model.Proxy,
	autoMTLSEnabled bool,
	meshExternal bool,
	serviceMTLSMode model.MutualTLSMode,
) (*networking.TLSSettings, mtlsContextType) {
	mtlsCtx := userSupplied
	if tls == nil {
		if meshExternal || !autoMTLSEnabled || serviceMTLSMode == model.MTLSUnknown || serviceMTLSMode == model.MTLSDisable {
			return nil, mtlsCtx
		}

		mtlsCtx = autoDetected
		// we will setup transport sockets later
		tls = &networking.TLSSettings{
			Mode: networking.TLSSettings_ISTIO_MUTUAL,
		}
	}
	if tls.Mode == networking.TLSSettings_ISTIO_MUTUAL {
		// Use client provided SNI if set. Otherwise, overwrite with the auto generated SNI
		// user specified SNIs in the istio mtls settings are useful when routing via gateways
		sniToUse := tls.Sni
		if len(sniToUse) == 0 {
			sniToUse = sni
		}
		subjectAltNamesToUse := tls.SubjectAltNames
		if len(subjectAltNamesToUse) == 0 {
			subjectAltNamesToUse = serviceAccounts
		}
		return buildIstioMutualTLS(subjectAltNamesToUse, sniToUse, proxy), mtlsCtx
	}
	return tls, mtlsCtx
}

// buildIstioMutualTLS returns a `TLSSettings` for ISTIO_MUTUAL mode.
func buildIstioMutualTLS(serviceAccounts []string, sni string, proxy *model.Proxy) *networking.TLSSettings {
	return &networking.TLSSettings{
		Mode:              networking.TLSSettings_ISTIO_MUTUAL,
		CaCertificates:    model.GetOrDefault(proxy.Metadata.TLSClientRootCert, constants.DefaultRootCert),
		ClientCertificate: model.GetOrDefault(proxy.Metadata.TLSClientCertChain, constants.DefaultCertChain),
		PrivateKey:        model.GetOrDefault(proxy.Metadata.TLSClientKey, constants.DefaultKey),
		SubjectAltNames:   serviceAccounts,
		Sni:               sni,
	}
}

// SelectTrafficPolicyComponents returns the components of TrafficPolicy that should be used for given port.
func SelectTrafficPolicyComponents(policy *networking.TrafficPolicy, port *model.Port) (
	*networking.ConnectionPoolSettings, *networking.OutlierDetection, *networking.LoadBalancerSettings, *networking.TLSSettings) {
	if policy == nil {
		return nil, nil, nil, nil
	}
	connectionPool := policy.ConnectionPool
	outlierDetection := policy.OutlierDetection
	loadBalancer := policy.LoadBalancer
	tls := policy.Tls

	if port != nil && len(policy.PortLevelSettings) > 0 {
		foundPort := false
		for _, p := range policy.PortLevelSettings {
			if p.Port != nil {
				if uint32(port.Port) == p.Port.Number {
					foundPort = true
				}
			}
			if foundPort {
				connectionPool = p.ConnectionPool
				outlierDetection = p.OutlierDetection
				loadBalancer = p.LoadBalancer
				tls = p.Tls
				break
			}
		}
	}
	return connectionPool, outlierDetection, loadBalancer, tls
}

// ClusterMode defines whether the cluster is being built for SNI-DNATing (sni passthrough) or not
type ClusterMode string

const (
	// SniDnatClusterMode indicates cluster is being built for SNI dnat mode
	SniDnatClusterMode ClusterMode = "sni-dnat"
	// DefaultClusterMode indicates usual cluster with mTLS et al
	DefaultClusterMode ClusterMode = "outbound"
)

type buildClusterOpts struct {
	push            *model.PushContext
	cluster         *apiv2.Cluster
	policy          *networking.TrafficPolicy
	port            *model.Port
	serviceAccounts []string
	// Used for traffic across multiple Istio clusters
	// the ingress gateway in a remote cluster will use this value to route
	// traffic to the appropriate service
	istioMtlsSni string
	// This is used when the sidecar is sending simple TLS traffic
	// to endpoints. This is different from the previous SNI
	// because usually in this case the traffic is going to a
	// non-sidecar workload that can only understand the service's
	// hostname in the SNI.
	simpleTLSSni    string
	clusterMode     ClusterMode
	direction       model.TrafficDirection
	proxy           *model.Proxy
	meshExternal    bool
	serviceMTLSMode model.MutualTLSMode
}

func applyTrafficPolicy(opts buildClusterOpts) {
	connectionPool, outlierDetection, loadBalancer, tls := SelectTrafficPolicyComponents(opts.policy, opts.port)

	applyConnectionPool(opts.push, opts.cluster, connectionPool)
	applyOutlierDetection(opts.cluster, outlierDetection)
	applyLoadBalancer(opts.cluster, loadBalancer, opts.port, opts.proxy, opts.push.Mesh)

	if opts.clusterMode != SniDnatClusterMode && opts.direction != model.TrafficDirectionInbound {
		autoMTLSEnabled := opts.push.Mesh.GetEnableAutoMtls().Value
		var mtlsCtxType mtlsContextType
		tls, mtlsCtxType = conditionallyConvertToIstioMtls(tls, opts.serviceAccounts, opts.istioMtlsSni, opts.proxy,
			autoMTLSEnabled, opts.meshExternal, opts.serviceMTLSMode)
		applyUpstreamTLSSettings(&opts, tls, mtlsCtxType, opts.proxy)
	}
}

// FIXME: there isn't a way to distinguish between unset values and zero values
func applyConnectionPool(push *model.PushContext, cluster *apiv2.Cluster, settings *networking.ConnectionPoolSettings) {
	if settings == nil {
		return
	}

	threshold := getDefaultCircuitBreakerThresholds()
	var idleTimeout *types.Duration

	if settings.Http != nil {
		if settings.Http.Http2MaxRequests > 0 {
			// Envoy only applies MaxRequests in HTTP/2 clusters
			threshold.MaxRequests = &wrappers.UInt32Value{Value: uint32(settings.Http.Http2MaxRequests)}
		}
		if settings.Http.Http1MaxPendingRequests > 0 {
			// Envoy only applies MaxPendingRequests in HTTP/1.1 clusters
			threshold.MaxPendingRequests = &wrappers.UInt32Value{Value: uint32(settings.Http.Http1MaxPendingRequests)}
		}

		if settings.Http.MaxRequestsPerConnection > 0 {
			cluster.MaxRequestsPerConnection = &wrappers.UInt32Value{Value: uint32(settings.Http.MaxRequestsPerConnection)}
		}

		// FIXME: zero is a valid value if explicitly set, otherwise we want to use the default
		if settings.Http.MaxRetries > 0 {
			threshold.MaxRetries = &wrappers.UInt32Value{Value: uint32(settings.Http.MaxRetries)}
		}

		idleTimeout = settings.Http.IdleTimeout
	}

	if settings.Tcp != nil {
		if settings.Tcp.ConnectTimeout != nil {
			cluster.ConnectTimeout = gogo.DurationToProtoDuration(settings.Tcp.ConnectTimeout)
		}

		if settings.Tcp.MaxConnections > 0 {
			threshold.MaxConnections = &wrappers.UInt32Value{Value: uint32(settings.Tcp.MaxConnections)}
		}

		applyTCPKeepalive(push, cluster, settings)
	}

	cluster.CircuitBreakers = &v2Cluster.CircuitBreakers{
		Thresholds: []*v2Cluster.CircuitBreakers_Thresholds{threshold},
	}

	if idleTimeout != nil {
		idleTimeoutDuration := gogo.DurationToProtoDuration(idleTimeout)
		cluster.CommonHttpProtocolOptions = &core.HttpProtocolOptions{IdleTimeout: idleTimeoutDuration}
	}
}

func applyTCPKeepalive(push *model.PushContext, cluster *apiv2.Cluster, settings *networking.ConnectionPoolSettings) {
	// Apply Keepalive config only if it is configured in mesh config or in destination rule.
	if push.Mesh.TcpKeepalive != nil || settings.Tcp.TcpKeepalive != nil {

		// Start with empty tcp_keepalive, which would set SO_KEEPALIVE on the socket with OS default values.
		cluster.UpstreamConnectionOptions = &apiv2.UpstreamConnectionOptions{
			TcpKeepalive: &core.TcpKeepalive{},
		}

		// Apply mesh wide TCP keepalive if available.
		if push.Mesh.TcpKeepalive != nil {
			setKeepAliveSettings(cluster, push.Mesh.TcpKeepalive)
		}

		// Apply/Override individual attributes with DestinationRule TCP keepalive if set.
		if settings.Tcp.TcpKeepalive != nil {
			setKeepAliveSettings(cluster, settings.Tcp.TcpKeepalive)
		}
	}
}

func setKeepAliveSettings(cluster *apiv2.Cluster, keepalive *v1alpha3.ConnectionPoolSettings_TCPSettings_TcpKeepalive) {
	if keepalive.Probes > 0 {
		cluster.UpstreamConnectionOptions.TcpKeepalive.KeepaliveProbes = &wrappers.UInt32Value{Value: keepalive.Probes}
	}

	if keepalive.Time != nil {
		cluster.UpstreamConnectionOptions.TcpKeepalive.KeepaliveTime = &wrappers.UInt32Value{Value: uint32(keepalive.Time.Seconds)}
	}

	if keepalive.Interval != nil {
		cluster.UpstreamConnectionOptions.TcpKeepalive.KeepaliveInterval = &wrappers.UInt32Value{Value: uint32(keepalive.Interval.Seconds)}
	}
}

// FIXME: there isn't a way to distinguish between unset values and zero values
func applyOutlierDetection(cluster *apiv2.Cluster, outlier *networking.OutlierDetection) {
	if outlier == nil {
		return
	}

	out := &v2Cluster.OutlierDetection{}
	if outlier.BaseEjectionTime != nil {
		out.BaseEjectionTime = gogo.DurationToProtoDuration(outlier.BaseEjectionTime)
	}
	if outlier.ConsecutiveErrors > 0 {
		// Only listen to gateway errors, see https://github.com/istio/api/pull/617
		out.EnforcingConsecutiveGatewayFailure = &wrappers.UInt32Value{Value: uint32(100)} // defaults to 0
		out.EnforcingConsecutive_5Xx = &wrappers.UInt32Value{Value: uint32(0)}             // defaults to 100
		out.ConsecutiveGatewayFailure = &wrappers.UInt32Value{Value: uint32(outlier.ConsecutiveErrors)}
	}

	if e := outlier.Consecutive_5XxErrors; e != nil {
		v := e.GetValue()

		out.Consecutive_5Xx = &wrappers.UInt32Value{Value: v}

		if v > 0 {
			v = 100
		}
		out.EnforcingConsecutive_5Xx = &wrappers.UInt32Value{Value: v}
	}
	if e := outlier.ConsecutiveGatewayErrors; e != nil {
		v := e.GetValue()

		out.ConsecutiveGatewayFailure = &wrappers.UInt32Value{Value: v}

		if v > 0 {
			v = 100
		}
		out.EnforcingConsecutiveGatewayFailure = &wrappers.UInt32Value{Value: v}
	}

	if outlier.Interval != nil {
		out.Interval = gogo.DurationToProtoDuration(outlier.Interval)
	}
	if outlier.MaxEjectionPercent > 0 {
		out.MaxEjectionPercent = &wrappers.UInt32Value{Value: uint32(outlier.MaxEjectionPercent)}
	}

	cluster.OutlierDetection = out

	// Disable panic threshold by default as its not typically applicable in k8s environments
	// with few pods per service.
	// To do so, set the healthy_panic_threshold field even if its value is 0 (defaults to 50).
	// FIXME: we can't distinguish between it being unset or being explicitly set to 0
	if outlier.MinHealthPercent >= 0 {
		if cluster.CommonLbConfig == nil {
			cluster.CommonLbConfig = &apiv2.Cluster_CommonLbConfig{}
		}
		cluster.CommonLbConfig.HealthyPanicThreshold = &envoy_type.Percent{Value: float64(outlier.MinHealthPercent)} // defaults to 50
	}
}

func applyLoadBalancer(cluster *apiv2.Cluster, lb *networking.LoadBalancerSettings, port *model.Port, proxy *model.Proxy, meshConfig *meshconfig.MeshConfig) {
	if cluster.OutlierDetection != nil {
		if cluster.CommonLbConfig == nil {
			cluster.CommonLbConfig = &apiv2.Cluster_CommonLbConfig{}
		}
		// Locality weighted load balancing
		cluster.CommonLbConfig.LocalityConfigSpecifier = &apiv2.Cluster_CommonLbConfig_LocalityWeightedLbConfig_{
			LocalityWeightedLbConfig: &apiv2.Cluster_CommonLbConfig_LocalityWeightedLbConfig{},
		}
	}

	// Use locality lb settings from load balancer settings if present, else use mesh wide locality lb settings
	lbSetting := loadbalancer.GetLocalityLbSetting(meshConfig.GetLocalityLbSetting(), lb.GetLocalityLbSetting())
	applyLocalityLBSetting(proxy.Locality, cluster, lbSetting)

	// The following order is important. If cluster type has been identified as Original DST since Resolution is PassThrough,
	// and port is named as redis-xxx we end up creating a cluster with type Original DST and LbPolicy as MAGLEV which would be
	// rejected by Envoy.

	// Original destination service discovery must be used with the original destination load balancer.
	if cluster.GetType() == apiv2.Cluster_ORIGINAL_DST {
		cluster.LbPolicy = apiv2.Cluster_CLUSTER_PROVIDED
		return
	}

	// Redis protocol must be defaulted with MAGLEV to benefit from client side sharding.
	if features.EnableRedisFilter.Get() && port != nil && port.Protocol == protocol.Redis {
		cluster.LbPolicy = apiv2.Cluster_MAGLEV
		return
	}

	if lb == nil {
		return
	}

	// DO not do if else here. since lb.GetSimple returns a enum value (not pointer).
	switch lb.GetSimple() {
	case networking.LoadBalancerSettings_LEAST_CONN:
		cluster.LbPolicy = apiv2.Cluster_LEAST_REQUEST
	case networking.LoadBalancerSettings_RANDOM:
		cluster.LbPolicy = apiv2.Cluster_RANDOM
	case networking.LoadBalancerSettings_ROUND_ROBIN:
		cluster.LbPolicy = apiv2.Cluster_ROUND_ROBIN
	case networking.LoadBalancerSettings_PASSTHROUGH:
		cluster.LbPolicy = apiv2.Cluster_CLUSTER_PROVIDED
		cluster.ClusterDiscoveryType = &apiv2.Cluster_Type{Type: apiv2.Cluster_ORIGINAL_DST}
	}

	consistentHash := lb.GetConsistentHash()
	if consistentHash != nil {
		// TODO MinimumRingSize is an int, and zero could potentially be a valid value
		// unable to distinguish between set and unset case currently GregHanson
		// 1024 is the default value for envoy
		minRingSize := &wrappers.UInt64Value{Value: 1024}
		if consistentHash.MinimumRingSize != 0 {
			minRingSize = &wrappers.UInt64Value{Value: consistentHash.GetMinimumRingSize()}
		}
		cluster.LbPolicy = apiv2.Cluster_RING_HASH
		cluster.LbConfig = &apiv2.Cluster_RingHashLbConfig_{
			RingHashLbConfig: &apiv2.Cluster_RingHashLbConfig{
				MinimumRingSize: minRingSize,
			},
		}
	}
}

func applyLocalityLBSetting(
	locality *core.Locality,
	cluster *apiv2.Cluster,
	localityLB *networking.LocalityLoadBalancerSetting,
) {
	if locality == nil || localityLB == nil {
		return
	}

	// Failover should only be applied with outlier detection, or traffic will never failover.
	enabledFailover := cluster.OutlierDetection != nil
	if cluster.LoadAssignment != nil {
		loadbalancer.ApplyLocalityLBSetting(locality, cluster.LoadAssignment, localityLB, enabledFailover)
	}
}

func applyUpstreamTLSSettings(opts *buildClusterOpts, tls *networking.TLSSettings, mtlsCtxType mtlsContextType, node *model.Proxy) {
	if tls == nil {
		return
	}

	cluster := opts.cluster
	proxy := opts.proxy
	certValidationContext := &auth.CertificateValidationContext{}
	var trustedCa *core.DataSource
	if len(tls.CaCertificates) != 0 {
		trustedCa = &core.DataSource{
			Specifier: &core.DataSource_Filename{
				Filename: model.GetOrDefault(proxy.Metadata.TLSClientRootCert, tls.CaCertificates),
			},
		}
	}
	if trustedCa != nil || len(tls.SubjectAltNames) > 0 {
		certValidationContext = &auth.CertificateValidationContext{
			TrustedCa:            trustedCa,
			VerifySubjectAltName: tls.SubjectAltNames,
		}
	}

	tlsContext := &auth.UpstreamTlsContext{}
	switch tls.Mode {
	case networking.TLSSettings_DISABLE:
		tlsContext = nil
	case networking.TLSSettings_SIMPLE:
		tlsContext = &auth.UpstreamTlsContext{
			CommonTlsContext: &auth.CommonTlsContext{
				ValidationContextType: &auth.CommonTlsContext_ValidationContext{
					ValidationContext: certValidationContext,
				},
			},
			Sni: tls.Sni,
		}
		if cluster.Http2ProtocolOptions != nil {
			// This is HTTP/2 cluster, advertise it with ALPN.
			tlsContext.CommonTlsContext.AlpnProtocols = util.ALPNH2Only
		}
	case networking.TLSSettings_MUTUAL, networking.TLSSettings_ISTIO_MUTUAL:
		if tls.ClientCertificate == "" || tls.PrivateKey == "" {
			log.Errorf("failed to apply tls setting for %s: client certificate and private key must not be empty",
				cluster.Name)
			return
		}

		tlsContext = &auth.UpstreamTlsContext{
			CommonTlsContext: &auth.CommonTlsContext{},
			Sni:              tls.Sni,
		}

		// Fallback to file mount secret instead of SDS if meshConfig.sdsUdsPath isn't set or tls.mode is TLSSettings_MUTUAL.
		if !node.Metadata.SdsEnabled || opts.push.Mesh.SdsUdsPath == "" || tls.Mode == networking.TLSSettings_MUTUAL {
			tlsContext.CommonTlsContext.ValidationContextType = &auth.CommonTlsContext_ValidationContext{
				ValidationContext: certValidationContext,
			}
			tlsContext.CommonTlsContext.TlsCertificates = []*auth.TlsCertificate{
				{
					CertificateChain: &core.DataSource{
						Specifier: &core.DataSource_Filename{
							Filename: model.GetOrDefault(proxy.Metadata.TLSClientCertChain, tls.ClientCertificate),
						},
					},
					PrivateKey: &core.DataSource{
						Specifier: &core.DataSource_Filename{
							Filename: model.GetOrDefault(proxy.Metadata.TLSClientKey, tls.PrivateKey),
						},
					},
				},
			}
		} else {
			tlsContext.CommonTlsContext.TlsCertificateSdsSecretConfigs = append(tlsContext.CommonTlsContext.TlsCertificateSdsSecretConfigs,
				authn_model.ConstructSdsSecretConfig(authn_model.SDSDefaultResourceName, opts.push.Mesh.SdsUdsPath))

			tlsContext.CommonTlsContext.ValidationContextType = &auth.CommonTlsContext_CombinedValidationContext{
				CombinedValidationContext: &auth.CommonTlsContext_CombinedCertificateValidationContext{
					DefaultValidationContext:         &auth.CertificateValidationContext{VerifySubjectAltName: tls.SubjectAltNames},
					ValidationContextSdsSecretConfig: authn_model.ConstructSdsSecretConfig(authn_model.SDSRootResourceName, opts.push.Mesh.SdsUdsPath),
				},
			}
		}

		// Set default SNI of cluster name for istio_mutual if sni is not set.
		if len(tls.Sni) == 0 && tls.Mode == networking.TLSSettings_ISTIO_MUTUAL {
			tlsContext.Sni = cluster.Name
		}
		if cluster.Http2ProtocolOptions != nil {
			// This is HTTP/2 in-mesh cluster, advertise it with ALPN.
			if tls.Mode == networking.TLSSettings_ISTIO_MUTUAL {
				tlsContext.CommonTlsContext.AlpnProtocols = util.ALPNInMeshH2
			} else {
				tlsContext.CommonTlsContext.AlpnProtocols = util.ALPNH2Only
			}
		} else if tls.Mode == networking.TLSSettings_ISTIO_MUTUAL {
			// This is in-mesh cluster, advertise it with ALPN.
			if util.IsTCPMetadataExchangeEnabled(node) {
				tlsContext.CommonTlsContext.AlpnProtocols = util.ALPNInMeshWithMxc
			} else {
				tlsContext.CommonTlsContext.AlpnProtocols = util.ALPNInMesh
			}
		}
	}

	if tlsContext != nil {
		cluster.TransportSocket = &core.TransportSocket{
			Name:       util.EnvoyTLSSocketName,
			ConfigType: &core.TransportSocket_TypedConfig{TypedConfig: util.MessageToAny(tlsContext)},
		}
	}

<<<<<<< HEAD
	// For headless service, discover type will be `Cluster_ORIGINAL_DST`
	// Apply auto mtls to clusters excluding these kind of headless service
	if cluster.GetType() != apiv2.Cluster_ORIGINAL_DST {
=======
	// For headless service, discover type will be `Cluster_ORIGINAL_DST`, and corresponding LbPolicy is `Cluster_CLUSTER_PROVIDED`
	// Apply auto mtls to clusters excluding these kind of headless service
	if cluster.LbPolicy != apiv2.Cluster_CLUSTER_PROVIDED {
>>>>>>> 6c050fb1
		// convert to transport socket matcher if the mode was auto detected
		if tls.Mode == networking.TLSSettings_ISTIO_MUTUAL && mtlsCtxType == autoDetected && util.IsIstioVersionGE14(proxy) {
			transportSocket := cluster.TransportSocket
			cluster.TransportSocket = nil
			cluster.TransportSocketMatches = []*apiv2.Cluster_TransportSocketMatch{
				{
					Name: "tlsMode-" + model.IstioMutualTLSModeLabel,
					Match: &structpb.Struct{
						Fields: map[string]*structpb.Value{
							model.TLSModeLabelShortname: {Kind: &structpb.Value_StringValue{StringValue: model.IstioMutualTLSModeLabel}},
						},
					},
					TransportSocket: transportSocket,
				},
				defaultTransportSocketMatch,
			}
		}
	}
}

func setUpstreamProtocol(node *model.Proxy, cluster *apiv2.Cluster, port *model.Port, direction model.TrafficDirection) {
	if port.Protocol.IsHTTP2() {
		cluster.Http2ProtocolOptions = &core.Http2ProtocolOptions{
			// Envoy default value of 100 is too low for data path.
			MaxConcurrentStreams: &wrappers.UInt32Value{
				Value: 1073741824,
			},
		}
	}

	// Add use_downstream_protocol for sidecar proxy only if protocol sniffing is enabled.
	// Since protocol detection is disabled for gateway and use_downstream_protocol is used
	// under protocol detection for cluster to select upstream connection protocol when
	// the service port is unnamed. use_downstream_protocol should be disabled for gateway.
	if node.Type == model.SidecarProxy && ((util.IsProtocolSniffingEnabledForInboundPort(node, port) && direction == model.TrafficDirectionInbound) ||
		(util.IsProtocolSniffingEnabledForOutboundPort(node, port) && direction == model.TrafficDirectionOutbound)) {
		// setup http2 protocol options for upstream connection.
		cluster.Http2ProtocolOptions = &core.Http2ProtocolOptions{
			// Envoy default value of 100 is too low for data path.
			MaxConcurrentStreams: &wrappers.UInt32Value{
				Value: 1073741824,
			},
		}

		// Use downstream protocol. If the incoming traffic use HTTP 1.1, the
		// upstream cluster will use HTTP 1.1, if incoming traffic use HTTP2,
		// the upstream cluster will use HTTP2.
		cluster.ProtocolSelection = apiv2.Cluster_USE_DOWNSTREAM_PROTOCOL
	}
}<|MERGE_RESOLUTION|>--- conflicted
+++ resolved
@@ -31,7 +31,6 @@
 	"github.com/golang/protobuf/ptypes/wrappers"
 
 	meshconfig "istio.io/api/mesh/v1alpha1"
-	"istio.io/api/networking/v1alpha3"
 	networking "istio.io/api/networking/v1alpha3"
 	"istio.io/pkg/log"
 
@@ -56,6 +55,13 @@
 
 	// ManagementClusterHostname indicates the hostname used for building inbound clusters for management ports
 	ManagementClusterHostname = "mgmtCluster"
+
+	// StatName patterns
+	serviceStatPattern         = "%SERVICE%"
+	serviceFQDNStatPattern     = "%SERVICE_FQDN%"
+	servicePortStatPattern     = "%SERVICE_PORT%"
+	servicePortNameStatPattern = "%SERVICE_PORT_NAME%"
+	subsetNameStatPattern      = "%SUBSET_NAME%"
 )
 
 var (
@@ -73,6 +79,8 @@
 		MaxPendingRequests: &wrappers.UInt32Value{Value: math.MaxUint32},
 	}
 
+	defaultDestinationRule = networking.DestinationRule{}
+
 	// defaultTransportSocketMatch applies to endpoints that have no security.istio.io/tlsMode label
 	// or those whose label value does not match "istio"
 	defaultTransportSocketMatch = &apiv2.Cluster_TransportSocketMatch{
@@ -96,7 +104,6 @@
 // For inbound (sidecar only): Cluster for each inbound endpoint port and for each service port
 func (configgen *ConfigGeneratorImpl) BuildClusters(proxy *model.Proxy, push *model.PushContext) []*apiv2.Cluster {
 	clusters := make([]*apiv2.Cluster, 0)
-	cb := NewClusterBuilder(proxy, push)
 	instances := proxy.ServiceInstances
 
 	outboundClusters := configgen.buildOutboundClusters(proxy, push)
@@ -105,7 +112,7 @@
 	case model.SidecarProxy:
 		// Add a blackhole and passthrough cluster for catching traffic to unresolved routes
 		// DO NOT CALL PLUGINS for these two clusters.
-		outboundClusters = append(outboundClusters, cb.buildBlackHoleCluster(), cb.buildDefaultPassthroughCluster())
+		outboundClusters = append(outboundClusters, buildBlackHoleCluster(push), buildDefaultPassthroughCluster(push, proxy))
 		outboundClusters = envoyfilter.ApplyClusterPatches(networking.EnvoyFilter_SIDECAR_OUTBOUND, proxy, push, outboundClusters)
 		// Let ServiceDiscovery decide which IP and Port are used for management if
 		// there are multiple IPs
@@ -115,14 +122,14 @@
 		}
 		inboundClusters := configgen.buildInboundClusters(proxy, push, instances, managementPorts)
 		// Pass through clusters for inbound traffic. These cluster bind loopback-ish src address to access node local service.
-		inboundClusters = append(inboundClusters, cb.buildInboundPassthroughClusters()...)
+		inboundClusters = append(inboundClusters, generateInboundPassthroughClusters(push, proxy)...)
 		inboundClusters = envoyfilter.ApplyClusterPatches(networking.EnvoyFilter_SIDECAR_INBOUND, proxy, push, inboundClusters)
 		clusters = append(clusters, outboundClusters...)
 		clusters = append(clusters, inboundClusters...)
 
 	default: // Gateways
 		// Gateways do not require the default passthrough cluster as they do not have original dst listeners.
-		outboundClusters = append(outboundClusters, cb.buildBlackHoleCluster())
+		outboundClusters = append(outboundClusters, buildBlackHoleCluster(push))
 		if proxy.Type == model.Router && proxy.GetRouterMode() == model.SniDnatRouter {
 			outboundClusters = append(outboundClusters, configgen.buildOutboundSniDnatClusters(proxy, push)...)
 		}
@@ -152,9 +159,19 @@
 	return out
 }
 
+// castDestinationRuleOrDefault returns the destination rule enclosed by the config, if not null.
+// Otherwise, return default (empty) DR.
+func castDestinationRuleOrDefault(config *model.Config) *networking.DestinationRule {
+	if config != nil {
+		return config.Spec.(*networking.DestinationRule)
+	}
+
+	return &defaultDestinationRule
+}
+
 func (configgen *ConfigGeneratorImpl) buildOutboundClusters(proxy *model.Proxy, push *model.PushContext) []*apiv2.Cluster {
 	clusters := make([]*apiv2.Cluster, 0)
-	cb := NewClusterBuilder(proxy, push)
+
 	inputParams := &plugin.InputParams{
 		Push: push,
 		Node: proxy,
@@ -168,6 +185,7 @@
 		services = push.Services(proxy)
 	}
 	for _, service := range services {
+		destRule := push.DestinationRule(proxy, service)
 		for _, port := range service.Ports {
 			if port.Protocol == protocol.UDP {
 				continue
@@ -180,39 +198,101 @@
 			// create default cluster
 			discoveryType := convertResolution(proxy, service)
 			clusterName := model.BuildSubsetKey(model.TrafficDirectionOutbound, "", service.Hostname, port.Port)
-			defaultCluster := cb.buildDefaultCluster(clusterName, discoveryType, lbEndpoints, model.TrafficDirectionOutbound, port, service.MeshExternal)
-			if defaultCluster == nil {
-				continue
-			}
+			serviceAccounts := push.ServiceAccounts[service.Hostname][port.Port]
+			defaultCluster := buildDefaultCluster(push, clusterName, discoveryType, lbEndpoints, model.TrafficDirectionOutbound, proxy, port, service.MeshExternal)
 			// If stat name is configured, build the alternate stats name.
 			if len(push.Mesh.OutboundClusterStatName) != 0 {
-				defaultCluster.AltStatName = util.BuildStatPrefix(push.Mesh.OutboundClusterStatName, string(service.Hostname), "", port, service.Attributes)
+				defaultCluster.AltStatName = altStatName(push.Mesh.OutboundClusterStatName, string(service.Hostname), "", port, service.Attributes)
 			}
 
 			setUpstreamProtocol(proxy, defaultCluster, port, model.TrafficDirectionOutbound)
-<<<<<<< HEAD
-=======
 			serviceMTLSMode := push.BestEffortInferServiceMTLSMode(service, port)
->>>>>>> 6c050fb1
 			clusters = append(clusters, defaultCluster)
-			subsetClusters := cb.applyDestinationRule(defaultCluster, DefaultClusterMode, service, port, networkView)
-
-<<<<<<< HEAD
-			// call plugins for subset clusters.
-			for _, subsetCluster := range subsetClusters {
-=======
+			destinationRule := castDestinationRuleOrDefault(destRule)
+
+			var clusterMetadata *core.Metadata
+			if destRule != nil {
+				clusterMetadata = util.BuildConfigInfoMetadata(destRule.ConfigMeta)
+			}
+
+			defaultSni := model.BuildDNSSrvSubsetKey(model.TrafficDirectionOutbound, "", service.Hostname, port.Port)
+			opts := buildClusterOpts{
+				push:            push,
+				cluster:         defaultCluster,
+				policy:          destinationRule.TrafficPolicy,
+				port:            port,
+				serviceAccounts: serviceAccounts,
+				istioMtlsSni:    defaultSni,
+				simpleTLSSni:    string(service.Hostname),
+				clusterMode:     DefaultClusterMode,
+				direction:       model.TrafficDirectionOutbound,
+				proxy:           proxy,
+				meshExternal:    service.MeshExternal,
+				serviceMTLSMode: serviceMTLSMode,
+			}
+
+			applyTrafficPolicy(opts, proxy)
+			defaultCluster.Metadata = clusterMetadata
+			for _, subset := range destinationRule.Subsets {
+				subsetClusterName := model.BuildSubsetKey(model.TrafficDirectionOutbound, subset.Name, service.Hostname, port.Port)
+				defaultSni := model.BuildDNSSrvSubsetKey(model.TrafficDirectionOutbound, subset.Name, service.Hostname, port.Port)
+
+				// clusters with discovery type STATIC, STRICT_DNS rely on cluster.hosts field
+				// ServiceEntry's need to filter hosts based on subset.labels in order to perform weighted routing
+				if discoveryType != apiv2.Cluster_EDS && len(subset.Labels) != 0 {
+					lbEndpoints = buildLocalityLbEndpoints(push, networkView, service, port.Port, []labels.Instance{subset.Labels})
+				}
+				subsetCluster := buildDefaultCluster(push, subsetClusterName, discoveryType, lbEndpoints, model.TrafficDirectionOutbound, proxy, nil, service.MeshExternal)
+				if len(push.Mesh.OutboundClusterStatName) != 0 {
+					subsetCluster.AltStatName = altStatName(push.Mesh.OutboundClusterStatName, string(service.Hostname), subset.Name, port, service.Attributes)
+				}
+				setUpstreamProtocol(proxy, subsetCluster, port, model.TrafficDirectionOutbound)
+
+				opts := buildClusterOpts{
+					push:            push,
+					cluster:         subsetCluster,
+					policy:          destinationRule.TrafficPolicy,
+					port:            port,
+					serviceAccounts: serviceAccounts,
+					istioMtlsSni:    defaultSni,
+					simpleTLSSni:    string(service.Hostname),
+					clusterMode:     DefaultClusterMode,
+					direction:       model.TrafficDirectionOutbound,
+					proxy:           proxy,
+					meshExternal:    service.MeshExternal,
+					serviceMTLSMode: serviceMTLSMode,
+				}
+				applyTrafficPolicy(opts, proxy)
+
+				opts = buildClusterOpts{
+					push:            push,
+					cluster:         subsetCluster,
+					policy:          subset.TrafficPolicy,
+					port:            port,
+					serviceAccounts: serviceAccounts,
+					istioMtlsSni:    defaultSni,
+					simpleTLSSni:    string(service.Hostname),
+					clusterMode:     DefaultClusterMode,
+					direction:       model.TrafficDirectionOutbound,
+					proxy:           proxy,
+					meshExternal:    service.MeshExternal,
+					serviceMTLSMode: serviceMTLSMode,
+				}
+				applyTrafficPolicy(opts, proxy)
+
 				updateEds(subsetCluster)
 
 				subsetCluster.Metadata = util.AddSubsetToMetadata(clusterMetadata, subset.Name)
 				// call plugins
->>>>>>> 6c050fb1
 				for _, p := range configgen.Plugins {
 					p.OnOutboundCluster(inputParams, subsetCluster)
 				}
-			}
-			clusters = append(clusters, subsetClusters...)
-
-			// call plugins for the default cluster.
+				clusters = append(clusters, subsetCluster)
+			}
+
+			updateEds(defaultCluster)
+
+			// call plugins for the default cluster
 			for _, p := range configgen.Plugins {
 				p.OnOutboundCluster(inputParams, defaultCluster)
 			}
@@ -226,7 +306,6 @@
 // All SniDnat clusters are internal services in the mesh.
 func (configgen *ConfigGeneratorImpl) buildOutboundSniDnatClusters(proxy *model.Proxy, push *model.PushContext) []*apiv2.Cluster {
 	clusters := make([]*apiv2.Cluster, 0)
-	cb := NewClusterBuilder(proxy, push)
 
 	networkView := model.GetNetworkView(proxy)
 
@@ -234,6 +313,7 @@
 		if service.MeshExternal {
 			continue
 		}
+		destRule := push.DestinationRule(proxy, service)
 		for _, port := range service.Ports {
 			if port.Protocol == protocol.UDP {
 				continue
@@ -244,11 +324,6 @@
 			discoveryType := convertResolution(proxy, service)
 
 			clusterName := model.BuildDNSSrvSubsetKey(model.TrafficDirectionOutbound, "", service.Hostname, port.Port)
-<<<<<<< HEAD
-			defaultCluster := cb.buildDefaultCluster(clusterName, discoveryType, lbEndpoints, model.TrafficDirectionOutbound, nil, service.MeshExternal)
-			if defaultCluster == nil {
-				continue
-=======
 			defaultCluster := buildDefaultCluster(push, clusterName, discoveryType, lbEndpoints, model.TrafficDirectionOutbound, proxy, nil, service.MeshExternal)
 			clusters = append(clusters, defaultCluster)
 
@@ -302,14 +377,31 @@
 					subsetCluster.Metadata = util.AddSubsetToMetadata(subsetCluster.Metadata, subset.Name)
 					clusters = append(clusters, subsetCluster)
 				}
->>>>>>> 6c050fb1
-			}
-			clusters = append(clusters, defaultCluster)
-			clusters = append(clusters, cb.applyDestinationRule(defaultCluster, SniDnatClusterMode, service, port, networkView)...)
+			}
+
+			updateEds(defaultCluster)
 		}
 	}
 
 	return clusters
+}
+
+func updateEds(cluster *apiv2.Cluster) {
+	switch v := cluster.ClusterDiscoveryType.(type) {
+	case *apiv2.Cluster_Type:
+		if v.Type != apiv2.Cluster_EDS {
+			return
+		}
+	}
+	cluster.EdsClusterConfig = &apiv2.Cluster_EdsClusterConfig{
+		ServiceName: cluster.Name,
+		EdsConfig: &core.ConfigSource{
+			ConfigSourceSpecifier: &core.ConfigSource_Ads{
+				Ads: &core.AggregatedConfigSource{},
+			},
+			InitialFetchTimeout: features.InitialFetchTimeout,
+		},
+	}
 }
 
 func buildLocalityLbEndpoints(push *model.PushContext, proxyNetworkView map[string]bool, service *model.Service,
@@ -349,7 +441,7 @@
 			ep.LoadBalancingWeight.Value = instance.Endpoint.LbWeight
 		}
 		ep.Metadata = util.BuildLbEndpointMetadata(instance.Endpoint.UID, instance.Endpoint.Network, instance.Endpoint.TLSMode, push)
-		locality := instance.Endpoint.Locality.Label
+		locality := instance.GetLocality()
 		lbEndpoints[locality] = append(lbEndpoints[locality], ep)
 	}
 
@@ -388,11 +480,43 @@
 	}
 }
 
+func generateInboundPassthroughClusters(push *model.PushContext, proxy *model.Proxy) []*apiv2.Cluster {
+	// ipv4 and ipv6 feature detection. Envoy cannot ignore a config where the ip version is not supported
+	ipv4, ipv6 := ipv4AndIpv6Support(proxy)
+	clusters := make([]*apiv2.Cluster, 0, 2)
+	if ipv4 {
+		inboundPassthroughClusterIpv4 := buildDefaultPassthroughCluster(push, proxy)
+		inboundPassthroughClusterIpv4.Name = util.InboundPassthroughClusterIpv4
+		inboundPassthroughClusterIpv4.UpstreamBindConfig = &core.BindConfig{
+			SourceAddress: &core.SocketAddress{
+				Address: util.InboundPassthroughBindIpv4,
+				PortSpecifier: &core.SocketAddress_PortValue{
+					PortValue: uint32(0),
+				},
+			},
+		}
+		clusters = append(clusters, inboundPassthroughClusterIpv4)
+	}
+	if ipv6 {
+		inboundPassthroughClusterIpv6 := buildDefaultPassthroughCluster(push, proxy)
+		inboundPassthroughClusterIpv6.Name = util.InboundPassthroughClusterIpv6
+		inboundPassthroughClusterIpv6.UpstreamBindConfig = &core.BindConfig{
+			SourceAddress: &core.SocketAddress{
+				Address: util.InboundPassthroughBindIpv6,
+				PortSpecifier: &core.SocketAddress_PortValue{
+					PortValue: uint32(0),
+				},
+			},
+		}
+		clusters = append(clusters, inboundPassthroughClusterIpv6)
+	}
+	return clusters
+}
+
 func (configgen *ConfigGeneratorImpl) buildInboundClusters(proxy *model.Proxy,
 	push *model.PushContext, instances []*model.ServiceInstance, managementPorts []*model.Port) []*apiv2.Cluster {
 
 	clusters := make([]*apiv2.Cluster, 0)
-	cb := NewClusterBuilder(proxy, push)
 
 	// The inbound clusters for a node depends on whether the node has a SidecarScope with inbound listeners
 	// or not. If the node has a sidecarscope with ingress listeners, we only return clusters corresponding
@@ -437,8 +561,8 @@
 			clusterName := model.BuildSubsetKey(model.TrafficDirectionInbound, port.Name,
 				ManagementClusterHostname, port.Port)
 			localityLbEndpoints := buildInboundLocalityLbEndpoints(actualLocalHost, uint32(port.Port))
-			mgmtCluster := cb.buildDefaultCluster(clusterName, apiv2.Cluster_STATIC, localityLbEndpoints,
-				model.TrafficDirectionInbound, nil, false)
+			mgmtCluster := buildDefaultCluster(push, clusterName, apiv2.Cluster_STATIC, localityLbEndpoints,
+				model.TrafficDirectionInbound, proxy, nil, false)
 			setUpstreamProtocol(proxy, mgmtCluster, port, model.TrafficDirectionInbound)
 			clusters = append(clusters, mgmtCluster)
 		}
@@ -457,11 +581,13 @@
 			// by the user and parse it into host:port or a unix domain socket
 			// The default endpoint can be 127.0.0.1:port or :port or unix domain socket
 			endpointAddress := actualLocalHost
+			endpointFamily := model.AddressFamilyTCP
 			port := 0
 			var err error
 			if strings.HasPrefix(ingressListener.DefaultEndpoint, model.UnixAddressPrefix) {
 				// this is a UDS endpoint. assign it as is
 				endpointAddress = ingressListener.DefaultEndpoint
+				endpointFamily = model.AddressFamilyUnix
 			} else {
 				// parse the ip, port. Validation guarantees presence of :
 				parts := strings.Split(ingressListener.DefaultEndpoint, ":")
@@ -477,6 +603,7 @@
 			// for a service instance that matches this ingress port as this will allow us
 			// to generate the right cluster name that LDS expects inbound|portNumber|portName|Hostname
 			instance := configgen.findOrCreateServiceInstance(instances, ingressListener, sidecarScope.Config.Name, sidecarScope.Config.Namespace)
+			instance.Endpoint.Family = endpointFamily
 			instance.Endpoint.Address = endpointAddress
 			instance.ServicePort = listenPort
 			instance.Endpoint.ServicePortName = listenPort.Name
@@ -517,21 +644,22 @@
 			Hostname:   host.Name(sidecar + "." + sidecarns),
 			Attributes: attrs,
 		},
-		Endpoint: &model.IstioEndpoint{},
+		Endpoint: &model.IstioEndpoint{
+			Attributes: attrs,
+		},
 	}
 }
 
 func (configgen *ConfigGeneratorImpl) buildInboundClusterForPortOrUDS(pluginParams *plugin.InputParams) *apiv2.Cluster {
-	cb := NewClusterBuilder(pluginParams.Node, pluginParams.Push)
 	instance := pluginParams.ServiceInstance
 	clusterName := model.BuildSubsetKey(model.TrafficDirectionInbound, instance.ServicePort.Name,
 		instance.Service.Hostname, instance.ServicePort.Port)
 	localityLbEndpoints := buildInboundLocalityLbEndpoints(pluginParams.Bind, instance.Endpoint.EndpointPort)
-	localCluster := cb.buildDefaultCluster(clusterName, apiv2.Cluster_STATIC, localityLbEndpoints,
-		model.TrafficDirectionInbound, nil, false)
+	localCluster := buildDefaultCluster(pluginParams.Push, clusterName, apiv2.Cluster_STATIC, localityLbEndpoints,
+		model.TrafficDirectionInbound, pluginParams.Node, nil, false)
 	// If stat name is configured, build the alt statname.
 	if len(pluginParams.Push.Mesh.InboundClusterStatName) != 0 {
-		localCluster.AltStatName = util.BuildStatPrefix(pluginParams.Push.Mesh.InboundClusterStatName,
+		localCluster.AltStatName = altStatName(pluginParams.Push.Mesh.InboundClusterStatName,
 			string(instance.Service.Hostname), "", instance.ServicePort, instance.Service.Attributes)
 	}
 	setUpstreamProtocol(pluginParams.Node, localCluster, instance.ServicePort, model.TrafficDirectionInbound)
@@ -702,19 +830,19 @@
 	serviceMTLSMode model.MutualTLSMode
 }
 
-func applyTrafficPolicy(opts buildClusterOpts) {
+func applyTrafficPolicy(opts buildClusterOpts, proxy *model.Proxy) {
 	connectionPool, outlierDetection, loadBalancer, tls := SelectTrafficPolicyComponents(opts.policy, opts.port)
 
 	applyConnectionPool(opts.push, opts.cluster, connectionPool)
 	applyOutlierDetection(opts.cluster, outlierDetection)
-	applyLoadBalancer(opts.cluster, loadBalancer, opts.port, opts.proxy, opts.push.Mesh)
+	applyLoadBalancer(opts.cluster, loadBalancer, opts.port, proxy, opts.push.Mesh)
 
 	if opts.clusterMode != SniDnatClusterMode && opts.direction != model.TrafficDirectionInbound {
 		autoMTLSEnabled := opts.push.Mesh.GetEnableAutoMtls().Value
 		var mtlsCtxType mtlsContextType
 		tls, mtlsCtxType = conditionallyConvertToIstioMtls(tls, opts.serviceAccounts, opts.istioMtlsSni, opts.proxy,
 			autoMTLSEnabled, opts.meshExternal, opts.serviceMTLSMode)
-		applyUpstreamTLSSettings(&opts, tls, mtlsCtxType, opts.proxy)
+		applyUpstreamTLSSettings(&opts, tls, mtlsCtxType, proxy)
 	}
 }
 
@@ -772,38 +900,51 @@
 }
 
 func applyTCPKeepalive(push *model.PushContext, cluster *apiv2.Cluster, settings *networking.ConnectionPoolSettings) {
-	// Apply Keepalive config only if it is configured in mesh config or in destination rule.
-	if push.Mesh.TcpKeepalive != nil || settings.Tcp.TcpKeepalive != nil {
-
-		// Start with empty tcp_keepalive, which would set SO_KEEPALIVE on the socket with OS default values.
-		cluster.UpstreamConnectionOptions = &apiv2.UpstreamConnectionOptions{
-			TcpKeepalive: &core.TcpKeepalive{},
-		}
-
-		// Apply mesh wide TCP keepalive if available.
-		if push.Mesh.TcpKeepalive != nil {
-			setKeepAliveSettings(cluster, push.Mesh.TcpKeepalive)
-		}
-
-		// Apply/Override individual attributes with DestinationRule TCP keepalive if set.
-		if settings.Tcp.TcpKeepalive != nil {
-			setKeepAliveSettings(cluster, settings.Tcp.TcpKeepalive)
-		}
-	}
-}
-
-func setKeepAliveSettings(cluster *apiv2.Cluster, keepalive *v1alpha3.ConnectionPoolSettings_TCPSettings_TcpKeepalive) {
-	if keepalive.Probes > 0 {
-		cluster.UpstreamConnectionOptions.TcpKeepalive.KeepaliveProbes = &wrappers.UInt32Value{Value: keepalive.Probes}
-	}
-
-	if keepalive.Time != nil {
-		cluster.UpstreamConnectionOptions.TcpKeepalive.KeepaliveTime = &wrappers.UInt32Value{Value: uint32(keepalive.Time.Seconds)}
-	}
-
-	if keepalive.Interval != nil {
-		cluster.UpstreamConnectionOptions.TcpKeepalive.KeepaliveInterval = &wrappers.UInt32Value{Value: uint32(keepalive.Interval.Seconds)}
-	}
+	var keepaliveProbes uint32
+	var keepaliveTime *types.Duration
+	var keepaliveInterval *types.Duration
+	isTCPKeepaliveSet := false
+
+	// Apply mesh wide TCP keepalive.
+	if push.Mesh.TcpKeepalive != nil {
+		keepaliveProbes = push.Mesh.TcpKeepalive.Probes
+		keepaliveTime = push.Mesh.TcpKeepalive.Time
+		keepaliveInterval = push.Mesh.TcpKeepalive.Interval
+		isTCPKeepaliveSet = true
+	}
+
+	// Apply/Override with DestinationRule TCP keepalive if set.
+	if settings.Tcp.TcpKeepalive != nil {
+		keepaliveProbes = settings.Tcp.TcpKeepalive.Probes
+		keepaliveTime = settings.Tcp.TcpKeepalive.Time
+		keepaliveInterval = settings.Tcp.TcpKeepalive.Interval
+		isTCPKeepaliveSet = true
+	}
+
+	if !isTCPKeepaliveSet {
+		return
+	}
+
+	// If none of the proto fields are set, then an empty tcp_keepalive is set in Envoy.
+	// That would set SO_KEEPALIVE on the socket with OS default values.
+	upstreamConnectionOptions := &apiv2.UpstreamConnectionOptions{
+		TcpKeepalive: &core.TcpKeepalive{},
+	}
+
+	// If any of the TCP keepalive options are not set, skip them from the config so that OS defaults are used.
+	if keepaliveProbes > 0 {
+		upstreamConnectionOptions.TcpKeepalive.KeepaliveProbes = &wrappers.UInt32Value{Value: keepaliveProbes}
+	}
+
+	if keepaliveTime != nil {
+		upstreamConnectionOptions.TcpKeepalive.KeepaliveTime = &wrappers.UInt32Value{Value: uint32(keepaliveTime.Seconds)}
+	}
+
+	if keepaliveInterval != nil {
+		upstreamConnectionOptions.TcpKeepalive.KeepaliveInterval = &wrappers.UInt32Value{Value: uint32(keepaliveInterval.Seconds)}
+	}
+
+	cluster.UpstreamConnectionOptions = upstreamConnectionOptions
 }
 
 // FIXME: there isn't a way to distinguish between unset values and zero values
@@ -885,9 +1026,12 @@
 	// rejected by Envoy.
 
 	// Original destination service discovery must be used with the original destination load balancer.
-	if cluster.GetType() == apiv2.Cluster_ORIGINAL_DST {
-		cluster.LbPolicy = apiv2.Cluster_CLUSTER_PROVIDED
-		return
+	switch t := cluster.GetClusterDiscoveryType().(type) {
+	case *apiv2.Cluster_Type:
+		if t.Type == apiv2.Cluster_ORIGINAL_DST {
+			cluster.LbPolicy = lbPolicyClusterProvided(proxy)
+			return
+		}
 	}
 
 	// Redis protocol must be defaulted with MAGLEV to benefit from client side sharding.
@@ -909,7 +1053,7 @@
 	case networking.LoadBalancerSettings_ROUND_ROBIN:
 		cluster.LbPolicy = apiv2.Cluster_ROUND_ROBIN
 	case networking.LoadBalancerSettings_PASSTHROUGH:
-		cluster.LbPolicy = apiv2.Cluster_CLUSTER_PROVIDED
+		cluster.LbPolicy = lbPolicyClusterProvided(proxy)
 		cluster.ClusterDiscoveryType = &apiv2.Cluster_Type{Type: apiv2.Cluster_ORIGINAL_DST}
 	}
 
@@ -1058,15 +1202,9 @@
 		}
 	}
 
-<<<<<<< HEAD
-	// For headless service, discover type will be `Cluster_ORIGINAL_DST`
-	// Apply auto mtls to clusters excluding these kind of headless service
-	if cluster.GetType() != apiv2.Cluster_ORIGINAL_DST {
-=======
 	// For headless service, discover type will be `Cluster_ORIGINAL_DST`, and corresponding LbPolicy is `Cluster_CLUSTER_PROVIDED`
 	// Apply auto mtls to clusters excluding these kind of headless service
 	if cluster.LbPolicy != apiv2.Cluster_CLUSTER_PROVIDED {
->>>>>>> 6c050fb1
 		// convert to transport socket matcher if the mode was auto detected
 		if tls.Mode == networking.TLSSettings_ISTIO_MUTUAL && mtlsCtxType == autoDetected && util.IsIstioVersionGE14(proxy) {
 			transportSocket := cluster.TransportSocket
@@ -1116,4 +1254,118 @@
 		// the upstream cluster will use HTTP2.
 		cluster.ProtocolSelection = apiv2.Cluster_USE_DOWNSTREAM_PROTOCOL
 	}
+}
+
+// generates a cluster that sends traffic to dummy localport 0
+// This cluster is used to catch all traffic to unresolved destinations in virtual service
+func buildBlackHoleCluster(push *model.PushContext) *apiv2.Cluster {
+	cluster := &apiv2.Cluster{
+		Name:                 util.BlackHoleCluster,
+		ClusterDiscoveryType: &apiv2.Cluster_Type{Type: apiv2.Cluster_STATIC},
+		ConnectTimeout:       gogo.DurationToProtoDuration(push.Mesh.ConnectTimeout),
+		LbPolicy:             apiv2.Cluster_ROUND_ROBIN,
+	}
+	return cluster
+}
+
+// generates a cluster that sends traffic to the original destination.
+// This cluster is used to catch all traffic to unknown listener ports
+func buildDefaultPassthroughCluster(push *model.PushContext, proxy *model.Proxy) *apiv2.Cluster {
+	cluster := &apiv2.Cluster{
+		Name:                 util.PassthroughCluster,
+		ClusterDiscoveryType: &apiv2.Cluster_Type{Type: apiv2.Cluster_ORIGINAL_DST},
+		ConnectTimeout:       gogo.DurationToProtoDuration(push.Mesh.ConnectTimeout),
+		LbPolicy:             lbPolicyClusterProvided(proxy),
+	}
+	passthroughSettings := &networking.ConnectionPoolSettings{}
+	applyConnectionPool(push, cluster, passthroughSettings)
+	return cluster
+}
+
+func buildDefaultCluster(push *model.PushContext, name string, discoveryType apiv2.Cluster_DiscoveryType,
+	localityLbEndpoints []*endpoint.LocalityLbEndpoints, direction model.TrafficDirection, proxy *model.Proxy,
+	port *model.Port, meshExternal bool) *apiv2.Cluster {
+	cluster := &apiv2.Cluster{
+		Name:                 name,
+		ClusterDiscoveryType: &apiv2.Cluster_Type{Type: discoveryType},
+	}
+
+	if discoveryType == apiv2.Cluster_STRICT_DNS {
+		cluster.DnsLookupFamily = apiv2.Cluster_V4_ONLY
+		dnsRate := gogo.DurationToProtoDuration(push.Mesh.DnsRefreshRate)
+		cluster.DnsRefreshRate = dnsRate
+		if util.IsIstioVersionGE13(proxy) && features.RespectDNSTTL.Get() {
+			cluster.RespectDnsTtl = true
+		}
+	}
+
+	if discoveryType == apiv2.Cluster_STATIC || discoveryType == apiv2.Cluster_STRICT_DNS {
+		cluster.LoadAssignment = &apiv2.ClusterLoadAssignment{
+			ClusterName: name,
+			Endpoints:   localityLbEndpoints,
+		}
+	}
+
+	// TODO: Should this be done only for inbound as outbound will call applyTrafficPolicy anyway.
+	defaultTrafficPolicy := buildDefaultTrafficPolicy(push, discoveryType)
+	opts := buildClusterOpts{
+		push:            push,
+		cluster:         cluster,
+		policy:          defaultTrafficPolicy,
+		port:            port,
+		serviceAccounts: nil,
+		istioMtlsSni:    "",
+		clusterMode:     DefaultClusterMode,
+		direction:       direction,
+		proxy:           proxy,
+		meshExternal:    meshExternal,
+	}
+	applyTrafficPolicy(opts, proxy)
+	return cluster
+}
+
+func buildDefaultTrafficPolicy(push *model.PushContext, discoveryType apiv2.Cluster_DiscoveryType) *networking.TrafficPolicy {
+	lbPolicy := DefaultLbType
+	if discoveryType == apiv2.Cluster_ORIGINAL_DST {
+		lbPolicy = networking.LoadBalancerSettings_PASSTHROUGH
+	}
+	return &networking.TrafficPolicy{
+		LoadBalancer: &networking.LoadBalancerSettings{
+			LbPolicy: &networking.LoadBalancerSettings_Simple{
+				Simple: lbPolicy,
+			},
+		},
+		ConnectionPool: &networking.ConnectionPoolSettings{
+			Tcp: &networking.ConnectionPoolSettings_TCPSettings{
+				ConnectTimeout: &types.Duration{
+					Seconds: push.Mesh.ConnectTimeout.Seconds,
+					Nanos:   push.Mesh.ConnectTimeout.Nanos,
+				},
+			},
+		},
+	}
+}
+
+func altStatName(statPattern string, host string, subset string, port *model.Port, attributes model.ServiceAttributes) string {
+	name := strings.ReplaceAll(statPattern, serviceStatPattern, shortHostName(host, attributes))
+	name = strings.ReplaceAll(name, serviceFQDNStatPattern, host)
+	name = strings.ReplaceAll(name, subsetNameStatPattern, subset)
+	name = strings.ReplaceAll(name, servicePortStatPattern, strconv.Itoa(port.Port))
+	name = strings.ReplaceAll(name, servicePortNameStatPattern, port.Name)
+	return name
+}
+
+// shotHostName removes the domain from kubernetes hosts. For other hosts like VMs, this method does not do any thing.
+func shortHostName(host string, attributes model.ServiceAttributes) string {
+	if attributes.ServiceRegistry == string(serviceregistry.Kubernetes) {
+		return fmt.Sprintf("%s.%s", attributes.Name, attributes.Namespace)
+	}
+	return host
+}
+
+func lbPolicyClusterProvided(proxy *model.Proxy) apiv2.Cluster_LbPolicy {
+	if util.IsIstioVersionGE13(proxy) {
+		return apiv2.Cluster_CLUSTER_PROVIDED
+	}
+	return apiv2.Cluster_ORIGINAL_DST_LB
 }