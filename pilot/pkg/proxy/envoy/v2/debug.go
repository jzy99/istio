--- conflicted
+++ resolved
@@ -22,7 +22,6 @@
 	"net/http"
 	"net/http/pprof"
 	"sort"
-	"strings"
 
 	"istio.io/istio/pkg/config/schema/collection"
 	"istio.io/istio/pkg/kube/inject"
@@ -127,9 +126,9 @@
 	s.addDebugHandler(mux, "/debug/edsz", "Status and debug interface for EDS", s.edsz)
 	s.addDebugHandler(mux, "/debug/adsz", "Status and debug interface for ADS", s.adsz)
 	s.addDebugHandler(mux, "/debug/adsz?push=true", "Initiates push of the current state to all connected endpoints", s.adsz)
-	s.addDebugHandler(mux, "/debug/cdsz", "Status and debug interface for CDS", s.cdsz)
-
-	s.addDebugHandler(mux, "/debug/syncz", "Synchronization status of all Envoys connected to this Pilot instance", s.Syncz)
+	s.addDebugHandler(mux, "/debug/cdsz", "Status and debug interface for CDS", cdsz)
+
+	s.addDebugHandler(mux, "/debug/syncz", "Synchronization status of all Envoys connected to this Pilot instance", Syncz)
 	s.addDebugHandler(mux, "/debug/config_distribution", "Version status of all Envoys connected to this Pilot instance", s.distributedVersions)
 
 	s.addDebugHandler(mux, "/debug/registryz", "Debug support for registry", s.registryz)
@@ -153,42 +152,44 @@
 
 // SyncStatus is the synchronization status between Pilot and a given Envoy
 type SyncStatus struct {
-	ProxyID       string `json:"proxy,omitempty"`
-	ProxyVersion  string `json:"proxy_version,omitempty"`
-	IstioVersion  string `json:"istio_version,omitempty"`
-	ClusterSent   string `json:"cluster_sent,omitempty"`
-	ClusterAcked  string `json:"cluster_acked,omitempty"`
-	ListenerSent  string `json:"listener_sent,omitempty"`
-	ListenerAcked string `json:"listener_acked,omitempty"`
-	RouteSent     string `json:"route_sent,omitempty"`
-	RouteAcked    string `json:"route_acked,omitempty"`
-	EndpointSent  string `json:"endpoint_sent,omitempty"`
-	EndpointAcked string `json:"endpoint_acked,omitempty"`
+	ProxyID         string `json:"proxy,omitempty"`
+	ProxyVersion    string `json:"proxy_version,omitempty"`
+	IstioVersion    string `json:"istio_version,omitempty"`
+	ClusterSent     string `json:"cluster_sent,omitempty"`
+	ClusterAcked    string `json:"cluster_acked,omitempty"`
+	ListenerSent    string `json:"listener_sent,omitempty"`
+	ListenerAcked   string `json:"listener_acked,omitempty"`
+	RouteSent       string `json:"route_sent,omitempty"`
+	RouteAcked      string `json:"route_acked,omitempty"`
+	EndpointSent    string `json:"endpoint_sent,omitempty"`
+	EndpointAcked   string `json:"endpoint_acked,omitempty"`
+	EndpointPercent int    `json:"endpoint_percent,omitempty"`
 }
 
 // Syncz dumps the synchronization status of all Envoys connected to this Pilot instance
-func (s *DiscoveryServer) Syncz(w http.ResponseWriter, _ *http.Request) {
+func Syncz(w http.ResponseWriter, _ *http.Request) {
 	syncz := make([]SyncStatus, 0)
-	s.adsClientsMutex.RLock()
-	for _, con := range s.adsClients {
+	adsClientsMutex.RLock()
+	for _, con := range adsClients {
 		con.mu.RLock()
 		if con.node != nil {
 			syncz = append(syncz, SyncStatus{
-				ProxyID:       con.node.ID,
-				IstioVersion:  con.node.Metadata.IstioVersion,
-				ClusterSent:   con.ClusterNonceSent,
-				ClusterAcked:  con.ClusterNonceAcked,
-				ListenerSent:  con.ListenerNonceSent,
-				ListenerAcked: con.ListenerNonceAcked,
-				RouteSent:     con.RouteNonceSent,
-				RouteAcked:    con.RouteNonceAcked,
-				EndpointSent:  con.EndpointNonceSent,
-				EndpointAcked: con.EndpointNonceAcked,
+				ProxyID:         con.node.ID,
+				IstioVersion:    con.node.Metadata.IstioVersion,
+				ClusterSent:     con.ClusterNonceSent,
+				ClusterAcked:    con.ClusterNonceAcked,
+				ListenerSent:    con.ListenerNonceSent,
+				ListenerAcked:   con.ListenerNonceAcked,
+				RouteSent:       con.RouteNonceSent,
+				RouteAcked:      con.RouteNonceAcked,
+				EndpointSent:    con.EndpointNonceSent,
+				EndpointAcked:   con.EndpointNonceAcked,
+				EndpointPercent: con.EndpointPercent,
 			})
 		}
 		con.mu.RUnlock()
 	}
-	s.adsClientsMutex.RUnlock()
+	adsClientsMutex.RUnlock()
 	out, err := json.MarshalIndent(&syncz, "", "    ")
 	if err != nil {
 		w.WriteHeader(http.StatusInternalServerError)
@@ -247,8 +248,8 @@
 					return
 				}
 				for _, svc := range all {
-					_, _ = fmt.Fprintf(w, "%s:%s %s:%d %v %s\n", ss.Hostname,
-						p.Name, svc.Endpoint.Address, svc.Endpoint.EndpointPort, svc.Endpoint.Labels,
+					_, _ = fmt.Fprintf(w, "%s:%s %v %s:%d %v %s\n", ss.Hostname,
+						p.Name, svc.Endpoint.Family, svc.Endpoint.Address, svc.Endpoint.EndpointPort, svc.Endpoint.Labels,
 						svc.Endpoint.ServiceAccount)
 				}
 			}
@@ -298,8 +299,8 @@
 		proxyNamespace := req.URL.Query().Get("proxy_namespace")
 		knownVersions := make(map[string]string)
 		var results []SyncedVersions
-		s.adsClientsMutex.RLock()
-		for _, con := range s.adsClients {
+		adsClientsMutex.RLock()
+		for _, con := range adsClients {
 			// wrap this in independent scope so that panic's don't bypass Unlock...
 			con.mu.RLock()
 
@@ -314,7 +315,7 @@
 			}
 			con.mu.RUnlock()
 		}
-		s.adsClientsMutex.RUnlock()
+		adsClientsMutex.RUnlock()
 
 		out, err := json.MarshalIndent(&results, "", "    ")
 		if err != nil {
@@ -348,7 +349,7 @@
 			lookupResult = ""
 		}
 		// update the cache even on an error, because errors will not resolve themselves, and we don't want to
-		// repeat the same error for many s.adsClients.
+		// repeat the same error for many adsClients.
 		cache[configVersion] = lookupResult
 		return lookupResult
 	}
@@ -437,27 +438,38 @@
 func (s *DiscoveryServer) Authenticationz(w http.ResponseWriter, req *http.Request) {
 	w.Header().Add("Content-Type", "application/json")
 	if proxyID := req.URL.Query().Get("proxyID"); proxyID != "" {
-		con := s.getProxyConnection(proxyID)
-		if con == nil {
+		adsClientsMutex.RLock()
+		defer adsClientsMutex.RUnlock()
+
+		connections, ok := adsSidecarIDConnectionsMap[proxyID]
+		if !ok {
 			w.WriteHeader(http.StatusNotFound)
 			// Need to dump an empty JSON array so istioctl can peacefully ignore.
 			_, _ = fmt.Fprintf(w, "\n[\n]")
 			return
 		}
-		pushContext := s.globalPushContext()
-		svcs := pushContext.Services(con.node)
+
+		var mostRecentProxy *model.Proxy
+		mostRecent := ""
+		for key := range connections {
+			if mostRecent == "" || key > mostRecent {
+				mostRecent = key
+			}
+		}
+		mostRecentProxy = connections[mostRecent].node
+		svc, _ := s.Env.ServiceDiscovery.Services()
 		meshConfig := s.Env.Mesh()
 		autoMTLSEnabled := meshConfig.GetEnableAutoMtls() != nil && meshConfig.GetEnableAutoMtls().Value
 		info := make([]*AuthenticationDebug, 0)
-		for _, svc := range svcs {
-			if svc.MeshExternal {
+		for _, ss := range svc {
+			if ss.MeshExternal {
 				// Skip external services
 				continue
 			}
-			for _, p := range svc.Ports {
-				authnPolicy, authnMeta := pushContext.AuthenticationPolicyForWorkload(svc, p)
-				destConfig := pushContext.DestinationRule(con.node, svc)
-				info = append(info, AnalyzeMTLSSettings(autoMTLSEnabled, svc.Hostname, p, authnPolicy, authnMeta, destConfig)...)
+			for _, p := range ss.Ports {
+				authnPolicy, authnMeta := s.globalPushContext().AuthenticationPolicyForWorkload(ss, p)
+				destConfig := s.globalPushContext().DestinationRule(mostRecentProxy, ss)
+				info = append(info, AnalyzeMTLSSettings(autoMTLSEnabled, ss.Hostname, p, authnPolicy, authnMeta, destConfig)...)
 			}
 		}
 		if b, err := json.MarshalIndent(info, "  ", "  "); err == nil {
@@ -575,21 +587,157 @@
 	w.Header().Add("Content-Type", "application/json")
 	if req.Form.Get("push") != "" {
 		AdsPushAll(s)
-		s.adsClientsMutex.RLock()
-		_, _ = fmt.Fprintf(w, "Pushed to %d servers", len(s.adsClients))
-		s.adsClientsMutex.RUnlock()
+		adsClientsMutex.RLock()
+		_, _ = fmt.Fprintf(w, "Pushed to %d servers", len(adsClients))
+		adsClientsMutex.RUnlock()
 		return
 	}
-
-	s.adsClientsMutex.RLock()
-	defer s.adsClientsMutex.RUnlock()
+	writeAllADS(w)
+}
+
+// ConfigDump returns information in the form of the Envoy admin API config dump for the specified proxy
+// The dump will only contain dynamic listeners/clusters/routes and can be used to compare what an Envoy instance
+// should look like according to Pilot vs what it currently does look like.
+func (s *DiscoveryServer) ConfigDump(w http.ResponseWriter, req *http.Request) {
+	if proxyID := req.URL.Query().Get("proxyID"); proxyID != "" {
+		adsClientsMutex.RLock()
+		defer adsClientsMutex.RUnlock()
+		connections, ok := adsSidecarIDConnectionsMap[proxyID]
+		if !ok || len(connections) == 0 {
+			w.WriteHeader(http.StatusNotFound)
+			_, _ = w.Write([]byte("Proxy not connected to this Pilot instance"))
+			return
+		}
+
+		jsonm := &jsonpb.Marshaler{Indent: "    "}
+		mostRecent := ""
+		for key := range connections {
+			if mostRecent == "" || key > mostRecent {
+				mostRecent = key
+			}
+		}
+		dump, err := s.configDump(connections[mostRecent])
+		if err != nil {
+			w.WriteHeader(http.StatusInternalServerError)
+			_, _ = w.Write([]byte(err.Error()))
+			return
+		}
+		if err := jsonm.Marshal(w, dump); err != nil {
+			w.WriteHeader(http.StatusInternalServerError)
+			_, _ = w.Write([]byte(err.Error()))
+			return
+		}
+		return
+	}
+	w.WriteHeader(http.StatusBadRequest)
+	_, _ = w.Write([]byte("You must provide a proxyID in the query string"))
+}
+
+// configDump converts the connection internal state into an Envoy Admin API config dump proto
+// It is used in debugging to create a consistent object for comparison between Envoy and Pilot outputs
+func (s *DiscoveryServer) configDump(conn *XdsConnection) (*adminapi.ConfigDump, error) {
+	dynamicActiveClusters := make([]*adminapi.ClustersConfigDump_DynamicCluster, 0)
+	clusters := s.generateRawClusters(conn.node, s.globalPushContext())
+
+	for _, cs := range clusters {
+		cluster, err := ptypes.MarshalAny(cs)
+		if err != nil {
+			return nil, err
+		}
+		dynamicActiveClusters = append(dynamicActiveClusters, &adminapi.ClustersConfigDump_DynamicCluster{Cluster: cluster})
+	}
+	clustersAny, err := util.MessageToAnyWithError(&adminapi.ClustersConfigDump{
+		VersionInfo:           versionInfo(),
+		DynamicActiveClusters: dynamicActiveClusters,
+	})
+	if err != nil {
+		return nil, err
+	}
+
+	dynamicActiveListeners := make([]*adminapi.ListenersConfigDump_DynamicListener, 0)
+	listeners := s.generateRawListeners(conn, s.globalPushContext())
+	for _, cs := range listeners {
+		listener, err := ptypes.MarshalAny(cs)
+		if err != nil {
+			return nil, err
+		}
+		dynamicActiveListeners = append(dynamicActiveListeners, &adminapi.ListenersConfigDump_DynamicListener{
+			ActiveState: &adminapi.ListenersConfigDump_DynamicListenerState{Listener: listener}})
+	}
+	listenersAny, err := util.MessageToAnyWithError(&adminapi.ListenersConfigDump{
+		VersionInfo:      versionInfo(),
+		DynamicListeners: dynamicActiveListeners,
+	})
+	if err != nil {
+		return nil, err
+	}
+
+	routes := s.generateRawRoutes(conn, s.globalPushContext())
+	routeConfigAny := util.MessageToAny(&adminapi.RoutesConfigDump{})
+	if len(routes) > 0 {
+		dynamicRouteConfig := make([]*adminapi.RoutesConfigDump_DynamicRouteConfig, 0)
+		for _, rs := range routes {
+			route, err := ptypes.MarshalAny(rs)
+			if err != nil {
+				return nil, err
+			}
+			dynamicRouteConfig = append(dynamicRouteConfig, &adminapi.RoutesConfigDump_DynamicRouteConfig{RouteConfig: route})
+		}
+		routeConfigAny, err = util.MessageToAnyWithError(&adminapi.RoutesConfigDump{DynamicRouteConfigs: dynamicRouteConfig})
+		if err != nil {
+			return nil, err
+		}
+	}
+
+	bootstrapAny := util.MessageToAny(&adminapi.BootstrapConfigDump{})
+	// The config dump must have all configs with connections specified in
+	// https://www.envoyproxy.io/docs/envoy/latest/api-v2/admin/v2alpha/config_dump.proto
+	configDump := &adminapi.ConfigDump{Configs: []*any.Any{bootstrapAny, clustersAny, listenersAny, routeConfigAny}}
+	return configDump, nil
+}
+
+// InjectTemplateHandler dumps the injection template
+// Replaces dumping the template at startup.
+func (s *DiscoveryServer) InjectTemplateHandler(webhook *inject.Webhook) func(http.ResponseWriter, *http.Request) {
+	return func(w http.ResponseWriter, req *http.Request) {
+		// TODO: we should split the inject template into smaller modules (separate one for dump core, etc),
+		// and allow pods to select which patches will be selected. When this happen, this should return
+		// all inject templates or take a param to select one.
+		if webhook == nil {
+			w.WriteHeader(404)
+			return
+		}
+
+		_, _ = w.Write([]byte(webhook.Config.Template))
+	}
+}
+
+// PushStatusHandler dumps the last PushContext
+func (s *DiscoveryServer) PushStatusHandler(w http.ResponseWriter, req *http.Request) {
+	if model.LastPushStatus == nil {
+		return
+	}
+	out, err := model.LastPushStatus.StatusJSON()
+	if err != nil {
+		w.WriteHeader(http.StatusInternalServerError)
+		_, _ = fmt.Fprintf(w, "unable to marshal push information: %v", err)
+		return
+	}
+	w.Header().Add("Content-Type", "application/json")
+
+	_, _ = w.Write(out)
+}
+
+func writeAllADS(w io.Writer) {
+	adsClientsMutex.RLock()
+	defer adsClientsMutex.RUnlock()
 
 	// Dirty json generation - because standard json is dirty (struct madness)
 	// Unfortunately we must use the jsonbp to encode part of the json - I'm sure there are
 	// better ways, but this is mainly for debugging.
 	_, _ = fmt.Fprint(w, "[\n")
 	comma := false
-	for _, c := range s.adsClients {
+	for _, c := range adsClients {
 		if comma {
 			_, _ = fmt.Fprint(w, ",\n")
 		} else {
@@ -608,135 +756,6 @@
 	_, _ = fmt.Fprint(w, "]\n")
 }
 
-// ConfigDump returns information in the form of the Envoy admin API config dump for the specified proxy
-// The dump will only contain dynamic listeners/clusters/routes and can be used to compare what an Envoy instance
-// should look like according to Pilot vs what it currently does look like.
-func (s *DiscoveryServer) ConfigDump(w http.ResponseWriter, req *http.Request) {
-	if proxyID := req.URL.Query().Get("proxyID"); proxyID != "" {
-		con := s.getProxyConnection(proxyID)
-		if con == nil {
-			w.WriteHeader(http.StatusNotFound)
-			_, _ = w.Write([]byte("Proxy not connected to this Pilot instance"))
-			return
-		}
-
-		jsonm := &jsonpb.Marshaler{Indent: "    "}
-		dump, err := s.configDump(con)
-		if err != nil {
-			w.WriteHeader(http.StatusInternalServerError)
-			_, _ = w.Write([]byte(err.Error()))
-			return
-		}
-		if err := jsonm.Marshal(w, dump); err != nil {
-			w.WriteHeader(http.StatusInternalServerError)
-			_, _ = w.Write([]byte(err.Error()))
-			return
-		}
-		return
-	}
-	w.WriteHeader(http.StatusBadRequest)
-	_, _ = w.Write([]byte("You must provide a proxyID in the query string"))
-}
-
-// configDump converts the connection internal state into an Envoy Admin API config dump proto
-// It is used in debugging to create a consistent object for comparison between Envoy and Pilot outputs
-func (s *DiscoveryServer) configDump(conn *XdsConnection) (*adminapi.ConfigDump, error) {
-	dynamicActiveClusters := make([]*adminapi.ClustersConfigDump_DynamicCluster, 0)
-	clusters := s.generateRawClusters(conn.node, s.globalPushContext())
-
-	for _, cs := range clusters {
-		cluster, err := ptypes.MarshalAny(cs)
-		if err != nil {
-			return nil, err
-		}
-		dynamicActiveClusters = append(dynamicActiveClusters, &adminapi.ClustersConfigDump_DynamicCluster{Cluster: cluster})
-	}
-	clustersAny, err := util.MessageToAnyWithError(&adminapi.ClustersConfigDump{
-		VersionInfo:           versionInfo(),
-		DynamicActiveClusters: dynamicActiveClusters,
-	})
-	if err != nil {
-		return nil, err
-	}
-
-	dynamicActiveListeners := make([]*adminapi.ListenersConfigDump_DynamicListener, 0)
-	listeners := s.generateRawListeners(conn, s.globalPushContext())
-	for _, cs := range listeners {
-		listener, err := ptypes.MarshalAny(cs)
-		if err != nil {
-			return nil, err
-		}
-		dynamicActiveListeners = append(dynamicActiveListeners, &adminapi.ListenersConfigDump_DynamicListener{
-<<<<<<< HEAD
-			Name:        cs.Name,
-=======
->>>>>>> 6c050fb1
-			ActiveState: &adminapi.ListenersConfigDump_DynamicListenerState{Listener: listener}})
-	}
-	listenersAny, err := util.MessageToAnyWithError(&adminapi.ListenersConfigDump{
-		VersionInfo:      versionInfo(),
-		DynamicListeners: dynamicActiveListeners,
-	})
-	if err != nil {
-		return nil, err
-	}
-
-	routes := s.generateRawRoutes(conn, s.globalPushContext())
-	routeConfigAny := util.MessageToAny(&adminapi.RoutesConfigDump{})
-	if len(routes) > 0 {
-		dynamicRouteConfig := make([]*adminapi.RoutesConfigDump_DynamicRouteConfig, 0)
-		for _, rs := range routes {
-			route, err := ptypes.MarshalAny(rs)
-			if err != nil {
-				return nil, err
-			}
-			dynamicRouteConfig = append(dynamicRouteConfig, &adminapi.RoutesConfigDump_DynamicRouteConfig{RouteConfig: route})
-		}
-		routeConfigAny, err = util.MessageToAnyWithError(&adminapi.RoutesConfigDump{DynamicRouteConfigs: dynamicRouteConfig})
-		if err != nil {
-			return nil, err
-		}
-	}
-
-	bootstrapAny := util.MessageToAny(&adminapi.BootstrapConfigDump{})
-	// The config dump must have all configs with connections specified in
-	// https://www.envoyproxy.io/docs/envoy/latest/api-v2/admin/v2alpha/config_dump.proto
-	configDump := &adminapi.ConfigDump{Configs: []*any.Any{bootstrapAny, clustersAny, listenersAny, routeConfigAny}}
-	return configDump, nil
-}
-
-// InjectTemplateHandler dumps the injection template
-// Replaces dumping the template at startup.
-func (s *DiscoveryServer) InjectTemplateHandler(webhook *inject.Webhook) func(http.ResponseWriter, *http.Request) {
-	return func(w http.ResponseWriter, req *http.Request) {
-		// TODO: we should split the inject template into smaller modules (separate one for dump core, etc),
-		// and allow pods to select which patches will be selected. When this happen, this should return
-		// all inject templates or take a param to select one.
-		if webhook == nil {
-			w.WriteHeader(404)
-			return
-		}
-
-		_, _ = w.Write([]byte(webhook.Config.Template))
-	}
-}
-
-// PushStatusHandler dumps the last PushContext
-func (s *DiscoveryServer) PushStatusHandler(w http.ResponseWriter, req *http.Request) {
-	if model.LastPushStatus == nil {
-		return
-	}
-	out, err := model.LastPushStatus.StatusJSON()
-	if err != nil {
-		w.WriteHeader(http.StatusInternalServerError)
-		_, _ = fmt.Fprintf(w, "unable to marshal push information: %v", err)
-		return
-	}
-	w.Header().Add("Content-Type", "application/json")
-
-	_, _ = w.Write(out)
-}
-
 // lists all the supported debug endpoints.
 func (s *DiscoveryServer) Debug(w http.ResponseWriter, req *http.Request) {
 	type debugEndpoint struct {
@@ -776,61 +795,89 @@
 	}
 	var con *XdsConnection
 	if proxyID := req.URL.Query().Get("proxyID"); proxyID != "" {
-		con = s.getProxyConnection(proxyID)
+		adsClientsMutex.RLock()
+		defer adsClientsMutex.RUnlock()
+		connections, ok := adsSidecarIDConnectionsMap[proxyID]
 		// We can't guarantee the Pilot we are connected to has a connection to the proxy we requested
 		// There isn't a great way around this, but for debugging purposes its suitable to have the caller retry.
-		if con == nil {
+		if !ok || len(connections) == 0 {
 			w.WriteHeader(http.StatusNotFound)
 			_, _ = w.Write([]byte("Proxy not connected to this Pilot instance. It may be connected to another instance."))
 			return
 		}
+
+		mostRecent := ""
+		for key := range connections {
+			if mostRecent == "" || key > mostRecent {
+				mostRecent = key
+			}
+		}
+		con = connections[mostRecent]
+	}
+
+	edsClusterMutex.RLock()
+	defer edsClusterMutex.RUnlock()
+	comma := false
+	if con != nil {
+		_, _ = fmt.Fprintln(w, "[")
+		for _, clusterName := range con.Clusters {
+			if comma {
+				_, _ = fmt.Fprint(w, ",\n")
+			} else {
+				comma = true
+			}
+			cla := s.generateEndpoints(clusterName, con.node, s.globalPushContext(), nil)
+			jsonm := &jsonpb.Marshaler{Indent: "  "}
+			dbgString, _ := jsonm.MarshalToString(cla)
+			if _, err := w.Write([]byte(dbgString)); err != nil {
+				return
+			}
+		}
+		_, _ = fmt.Fprintln(w, "]")
+	} else if len(edsClusters) > 0 {
+		_, _ = fmt.Fprintln(w, "[")
+		for cluster := range edsClusters {
+			if comma {
+				_, _ = fmt.Fprint(w, ",\n")
+			} else {
+				comma = true
+			}
+			cla := s.loadAssignmentsForClusterLegacy(s.globalPushContext(), cluster)
+			jsonm := &jsonpb.Marshaler{Indent: "  "}
+			dbgString, _ := jsonm.MarshalToString(cla)
+			if _, err := w.Write([]byte(dbgString)); err != nil {
+				return
+			}
+		}
+		_, _ = fmt.Fprintln(w, "]")
 	} else {
-		w.WriteHeader(http.StatusBadRequest)
-		_, _ = w.Write([]byte("You must provide a proxyID in the query string"))
-		return
-	}
-
+		w.WriteHeader(404)
+	}
+}
+
+// cdsz implements a status and debug interface for CDS.
+// It is mapped to /debug/cdsz
+func cdsz(w http.ResponseWriter, req *http.Request) {
+	_ = req.ParseForm()
+	w.Header().Add("Content-Type", "application/json")
+
+	adsClientsMutex.RLock()
+
+	_, _ = fmt.Fprint(w, "[\n")
 	comma := false
-	_, _ = fmt.Fprintln(w, "[")
-	for _, clusterName := range con.Clusters {
+	for _, c := range adsClients {
 		if comma {
 			_, _ = fmt.Fprint(w, ",\n")
 		} else {
 			comma = true
 		}
-		cla := s.generateEndpoints(clusterName, con.node, s.globalPushContext(), nil)
-		jsonm := &jsonpb.Marshaler{Indent: "  "}
-		dbgString, _ := jsonm.MarshalToString(cla)
-		if _, err := w.Write([]byte(dbgString)); err != nil {
-			return
-		}
-	}
-	_, _ = fmt.Fprintln(w, "]")
-}
-
-// cdsz implements a status and debug interface for CDS.
-// It is mapped to /debug/cdsz
-func (s *DiscoveryServer) cdsz(w http.ResponseWriter, req *http.Request) {
-	_ = req.ParseForm()
-	w.Header().Add("Content-Type", "application/json")
-
-	s.adsClientsMutex.RLock()
-
-	_, _ = fmt.Fprint(w, "[\n")
-	comma := false
-	for _, c := range s.adsClients {
-		if comma {
-			_, _ = fmt.Fprint(w, ",\n")
-		} else {
-			comma = true
-		}
 		_, _ = fmt.Fprintf(w, "\n\n  {\"node\": \"%s\", \"addr\": \"%s\", \"connect\": \"%v\",\"Clusters\":[\n", c.ConID, c.PeerAddr, c.Connect)
 		printClusters(w, c)
 		_, _ = fmt.Fprint(w, "]}\n")
 	}
 	_, _ = fmt.Fprint(w, "]\n")
 
-	s.adsClientsMutex.RUnlock()
+	adsClientsMutex.RUnlock()
 }
 
 func printListeners(w io.Writer, c *XdsConnection) {
@@ -891,18 +938,4 @@
 			return
 		}
 	}
-}
-
-func (s *DiscoveryServer) getProxyConnection(proxyID string) *XdsConnection {
-	s.adsClientsMutex.RLock()
-	defer s.adsClientsMutex.RUnlock()
-
-	for conID := range s.adsClients {
-
-		if strings.Contains(conID, proxyID) {
-			return s.adsClients[conID]
-		}
-	}
-
-	return nil
 }