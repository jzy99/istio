// Copyright 2019 Istio Authors
//
// Licensed under the Apache License, Version 2.0 (the "License");
// you may not use this file except in compliance with the License.
// You may obtain a copy of the License at
//
//     http://www.apache.org/licenses/LICENSE-2.0
//
// Unless required by applicable law or agreed to in writing, software
// distributed under the License is distributed on an "AS IS" BASIS,
// WITHOUT WARRANTIES OR CONDITIONS OF ANY KIND, either express or implied.
// See the License for the specific language governing permissions and
// limitations under the License.

package features

import (
	"time"

	"istio.io/istio/pkg/jwt"

	"github.com/golang/protobuf/ptypes"
	"github.com/golang/protobuf/ptypes/duration"

	"istio.io/pkg/env"
)

var (
	// CertDir is the default location for mTLS certificates used by pilot.
	// Defaults to /etc/certs, matching k8s template. Can be used if you run pilot
	// as a regular user on a VM or test environment.
	CertDir = env.RegisterStringVar("PILOT_CERT_DIR", "", "").Get()

	MaxConcurrentStreams = env.RegisterIntVar(
		"ISTIO_GPRC_MAXSTREAMS",
		100000,
		"Sets the maximum number of concurrent grpc streams.",
	).Get()

	TraceSampling = env.RegisterFloatVar(
		"PILOT_TRACE_SAMPLING",
		100.0,
		"Sets the mesh-wide trace sampling percentage. Should be 0.0 - 100.0. Precision to 0.01. "+
			"Default is 100, not recommended for production use.",
	).Get()

	PushThrottle = env.RegisterIntVar(
		"PILOT_PUSH_THROTTLE",
		100,
		"Limits the number of concurrent pushes allowed. On larger machines this can be increased for faster pushes",
	).Get()

	// MaxRecvMsgSize The max receive buffer size of gRPC received channel of Pilot in bytes.
	MaxRecvMsgSize = env.RegisterIntVar(
		"ISTIO_GPRC_MAXRECVMSGSIZE",
		4*1024*1024,
		"Sets the max receive buffer size of gRPC stream in bytes.",
	).Get()

	// DebugConfigs controls saving snapshots of configs for /debug/adsz.
	// Defaults to false, can be enabled with PILOT_DEBUG_ADSZ_CONFIG=1
	// For larger clusters it can increase memory use and GC - useful for small tests.
	DebugConfigs = env.RegisterBoolVar("PILOT_DEBUG_ADSZ_CONFIG", false, "").Get()

	// FilterGatewayClusterConfig controls if a subset of clusters(only those required) should be pushed to gateways
	FilterGatewayClusterConfig = env.RegisterBoolVar("PILOT_FILTER_GATEWAY_CLUSTER_CONFIG", false, "").Get()

	DebounceAfter = env.RegisterDurationVar(
		"PILOT_DEBOUNCE_AFTER",
		100*time.Millisecond,
		"The delay added to config/registry events for debouncing. This will delay the push by "+
			"at least this internal. If no change is detected within this period, the push will happen, "+
			" otherwise we'll keep delaying until things settle, up to a max of PILOT_DEBOUNCE_MAX.",
	).Get()

	DebounceMax = env.RegisterDurationVar(
		"PILOT_DEBOUNCE_MAX",
		10*time.Second,
		"The maximum amount of time to wait for events while debouncing. If events keep showing up with no breaks "+
			"for this time, we'll trigger a push.",
	).Get()

	EnableEDSDebounce = env.RegisterBoolVar(
		"PILOT_ENABLE_EDS_DEBOUNCE",
		true,
		"If enabled, Pilot will include EDS pushes in the push debouncing, configured by PILOT_DEBOUNCE_AFTER and PILOT_DEBOUNCE_MAX."+
			" EDS pushes may be delayed, but there will be fewer pushes. By default this is enabled",
	)

	// BaseDir is the base directory for locating configs.
	// File based certificates are located under $BaseDir/etc/certs/. If not set, the original 1.0 locations will
	// be used, "/"
	BaseDir = "BASE"

	// HTTP10 will add "accept_http_10" to http outbound listeners. Can also be set only for specific sidecars via meta.
	//
	// Alpha in 1.1, may become the default or be turned into a Sidecar API or mesh setting. Only applies to namespaces
	// where Sidecar is enabled.
	HTTP10 = env.RegisterBoolVar(
		"PILOT_HTTP10",
		false,
		"Enables the use of HTTP 1.0 in the outbound HTTP listeners, to support legacy applications.",
	).Get()

	initialFetchTimeoutVar = env.RegisterDurationVar(
		"PILOT_INITIAL_FETCH_TIMEOUT",
		0,
		"Specifies the initial_fetch_timeout for config. If this time is reached without "+
			"a response to the config requested by Envoy, the Envoy will move on with the init phase. "+
			"This prevents envoy from getting stuck waiting on config during startup.",
	)
	InitialFetchTimeout = func() *duration.Duration {
		timeout, f := initialFetchTimeoutVar.Lookup()
		if !f {
			return nil
		}
		return ptypes.DurationProto(timeout)
	}()

	terminationDrainDurationVar = env.RegisterIntVar(
		"TERMINATION_DRAIN_DURATION_SECONDS",
		5,
		"The amount of time allowed for connections to complete on pilot-agent shutdown. "+
			"On receiving SIGTERM or SIGINT, pilot-agent tells the active Envoy to start draining, "+
			"preventing any new connections and allowing existing connections to complete. It then "+
			"sleeps for the TerminationDrainDuration and then kills any remaining active Envoy processes.",
	)
	TerminationDrainDuration = func() time.Duration {
		return time.Second * time.Duration(terminationDrainDurationVar.Get())
	}

	// EnableMysqlFilter enables injection of `envoy.filters.network.mysql_proxy` in the filter chain.
	// Pilot injects this outbound filter if the service port name is `mysql`.
	EnableMysqlFilter = env.RegisterBoolVar(
		"PILOT_ENABLE_MYSQL_FILTER",
		false,
		"EnableMysqlFilter enables injection of `envoy.filters.network.mysql_proxy` in the filter chain.",
	)

	// EnableRedisFilter enables injection of `envoy.filters.network.redis_proxy` in the filter chain.
	// Pilot injects this outbound filter if the service port name is `redis`.
	EnableRedisFilter = env.RegisterBoolVar(
		"PILOT_ENABLE_REDIS_FILTER",
		false,
		"EnableRedisFilter enables injection of `envoy.filters.network.redis_proxy` in the filter chain.",
	)

	// UseRemoteAddress sets useRemoteAddress to true for side car outbound listeners so that it picks up the localhost
	// address of the sender, which is an internal address, so that trusted headers are not sanitized.
	UseRemoteAddress = env.RegisterBoolVar(
		"PILOT_SIDECAR_USE_REMOTE_ADDRESS",
		false,
		"UseRemoteAddress sets useRemoteAddress to true for side car outbound listeners.",
	)

	// EnableThriftFilter enables injection of `envoy.filters.network.thrift_proxy` in the filter chain.
	// Pilot injects this outbound filter if the service port name is `thrift`.
	EnableThriftFilter = env.RegisterBoolVar(
		"PILOT_ENABLE_THRIFT_FILTER",
		false,
		"EnableThriftFilter enables injection of `envoy.filters.network.thrift_proxy` in the filter chain.",
	)

	// SkipValidateTrustDomain tells the server proxy to not to check the peer's trust domain when
	// mTLS is enabled in authentication policy.
	SkipValidateTrustDomain = env.RegisterBoolVar(
		"PILOT_SKIP_VALIDATE_TRUST_DOMAIN",
		false,
		"Skip validating the peer is from the same trust domain when mTLS is enabled in authentication policy")

	EnableProtocolSniffingForOutbound = env.RegisterBoolVar(
		"PILOT_ENABLE_PROTOCOL_SNIFFING_FOR_OUTBOUND",
		true,
		"If enabled, protocol sniffing will be used for outbound listeners whose port protocol is not specified or unsupported",
	)

	EnableProtocolSniffingForInbound = env.RegisterBoolVar(
		"PILOT_ENABLE_PROTOCOL_SNIFFING_FOR_INBOUND",
		true,
		"If enabled, protocol sniffing will be used for inbound listeners whose port protocol is not specified or unsupported",
	)

	EnableTCPMetadataExchange = env.RegisterBoolVar(
		"PILOT_ENABLE_TCP_METADATA_EXCHANGE",
		true,
		"If enabled, metadata exchange will be enabled for TCP using ALPN and Network Metadata Exchange filters in Envoy",
	)

	ScopeGatewayToNamespace = env.RegisterBoolVar(
		"PILOT_SCOPE_GATEWAY_TO_NAMESPACE",
		false,
		"If enabled, a gateway workload can only select gateway resources in the same namespace. "+
			"Gateways with same selectors in different namespaces will not be applicable.",
	)

	InboundProtocolDetectionTimeout = env.RegisterDurationVar(
		"PILOT_INBOUND_PROTOCOL_DETECTION_TIMEOUT",
		1*time.Second,
		"Protocol detection timeout for inbound listener",
	).Get()

	EnableHeadlessService = env.RegisterBoolVar(
		"PILOT_ENABLE_HEADLESS_SERVICE_POD_LISTENERS",
		true,
		"If enabled, for a headless service/stateful set in Kubernetes, pilot will generate an "+
			"outbound listener for each pod in a headless service. This feature should be disabled "+
			"if headless services have a large number of pods.",
	)

	EnableEDSForHeadless = env.RegisterBoolVar(
		"PILOT_ENABLE_EDS_FOR_HEADLESS_SERVICES",
		false,
		"If enabled, for headless service in Kubernetes, pilot will send endpoints over EDS, "+
			"allowing the sidecar to load balance among pods in the headless service. This feature "+
			"should be enabled if applications access all services explicitly via a HTTP proxy port in the sidecar.",
	)

	BlockHTTPonHTTPSPort = env.RegisterBoolVar(
		"PILOT_BLOCK_HTTP_ON_443",
		true,
		"If enabled, any HTTP services will be blocked on HTTPS port (443). If this is disabled, any "+
			"HTTP service on port 443 could block all external traffic",
	).Get()

	EnableDistributionTracking = env.RegisterBoolVar(
		"PILOT_ENABLE_CONFIG_DISTRIBUTION_TRACKING",
		true,
		"If enabled, Pilot will assign meaningful nonces to each Envoy configuration message, and allow "+
			"users to interrogate which envoy has which config from the debug interface.",
	).Get()

	DistributionHistoryRetention = env.RegisterDurationVar(
		"PILOT_DISTRIBUTION_HISTORY_RETENTION",
		time.Minute*1,
		"If enabled, Pilot will keep track of old versions of distributed config for this duration.",
	).Get()

	EnableEndpointSliceController = env.RegisterBoolVar(
		"PILOT_USE_ENDPOINT_SLICE",
		false,
		"If enabled, Pilot will use EndpointSlices as the source of endpoints for Kubernetes services. "+
			"By default, this is false, and Endpoints will be used. This requires the Kubernetes EndpointSlice controller to be enabled. "+
			"Currently this is mutual exclusive - either Endpoints or EndpointSlices will be used",
	).Get()

	EnableCRDValidation = env.RegisterBoolVar(
		"PILOT_ENABLE_CRD_VALIDATION",
		false,
		"If enabled, pilot will validate CRDs while retrieving CRDs from kubernetes cache."+
			"Use this flag to enable validation of CRDs in Pilot, especially in deployments "+
			"that do not have galley installed.",
	)

	// IstiodService controls the istiod address - used for injection and as default value injected into pods
	// if istiod is used. The name must be part of the DNS certificate served by pilot/istiod. The '.svc' is
	// imposed by K8S - that's how the names for webhooks are defined, based on webhook service (which will be
	// istio-pilot or istiod) plus namespace and .svc.
	// The 15010 port is used with plain text, 15011 with Spiffee certs - we need a different port for DNS cert.
	IstiodService = env.RegisterStringVar("ISTIOD_ADDR", "",
		"Service name of istiod. If empty the istiod listener, certs will be disabled.")

	PilotCertProvider = env.RegisterStringVar("PILOT_CERT_PROVIDER", "istiod",
		"the provider of Pilot DNS certificate.")

	JwtPolicy = env.RegisterStringVar("JWT_POLICY", jwt.JWTPolicyThirdPartyJWT,
		"The JWT validation policy.")

<<<<<<< HEAD
	// Default request timeout for virtual services if a timeout is not configured in virtual service. It defaults to zero
	// which disables timeout when it is not configured, to preserve the current behavior.
	defaultRequestTimeoutVar = env.RegisterDurationVar(
		"ISTIO_DEFAULT_REQUEST_TIMEOUT",
		0*time.Millisecond,
		"Default Http and gRPC Request timeout",
	)

	DefaultRequestTimeout = func() *duration.Duration {
		return ptypes.DurationProto(defaultRequestTimeoutVar.Get())
	}

	EnableServiceApis = env.RegisterBoolVar("PILOT_ENABLED_SERVICE_APIS", false,
		"If this is set to true, support for Kubernetes service-apis (github.com/kubernetes-sigs/service-apis) will "+
			" be enabled. This feature is currently experimental, and is off by default.").Get()

	ClusterName = env.RegisterStringVar("CLUSTER_ID", "Kubernetes",
		"Defines the cluster and service registry that this Istiod instance is belongs to")
=======
	ClusterName = env.RegisterStringVar("CLUSTER_ID", "Kubernetes",
		"Defines the cluster and service registry that this Istiod instance belongs to")
>>>>>>> 6c050fb1
)<|MERGE_RESOLUTION|>--- conflicted
+++ resolved
@@ -129,6 +129,21 @@
 		return time.Second * time.Duration(terminationDrainDurationVar.Get())
 	}
 
+	EnableFallthroughRoute = env.RegisterBoolVar(
+		"PILOT_ENABLE_FALLTHROUGH_ROUTE",
+		true,
+		"EnableFallthroughRoute provides an option to add a final wildcard match for routes. "+
+			"When ALLOW_ANY traffic policy is used, a Passthrough cluster is used. "+
+			"When REGISTRY_ONLY traffic policy is used, a 502 error is returned.",
+	)
+
+	// DisableXDSMarshalingToAny provides an option to disable the "xDS marshaling to Any" feature ("on" by default).
+	DisableXDSMarshalingToAny = env.RegisterBoolVar(
+		"PILOT_DISABLE_XDS_MARSHALING_TO_ANY",
+		false,
+		"",
+	).Get()
+
 	// EnableMysqlFilter enables injection of `envoy.filters.network.mysql_proxy` in the filter chain.
 	// Pilot injects this outbound filter if the service port name is `mysql`.
 	EnableMysqlFilter = env.RegisterBoolVar(
@@ -153,13 +168,13 @@
 		"UseRemoteAddress sets useRemoteAddress to true for side car outbound listeners.",
 	)
 
-	// EnableThriftFilter enables injection of `envoy.filters.network.thrift_proxy` in the filter chain.
-	// Pilot injects this outbound filter if the service port name is `thrift`.
-	EnableThriftFilter = env.RegisterBoolVar(
-		"PILOT_ENABLE_THRIFT_FILTER",
-		false,
-		"EnableThriftFilter enables injection of `envoy.filters.network.thrift_proxy` in the filter chain.",
-	)
+	// UseIstioJWTFilter enables to use Istio JWT filter as a fall back. Pilot injects the Istio JWT
+	// filter to the filter chains if this is set to true.
+	// TODO(yangminzhu): Remove after fully migrate to Envoy JWT filter.
+	UseIstioJWTFilter = env.RegisterBoolVar(
+		"USE_ISTIO_JWT_FILTER",
+		false,
+		"Use the Istio JWT filter for JWT token verification.")
 
 	// SkipValidateTrustDomain tells the server proxy to not to check the peer's trust domain when
 	// mTLS is enabled in authentication policy.
@@ -168,6 +183,14 @@
 		false,
 		"Skip validating the peer is from the same trust domain when mTLS is enabled in authentication policy")
 
+	RestrictPodIPTrafficLoops = env.RegisterBoolVar(
+		"PILOT_RESTRICT_POD_UP_TRAFFIC_LOOP",
+		true,
+		"If enabled, this will block inbound traffic from matching outbound listeners, which "+
+			"could result in an infinite loop of traffic. This option is only provided for backward compatibility purposes "+
+			"and will be removed in the near future.",
+	)
+
 	EnableProtocolSniffingForOutbound = env.RegisterBoolVar(
 		"PILOT_ENABLE_PROTOCOL_SNIFFING_FOR_OUTBOUND",
 		true,
@@ -186,11 +209,25 @@
 		"If enabled, metadata exchange will be enabled for TCP using ALPN and Network Metadata Exchange filters in Envoy",
 	)
 
+	ScopePushes = env.RegisterBoolVar(
+		"PILOT_SCOPE_PUSHES",
+		true,
+		"If enabled, pilot will attempt to limit unnecessary pushes by determining what proxies "+
+			"a config or endpoint update will impact.",
+	)
+
 	ScopeGatewayToNamespace = env.RegisterBoolVar(
 		"PILOT_SCOPE_GATEWAY_TO_NAMESPACE",
 		false,
 		"If enabled, a gateway workload can only select gateway resources in the same namespace. "+
 			"Gateways with same selectors in different namespaces will not be applicable.",
+	)
+
+	RespectDNSTTL = env.RegisterBoolVar(
+		"PILOT_RESPECT_DNS_TTL",
+		true,
+		"If enabled, DNS based clusters will respect the TTL of the DNS, rather than polling at a fixed rate. "+
+			"This option is only provided for backward compatibility purposes and will be removed in the near future.",
 	)
 
 	InboundProtocolDetectionTimeout = env.RegisterDurationVar(
@@ -265,27 +302,6 @@
 	JwtPolicy = env.RegisterStringVar("JWT_POLICY", jwt.JWTPolicyThirdPartyJWT,
 		"The JWT validation policy.")
 
-<<<<<<< HEAD
-	// Default request timeout for virtual services if a timeout is not configured in virtual service. It defaults to zero
-	// which disables timeout when it is not configured, to preserve the current behavior.
-	defaultRequestTimeoutVar = env.RegisterDurationVar(
-		"ISTIO_DEFAULT_REQUEST_TIMEOUT",
-		0*time.Millisecond,
-		"Default Http and gRPC Request timeout",
-	)
-
-	DefaultRequestTimeout = func() *duration.Duration {
-		return ptypes.DurationProto(defaultRequestTimeoutVar.Get())
-	}
-
-	EnableServiceApis = env.RegisterBoolVar("PILOT_ENABLED_SERVICE_APIS", false,
-		"If this is set to true, support for Kubernetes service-apis (github.com/kubernetes-sigs/service-apis) will "+
-			" be enabled. This feature is currently experimental, and is off by default.").Get()
-
-	ClusterName = env.RegisterStringVar("CLUSTER_ID", "Kubernetes",
-		"Defines the cluster and service registry that this Istiod instance is belongs to")
-=======
 	ClusterName = env.RegisterStringVar("CLUSTER_ID", "Kubernetes",
 		"Defines the cluster and service registry that this Istiod instance belongs to")
->>>>>>> 6c050fb1
 )