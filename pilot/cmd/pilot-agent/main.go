--- conflicted
+++ resolved
@@ -15,18 +15,28 @@
 package main
 
 import (
+	"bytes"
 	"context"
 	"fmt"
 	"io/ioutil"
 	"net"
 	"os"
+	"strings"
+	"sync"
+	"text/template"
 	"time"
 
 	"github.com/gogo/protobuf/jsonpb"
+	"github.com/gogo/protobuf/types"
 	"github.com/spf13/cobra"
 	"github.com/spf13/cobra/doc"
 
+	stsserver "istio.io/istio/security/pkg/stsservice/server"
+	"istio.io/istio/security/pkg/stsservice/tokenmanager"
+
 	meshconfig "istio.io/api/mesh/v1alpha1"
+	networking "istio.io/api/networking/v1alpha3"
+	"istio.io/istio/pkg/jwt"
 	"istio.io/pkg/collateral"
 	"istio.io/pkg/env"
 	"istio.io/pkg/log"
@@ -39,22 +49,16 @@
 	envoyDiscovery "istio.io/istio/pilot/pkg/proxy/envoy"
 	securityModel "istio.io/istio/pilot/pkg/security/model"
 	"istio.io/istio/pilot/pkg/serviceregistry"
+	"istio.io/istio/pkg/bootstrap/option"
 	"istio.io/istio/pkg/cmd"
 	"istio.io/istio/pkg/config/constants"
 	"istio.io/istio/pkg/config/mesh"
+	"istio.io/istio/pkg/config/validation"
 	"istio.io/istio/pkg/envoy"
 	istio_agent "istio.io/istio/pkg/istio-agent"
-	"istio.io/istio/pkg/jwt"
 	"istio.io/istio/pkg/spiffe"
 	"istio.io/istio/pkg/util/gogoprotomarshal"
-<<<<<<< HEAD
-	stsserver "istio.io/istio/security/pkg/stsservice/server"
-	"istio.io/istio/security/pkg/stsservice/tokenmanager"
-	cleaniptables "istio.io/istio/tools/istio-clean-iptables/pkg/cmd"
-	iptables "istio.io/istio/tools/istio-iptables/pkg/cmd"
-=======
 	caclient "istio.io/istio/security/pkg/nodeagent/caclient/providers/citadel"
->>>>>>> 6c050fb1
 )
 
 const (
@@ -72,29 +76,48 @@
 	trustDomain        string
 	pilotIdentity      string
 	mixerIdentity      string
+	statusPort         uint16
 	stsPort            int
 	tokenManagerPlugin string
 
-	meshConfigFile string
-
 	// proxy config flags (named identically)
+	configPath               string
+	controlPlaneBootstrap    bool
+	binaryPath               string
 	serviceCluster           string
+	drainDuration            time.Duration
+	parentShutdownDuration   time.Duration
+	discoveryAddress         string
+	zipkinAddress            string
+	lightstepAddress         string
+	lightstepAccessToken     string
+	lightstepSecure          bool
+	lightstepCacertPath      string
+	datadogAgentAddress      string
+	connectTimeout           time.Duration
+	statsdUDPAddress         string
+	envoyMetricsService      string
+	envoyAccessLogService    string
+	proxyAdminPort           uint16
+	controlPlaneAuthPolicy   string
+	customConfigFile         string
 	proxyLogLevel            string
 	proxyComponentLogLevel   string
+	dnsRefreshRate           string
 	concurrency              int
 	templateFile             string
 	disableInternalTelemetry bool
+	tlsCertsToWatch          []string
 	loggingOptions           = log.DefaultOptions()
 	outlierLogPath           string
+
+	wg sync.WaitGroup
 
 	instanceIPVar        = env.RegisterStringVar("INSTANCE_IP", "", "")
 	podNameVar           = env.RegisterStringVar("POD_NAME", "", "")
 	podNamespaceVar      = env.RegisterStringVar("POD_NAMESPACE", "", "")
 	istioNamespaceVar    = env.RegisterStringVar("ISTIO_NAMESPACE", "", "")
 	kubeAppProberNameVar = env.RegisterStringVar(status.KubeAppProberEnvName, "", "")
-<<<<<<< HEAD
-
-=======
 	sdsEnabledVar        = env.RegisterBoolVar("SDS_ENABLED", false, "")
 	autoMTLSEnabled      = env.RegisterBoolVar("ISTIO_AUTO_MTLS_ENABLED", false, "If true, auto mTLS is enabled, "+
 		"sidecar checks key/cert if SDS is not enabled.")
@@ -109,7 +132,6 @@
 		"number of attributes for stackdriver")
 	stackdriverTracingMaxNumberOfMessageEvents = env.RegisterIntVar("STACKDRIVER_TRACING_MAX_NUMBER_OF_MESSAGE_EVENTS", 200, "Sets the "+
 		"max number of message events for stackdriver")
->>>>>>> 6c050fb1
 	pilotCertProvider = env.RegisterStringVar("PILOT_CERT_PROVIDER", "istiod",
 		"the provider of Pilot DNS certificate.").Get()
 	jwtPolicy = env.RegisterStringVar("JWT_POLICY", jwt.JWTPolicyThirdPartyJWT,
@@ -117,15 +139,11 @@
 	outputKeyCertToDir = env.RegisterStringVar("OUTPUT_CERTS", "",
 		"The output directory for the key and certificate. If empty, key and certificate will not be saved. "+
 			"Must be set for VMs using provisioning certificates.").Get()
-<<<<<<< HEAD
-	meshConfig = env.RegisterStringVar("MESH_CONFIG", "", "The mesh configuration").Get()
-=======
 
 	sdsUdsWaitTimeout = time.Minute
 
 	// Indicates if any the remote services like AccessLogService, MetricsService have enabled tls.
 	rsTLSEnabled bool
->>>>>>> 6c050fb1
 
 	rootCmd = &cobra.Command{
 		Use:          "pilot-agent",
@@ -198,19 +216,157 @@
 				}
 			}
 
-			proxyConfig, err := constructProxyConfig()
-			if err != nil {
-				return fmt.Errorf("failed to get proxy config: %v", err)
-			}
+			trustDomain = spiffe.DetermineTrustDomain(trustDomain, true)
+			spiffe.SetTrustDomain(trustDomain)
+			log.Infof("Proxy role: %#v", role)
+
+			tlsCertsToWatch = []string{
+				tlsServerCertChain, tlsServerKey, tlsServerRootCert,
+				tlsClientCertChain, tlsClientKey, tlsClientRootCert,
+			}
+
+			proxyConfig := mesh.DefaultProxyConfig()
+
+			// set all flags
+			proxyConfig.CustomConfigFile = customConfigFile
+			proxyConfig.ProxyBootstrapTemplatePath = templateFile
+			proxyConfig.ConfigPath = configPath
+			proxyConfig.BinaryPath = binaryPath
+			proxyConfig.ServiceCluster = serviceCluster
+			proxyConfig.DrainDuration = types.DurationProto(drainDuration)
+			proxyConfig.ParentShutdownDuration = types.DurationProto(parentShutdownDuration)
+			proxyConfig.DiscoveryAddress = discoveryAddress
+			proxyConfig.ConnectTimeout = types.DurationProto(connectTimeout)
+			proxyConfig.StatsdUdpAddress = statsdUDPAddress
+			if envoyMetricsService != "" {
+				if ms := fromJSON(envoyMetricsService); ms != nil {
+					proxyConfig.EnvoyMetricsService = ms
+					appendTLSCerts(ms)
+				}
+			}
+			if envoyAccessLogService != "" {
+				if rs := fromJSON(envoyAccessLogService); rs != nil {
+					proxyConfig.EnvoyAccessLogService = rs
+					appendTLSCerts(rs)
+				}
+			}
+			proxyConfig.ProxyAdminPort = int32(proxyAdminPort)
+			proxyConfig.Concurrency = int32(concurrency)
+
+			var pilotSAN []string
+			controlPlaneAuthEnabled := false
+			ns := ""
+			switch controlPlaneAuthPolicy {
+			case meshconfig.AuthenticationPolicy_NONE.String():
+				proxyConfig.ControlPlaneAuthPolicy = meshconfig.AuthenticationPolicy_NONE
+			case meshconfig.AuthenticationPolicy_MUTUAL_TLS.String():
+				controlPlaneAuthEnabled = true
+				proxyConfig.ControlPlaneAuthPolicy = meshconfig.AuthenticationPolicy_MUTUAL_TLS
+				if registryID == serviceregistry.Kubernetes {
+					partDiscoveryAddress := strings.Split(discoveryAddress, ":")
+					discoveryHostname := partDiscoveryAddress[0]
+					parts := strings.Split(discoveryHostname, ".")
+					if len(parts) == 1 {
+						// namespace of pilot is not part of discovery address use
+						// pod namespace e.g. istio-pilot:15005
+						ns = podNamespace
+					} else if len(parts) == 2 {
+						// namespace is found in the discovery address
+						// e.g. istio-pilot.istio-system:15005
+						ns = parts[1]
+					} else {
+						// discovery address is a remote address. For remote clusters
+						// only support the default config, or env variable
+						ns = istioNamespaceVar.Get()
+						if ns == "" {
+							ns = constants.IstioSystemNamespace
+						}
+					}
+				}
+			}
+
+			role.DNSDomain = getDNSDomain(podNamespace, role.DNSDomain)
+			setSpiffeTrustDomain(podNamespace, role.DNSDomain)
+
+			// Obtain the Pilot and Mixer SANs. Used below to create a Envoy proxy.
+			pilotSAN = getSAN(ns, envoyDiscovery.PilotSvcAccName, pilotIdentity)
+			log.Infof("PilotSAN %#v", pilotSAN)
+			mixerSAN := getSAN(ns, envoyDiscovery.MixerSvcAccName, mixerIdentity)
+			log.Infof("MixerSAN %#v", mixerSAN)
+
+			// resolve statsd address
+			if proxyConfig.StatsdUdpAddress != "" {
+				addr, err := proxy.ResolveAddr(proxyConfig.StatsdUdpAddress)
+				if err != nil {
+					// If istio-mixer.istio-system can't be resolved, skip generating the statsd config.
+					// (instead of crashing). Mixer is optional.
+					log.Warnf("resolve StatsdUdpAddress failed: %v", err)
+					proxyConfig.StatsdUdpAddress = ""
+				} else {
+					proxyConfig.StatsdUdpAddress = addr
+				}
+			}
+
+			// set tracing config
+			if lightstepAddress != "" {
+				proxyConfig.Tracing = &meshconfig.Tracing{
+					Tracer: &meshconfig.Tracing_Lightstep_{
+						Lightstep: &meshconfig.Tracing_Lightstep{
+							Address:     lightstepAddress,
+							AccessToken: lightstepAccessToken,
+							Secure:      lightstepSecure,
+							CacertPath:  lightstepCacertPath,
+						},
+					},
+				}
+			} else if zipkinAddress != "" {
+				proxyConfig.Tracing = &meshconfig.Tracing{
+					Tracer: &meshconfig.Tracing_Zipkin_{
+						Zipkin: &meshconfig.Tracing_Zipkin{
+							Address: zipkinAddress,
+						},
+					},
+				}
+			} else if datadogAgentAddress != "" {
+				proxyConfig.Tracing = &meshconfig.Tracing{
+					Tracer: &meshconfig.Tracing_Datadog_{
+						Datadog: &meshconfig.Tracing_Datadog{
+							Address: datadogAgentAddress,
+						},
+					},
+				}
+			} else if stackdriverTracingEnabled.Get() {
+				proxyConfig.Tracing = &meshconfig.Tracing{
+					Tracer: &meshconfig.Tracing_Stackdriver_{
+						Stackdriver: &meshconfig.Tracing_Stackdriver{
+							Debug: stackdriverTracingDebug.Get(),
+							MaxNumberOfAnnotations: &types.Int64Value{
+								Value: int64(stackdriverTracingMaxNumberOfAnnotations.Get()),
+							},
+							MaxNumberOfAttributes: &types.Int64Value{
+								Value: int64(stackdriverTracingMaxNumberOfAttributes.Get()),
+							},
+							MaxNumberOfMessageEvents: &types.Int64Value{
+								Value: int64(stackdriverTracingMaxNumberOfMessageEvents.Get()),
+							},
+						},
+					},
+				}
+			}
+
+			if err := validation.ValidateProxyConfig(&proxyConfig); err != nil {
+				return err
+			}
+
 			if out, err := gogoprotomarshal.ToYAML(&proxyConfig); err != nil {
 				log.Infof("Failed to serialize to YAML: %v", err)
 			} else {
 				log.Infof("Effective config: %s", out)
 			}
 
-			role.DNSDomain = getDNSDomain(podNamespace, role.DNSDomain)
-			log.Infof("Proxy role: %#v", role)
-
+			// Legacy - so pilot-agent can be used with citadel node agent.
+			// Main will be replaced by istio-agent when we clean up - this code can stay here and be removed with the rest.
+			sdsUDSPath := sdsUdsPathVar.Get()
 			var jwtPath string
 			if jwtPolicy.Get() == jwt.JWTPolicyThirdPartyJWT {
 				log.Info("JWT policy is third-party-jwt")
@@ -220,33 +376,6 @@
 				jwtPath = securityModel.K8sSAJwtFileName
 			} else {
 				log.Info("Using existing certs")
-<<<<<<< HEAD
-			}
-
-			sa := istio_agent.NewSDSAgent(proxyConfig.DiscoveryAddress, proxyConfig.ControlPlaneAuthPolicy == meshconfig.AuthenticationPolicy_MUTUAL_TLS,
-				pilotCertProvider, jwtPath, outputKeyCertToDir)
-
-			// Connection to Istiod secure port
-			if sa.RequireCerts {
-				proxyConfig.ControlPlaneAuthPolicy = meshconfig.AuthenticationPolicy_MUTUAL_TLS
-			}
-
-			var pilotSAN, mixerSAN []string
-			if proxyConfig.ControlPlaneAuthPolicy == meshconfig.AuthenticationPolicy_MUTUAL_TLS {
-				setSpiffeTrustDomain(podNamespace, role.DNSDomain)
-				// Obtain the Mixer SAN, which uses SPIFFEE certs. Used below to create a Envoy proxy.
-				mixerSAN = getSAN(getControlPlaneNamespace(podNamespace, proxyConfig.DiscoveryAddress), envoyDiscovery.MixerSvcAccName, mixerIdentity)
-				// Obtain Pilot SAN, using DNS.
-				pilotSAN = []string{getPilotSan(proxyConfig.DiscoveryAddress)}
-			}
-			log.Infof("PilotSAN %#v", pilotSAN)
-			log.Infof("MixerSAN %#v", mixerSAN)
-
-			// Start in process SDS.
-			_, err = sa.Start(role.Type == model.SidecarProxy, podNamespaceVar.Get())
-			if err != nil {
-				log.Fatala("Failed to start in-process SDS", err)
-=======
 			}
 			nodeAgentSDSEnabled := false
 			sdsTokenPath := ""
@@ -288,25 +417,21 @@
 						pilotSAN = append(pilotSAN, sa.SAN)
 					}
 				}
->>>>>>> 6c050fb1
-			}
-
-			// dedupe cert paths so we don't set up 2 watchers for the same file
-			tlsCerts := dedupeStrings(getTLSCerts(proxyConfig))
+			}
+
+			// dedupe cert paths so we don't set up 2 watchers for the same file:
+			tlsCertsToWatch = dedupeStrings(tlsCertsToWatch)
 
 			// Since Envoy needs the file-mounted certs for mTLS, we wait for them to become available
-			// before starting it.
-			if len(tlsCerts) > 0 {
-				log.Infof("Monitored certs: %#v", tlsCerts)
-				for _, cert := range tlsCerts {
+			// before starting it. Skip waiting cert if sds is enabled, otherwise it takes long time for
+			// pod to start.
+			if (controlPlaneAuthEnabled || rsTLSEnabled || autoMTLSEnabled.Get()) && !nodeAgentSDSEnabled {
+				log.Infof("Monitored certs: %#v", tlsCertsToWatch)
+				for _, cert := range tlsCertsToWatch {
 					waitForFile(cert, 2*time.Minute)
 				}
 			}
 
-<<<<<<< HEAD
-			// If we are using a custom template file (for control plane proxy, for example), configure this.
-			if templateFile != "" && proxyConfig.CustomConfigFile == "" {
-=======
 			// If control plane auth is not mTLS or global SDS flag is turned off, unset UDS path and token path
 			// for control plane SDS.
 			if !nodeAgentSDSEnabled {
@@ -370,14 +495,11 @@
 					}
 				}
 			} else if templateFile != "" && proxyConfig.CustomConfigFile == "" {
->>>>>>> 6c050fb1
 				proxyConfig.ProxyBootstrapTemplatePath = templateFile
 			}
-
 			ctx, cancel := context.WithCancel(context.Background())
-
 			// If a status port was provided, start handling status probes.
-			if proxyConfig.StatusPort > 0 {
+			if statusPort > 0 {
 				localHostAddr := localHostIPv4
 				if proxyIPv6 {
 					localHostAddr = localHostIPv6
@@ -385,13 +507,8 @@
 				prober := kubeAppProberNameVar.Get()
 				statusServer, err := status.NewServer(status.Config{
 					LocalHostAddr:  localHostAddr,
-<<<<<<< HEAD
-					AdminPort:      uint16(proxyConfig.ProxyAdminPort),
-					StatusPort:     uint16(proxyConfig.StatusPort),
-=======
 					AdminPort:      proxyAdminPort,
 					StatusPort:     statusPort,
->>>>>>> 6c050fb1
 					KubeAppProbers: prober,
 					NodeType:       role.Type,
 				})
@@ -399,7 +516,7 @@
 					cancel()
 					return err
 				}
-				go statusServer.Run(ctx)
+				go waitForCompletion(ctx, statusServer.Run)
 			}
 
 			// If security token service (STS) port is not zero, start STS server and
@@ -423,6 +540,8 @@
 				defer stsServer.Stop()
 			}
 
+			log.Infof("PilotSAN %#v", pilotSAN)
+
 			envoyProxy := envoy.NewProxy(envoy.ProxyConfig{
 				Config:              proxyConfig,
 				Node:                role.ServiceNode(),
@@ -431,19 +550,14 @@
 				PilotSubjectAltName: pilotSAN,
 				MixerSubjectAltName: mixerSAN,
 				NodeIPs:             role.IPAddresses,
+				DNSRefreshRate:      dnsRefreshRate,
 				PodName:             podName,
 				PodNamespace:        podNamespace,
 				PodIP:               podIP,
-<<<<<<< HEAD
-				SDSUDSPath:          sa.SDSAddress,
-				STSPort:             stsPort,
-				ControlPlaneAuth:    proxyConfig.ControlPlaneAuthPolicy == meshconfig.AuthenticationPolicy_MUTUAL_TLS,
-=======
 				SDSUDSPath:          sdsUDSPath,
 				SDSTokenPath:        sdsTokenPath,
 				STSPort:             stsPort,
 				ControlPlaneAuth:    controlPlaneAuthEnabled,
->>>>>>> 6c050fb1
 				DisableReportCalls:  disableInternalTelemetry,
 				OutlierLogPath:      outlierLogPath,
 				PilotCertProvider:   pilotCertProvider,
@@ -451,8 +565,12 @@
 
 			agent := envoy.NewAgent(envoyProxy, features.TerminationDrainDuration())
 
+			if nodeAgentSDSEnabled {
+				tlsCertsToWatch = []string{}
+			}
+
 			// Watcher is also kicking envoy start.
-			watcher := envoy.NewWatcher(tlsCerts, agent.Restart)
+			watcher := envoy.NewWatcher(tlsCertsToWatch, agent.Restart)
 			go watcher.Run(ctx)
 
 			// On SIGINT or SIGTERM, cancel the context, triggering a graceful shutdown
@@ -462,31 +580,6 @@
 		},
 	}
 )
-
-// getMeshConfig gets the mesh config to use for proxy configuration
-// 1. Search for MESH_CONFIG env var. This is set in the injection template
-// 2. Attempt to read --meshConfigFile. This is used for gateways
-// 3. If neither is found, we can fallback to default settings
-func getMeshConfig() (meshconfig.MeshConfig, error) {
-	defaultConfig := mesh.DefaultMeshConfig()
-	if meshConfig != "" {
-		mc, err := mesh.ApplyMeshConfig(meshConfig, defaultConfig)
-		if err != nil || mc == nil {
-			return meshconfig.MeshConfig{}, fmt.Errorf("failed to unmarshal mesh config config [%v]: %v", meshConfig, err)
-		}
-		return *mc, nil
-	}
-	b, err := ioutil.ReadFile(meshConfigFile)
-	if err != nil {
-		log.Warnf("Failed to read mesh config file from %v or MESH_CONFIG. Falling back to defaults: %v", meshConfigFile, err)
-		return defaultConfig, nil
-	}
-	mc, err := mesh.ApplyMeshConfig(string(b), defaultConfig)
-	if err != nil || mc == nil {
-		return meshconfig.MeshConfig{}, fmt.Errorf("failed to unmarshal mesh config config [%v]: %v", string(b), err)
-	}
-	return *mc, nil
-}
 
 // dedupes the string array and also ignores the empty string.
 func dedupeStrings(in []string) []string {
@@ -503,31 +596,42 @@
 	return unique
 }
 
-// explicitly set the trustdomain so the pilot and mixer SAN will have same trustdomain
-// and the initialization of the spiffe pkg isn't linked to generating pilot's SAN first
+func waitForCompletion(ctx context.Context, fn func(context.Context)) {
+	wg.Add(1)
+	fn(ctx)
+	wg.Done()
+}
+
+//explicitly setting the trustdomain so the pilot and mixer SAN will have same trustdomain
+//and the initialization of the spiffe pkg isn't linked to generating pilot's SAN first
 func setSpiffeTrustDomain(podNamespace string, domain string) {
-	pilotTrustDomain := trustDomain
-	if len(pilotTrustDomain) == 0 {
-		if registryID == serviceregistry.Kubernetes &&
-			(domain == podNamespace+".svc.cluster.local" || domain == "") {
-			pilotTrustDomain = "cluster.local"
-		} else if registryID == serviceregistry.Consul &&
-			(domain == "service.consul" || domain == "") {
-			pilotTrustDomain = ""
-		} else {
-			pilotTrustDomain = domain
-		}
-	}
-	spiffe.SetTrustDomain(pilotTrustDomain)
+	if controlPlaneAuthPolicy == meshconfig.AuthenticationPolicy_MUTUAL_TLS.String() {
+		pilotTrustDomain := trustDomain
+		if len(pilotTrustDomain) == 0 {
+			if registryID == serviceregistry.Kubernetes &&
+				(domain == podNamespace+".svc.cluster.local" || domain == "") {
+				pilotTrustDomain = "cluster.local"
+			} else if registryID == serviceregistry.Consul &&
+				(domain == "service.consul" || domain == "") {
+				pilotTrustDomain = ""
+			} else {
+				pilotTrustDomain = domain
+			}
+		}
+		spiffe.SetTrustDomain(pilotTrustDomain)
+	}
+
 }
 
 func getSAN(ns string, defaultSA string, overrideIdentity string) []string {
 	var san []string
-	if overrideIdentity == "" {
-		san = append(san, envoyDiscovery.GetSAN(ns, defaultSA))
-	} else {
-		san = append(san, envoyDiscovery.GetSAN("", overrideIdentity))
-
+	if controlPlaneAuthPolicy == meshconfig.AuthenticationPolicy_MUTUAL_TLS.String() {
+
+		if overrideIdentity == "" {
+			san = append(san, envoyDiscovery.GetSAN(ns, defaultSA))
+		} else {
+			san = append(san, envoyDiscovery.GetSAN("", overrideIdentity))
+		}
 	}
 	return san
 }
@@ -545,6 +649,60 @@
 	return domain
 }
 
+// detectSds checks if the SDS address (when it is UDS) and JWT paths are present.
+func detectSds(controlPlaneBootstrap bool, sdsAddress, jwtPath string) (bool, string) {
+	if !sdsEnabledVar.Get() {
+		return false, ""
+	}
+
+	if len(sdsAddress) == 0 {
+		return false, ""
+	}
+
+	if _, err := os.Stat(jwtPath); err != nil {
+		return false, ""
+	}
+
+	// sdsAddress will not be empty when sdsAddress is a UDS address.
+	udsPath := ""
+	if strings.HasPrefix(sdsAddress, "unix:") {
+		udsPath = strings.TrimPrefix(sdsAddress, "unix:")
+		if len(udsPath) == 0 {
+			// If sdsAddress is "unix:", it is invalid, return false.
+			return false, ""
+		}
+	} else {
+		return true, jwtPath
+	}
+
+	if !controlPlaneBootstrap {
+		// workload sidecar
+		// treat sds as disabled if uds path isn't set.
+		if _, err := os.Stat(udsPath); err != nil {
+			return false, ""
+		}
+
+		return true, jwtPath
+	}
+
+	// controlplane components like pilot/mixer/galley have sidecar
+	// they start almost same time as sds server; wait since there is a chance
+	// when pilot-agent start, the uds file doesn't exist.
+	if !waitForFile(udsPath, sdsUdsWaitTimeout) {
+		return false, ""
+	}
+
+	return true, jwtPath
+}
+
+func timeDuration(dur *types.Duration) time.Duration {
+	out, err := types.DurationFromProto(dur)
+	if err != nil {
+		log.Warna(err)
+	}
+	return out
+}
+
 func fromJSON(j string) *meshconfig.RemoteService {
 	var m meshconfig.RemoteService
 	err := jsonpb.UnmarshalString(j, &m)
@@ -554,6 +712,18 @@
 	}
 
 	return &m
+}
+
+func appendTLSCerts(rs *meshconfig.RemoteService) {
+	if rs.TlsSettings == nil {
+		return
+	}
+	if rs.TlsSettings.Mode == networking.TLSSettings_DISABLE {
+		return
+	}
+	rsTLSEnabled = true
+	tlsCertsToWatch = append(tlsCertsToWatch, rs.TlsSettings.CaCertificates, rs.TlsSettings.ClientCertificate,
+		rs.TlsSettings.PrivateKey)
 }
 
 func init() {
@@ -574,26 +744,72 @@
 	proxyCmd.PersistentFlags().StringVar(&mixerIdentity, "mixerIdentity", "",
 		"The identity used as the suffix for mixer's spiffe SAN. This would only be used by pilot all other proxy would get this value from pilot")
 
-	proxyCmd.PersistentFlags().StringVar(&meshConfigFile, "meshConfig", "/etc/istio/config/mesh",
-		"File name for Istio mesh configuration. If not specified, a default mesh will be used. MESH_CONFIG environment variable takes precedence.")
+	proxyCmd.PersistentFlags().Uint16Var(&statusPort, "statusPort", 0,
+		"HTTP Port on which to serve pilot agent status. If zero, agent status will not be provided.")
 	proxyCmd.PersistentFlags().IntVar(&stsPort, "stsPort", 0,
 		"HTTP Port on which to serve Security Token Service (STS). If zero, STS service will not be provided.")
 	proxyCmd.PersistentFlags().StringVar(&tokenManagerPlugin, "tokenManagerPlugin", tokenmanager.GoogleTokenExchange,
 		"Token provider specific plugin name.")
 	// Flags for proxy configuration
-	proxyCmd.PersistentFlags().StringVar(&serviceCluster, "serviceCluster", constants.ServiceClusterName, "Service cluster")
+	values := mesh.DefaultProxyConfig()
+	proxyCmd.PersistentFlags().StringVar(&configPath, "configPath", values.ConfigPath,
+		"Path to the generated configuration file directory")
+	proxyCmd.PersistentFlags().StringVar(&binaryPath, "binaryPath", values.BinaryPath,
+		"Path to the proxy binary")
+	proxyCmd.PersistentFlags().StringVar(&serviceCluster, "serviceCluster", values.ServiceCluster,
+		"Service cluster")
+	proxyCmd.PersistentFlags().DurationVar(&drainDuration, "drainDuration",
+		timeDuration(values.DrainDuration),
+		"The time in seconds that Envoy will drain connections during a hot restart")
+	proxyCmd.PersistentFlags().DurationVar(&parentShutdownDuration, "parentShutdownDuration",
+		timeDuration(values.ParentShutdownDuration),
+		"The time in seconds that Envoy will wait before shutting down the parent process during a hot restart")
+	proxyCmd.PersistentFlags().StringVar(&discoveryAddress, "discoveryAddress", values.DiscoveryAddress,
+		"Address of the discovery service exposing xDS (e.g. istio-pilot:8080)")
+	proxyCmd.PersistentFlags().StringVar(&zipkinAddress, "zipkinAddress", "",
+		"Address of the Zipkin service (e.g. zipkin:9411)")
+	proxyCmd.PersistentFlags().StringVar(&lightstepAddress, "lightstepAddress", "",
+		"Address of the LightStep Satellite pool")
+	proxyCmd.PersistentFlags().StringVar(&lightstepAccessToken, "lightstepAccessToken", "",
+		"Access Token for LightStep Satellite pool")
+	proxyCmd.PersistentFlags().BoolVar(&lightstepSecure, "lightstepSecure", false,
+		"Should connection to the LightStep Satellite pool be secure")
+	proxyCmd.PersistentFlags().StringVar(&lightstepCacertPath, "lightstepCacertPath", "",
+		"Path to the trusted cacert used to authenticate the pool")
+	proxyCmd.PersistentFlags().StringVar(&datadogAgentAddress, "datadogAgentAddress", "",
+		"Address of the Datadog Agent")
+	proxyCmd.PersistentFlags().DurationVar(&connectTimeout, "connectTimeout",
+		timeDuration(values.ConnectTimeout),
+		"Connection timeout used by Envoy for supporting services")
+	proxyCmd.PersistentFlags().StringVar(&statsdUDPAddress, "statsdUdpAddress", values.StatsdUdpAddress,
+		"IP Address and Port of a statsd UDP listener (e.g. 10.75.241.127:9125)")
+	proxyCmd.PersistentFlags().StringVar(&envoyMetricsService, "envoyMetricsService", "",
+		"Settings of an Envoy gRPC Metrics Service API implementation")
+	proxyCmd.PersistentFlags().StringVar(&envoyAccessLogService, "envoyAccessLogService", "",
+		"Settings of an Envoy gRPC Access Log Service API implementation")
+	proxyCmd.PersistentFlags().Uint16Var(&proxyAdminPort, "proxyAdminPort", uint16(values.ProxyAdminPort),
+		"Port on which Envoy should listen for administrative commands")
+	proxyCmd.PersistentFlags().StringVar(&controlPlaneAuthPolicy, "controlPlaneAuthPolicy",
+		values.ControlPlaneAuthPolicy.String(), "Control Plane Authentication Policy")
+	proxyCmd.PersistentFlags().StringVar(&customConfigFile, "customConfigFile", values.CustomConfigFile,
+		"Path to the custom configuration file")
 	// Log levels are provided by the library https://github.com/gabime/spdlog, used by Envoy.
 	proxyCmd.PersistentFlags().StringVar(&proxyLogLevel, "proxyLogLevel", "warning",
 		fmt.Sprintf("The log level used to start the Envoy proxy (choose from {%s, %s, %s, %s, %s, %s, %s})",
 			"trace", "debug", "info", "warning", "error", "critical", "off"))
-	proxyCmd.PersistentFlags().IntVar(&concurrency, "concurrency", 0, "number of worker threads to run")
 	// See https://www.envoyproxy.io/docs/envoy/latest/operations/cli#cmdoption-component-log-level
 	proxyCmd.PersistentFlags().StringVar(&proxyComponentLogLevel, "proxyComponentLogLevel", "misc:error",
 		"The component log level used to start the Envoy proxy")
+	proxyCmd.PersistentFlags().StringVar(&dnsRefreshRate, "dnsRefreshRate", "300s",
+		"The dns_refresh_rate for bootstrap STRICT_DNS clusters")
+	proxyCmd.PersistentFlags().IntVar(&concurrency, "concurrency", int(values.Concurrency),
+		"number of worker threads to run")
 	proxyCmd.PersistentFlags().StringVar(&templateFile, "templateFile", "",
 		"Go template bootstrap config")
 	proxyCmd.PersistentFlags().BoolVar(&disableInternalTelemetry, "disableInternalTelemetry", false,
 		"Disable internal telemetry")
+	proxyCmd.PersistentFlags().BoolVar(&controlPlaneBootstrap, "controlPlaneBootstrap", true,
+		"Process bootstrap provided via templateFile to be used by control plane components.")
 	proxyCmd.PersistentFlags().StringVar(&outlierLogPath, "outlierLogPath", "",
 		"The log path for outlier detection")
 
@@ -604,8 +820,6 @@
 
 	rootCmd.AddCommand(proxyCmd)
 	rootCmd.AddCommand(version.CobraCommand())
-	rootCmd.AddCommand(iptables.GetCommand())
-	rootCmd.AddCommand(cleaniptables.GetCommand())
 
 	rootCmd.AddCommand(collateral.CobraCommand(rootCmd, &doc.GenManHeader{
 		Title:   "Istio Pilot Agent",
