// Copyright 2017 Istio Authors
//
// Licensed under the Apache License, Version 2.0 (the "License");
// you may not use this file except in compliance with the License.
// You may obtain a copy of the License at
//
//     http://www.apache.org/licenses/LICENSE-2.0
//
// Unless required by applicable law or agreed to in writing, software
// distributed under the License is distributed on an "AS IS" BASIS,
// WITHOUT WARRANTIES OR CONDITIONS OF ANY KIND, either express or implied.
// See the License for the specific language governing permissions and
// limitations under the License.

package main

import (
	"fmt"
	"os"
	"time"

	"istio.io/istio/pkg/spiffe"

	"github.com/spf13/cobra"
	"github.com/spf13/cobra/doc"
	metav1 "k8s.io/apimachinery/pkg/apis/meta/v1"

	"istio.io/istio/pilot/pkg/bootstrap"
	"istio.io/istio/pilot/pkg/serviceregistry"
	"istio.io/istio/pkg/cmd"
	"istio.io/pkg/collateral"
	"istio.io/pkg/ctrlz"
	"istio.io/pkg/log"
	"istio.io/pkg/version"
)

<<<<<<< HEAD
const (
	defaultMCPMaxMessageSize        = 1024 * 1024 * 4 // default grpc maximum message size
	defaultMCPInitialConnWindowSize = 1024 * 1024     // default grpc InitialWindowSize
	defaultMCPInitialWindowSize     = 1024 * 1024     // default grpc ConnWindowSize
)
=======
var (
	serverArgs = bootstrap.PilotArgs{
		CtrlZOptions:     ctrlz.DefaultOptions(),
		KeepaliveOptions: keepalive.DefaultOption(),
		// TODO replace with mesh config?
		InjectionOptions: bootstrap.InjectionOptions{
			InjectionDirectory: "./var/lib/istio/inject",
		},
>>>>>>> 6c050fb1

var (
	serverArgs *bootstrap.PilotArgs

	loggingOptions = log.DefaultOptions()

	rootCmd = &cobra.Command{
		Use:          "pilot-discovery",
		Short:        "Istio Pilot.",
		Long:         "Istio Pilot provides fleet-wide traffic management capabilities in the Istio Service Mesh.",
		SilenceUsage: true,
	}

	discoveryCmd = &cobra.Command{
		Use:   "discovery",
		Short: "Start Istio proxy discovery service.",
		Args:  cobra.ExactArgs(0),
		RunE: func(c *cobra.Command, args []string) error {
			cmd.PrintFlags(c.Flags())
			if err := log.Configure(loggingOptions); err != nil {
				return err
			}

			spiffe.SetTrustDomain(spiffe.DetermineTrustDomain(serverArgs.Config.ControllerOptions.TrustDomain, hasKubeRegistry()))

			// Create the stop channel for all of the servers.
			stop := make(chan struct{})

			// Create the server for the discovery service.
			discoveryServer, err := bootstrap.NewServer(serverArgs)
			if err != nil {
				return fmt.Errorf("failed to create discovery service: %v", err)
			}

			// Start the server
			if err := discoveryServer.Start(stop); err != nil {
				return fmt.Errorf("failed to start discovery service: %v", err)
			}

			cmd.WaitSignal(stop)
			// Wait until we shut down. In theory this could block forever; in practice we will get
			// forcibly shut down after 30s in Kubernetes.
			discoveryServer.WaitUntilCompletion()
			return nil
		},
	}
)

// when we run on k8s, the default trust domain is 'cluster.local', otherwise it is the empty string
func hasKubeRegistry() bool {
	for _, r := range serverArgs.Service.Registries {
		if serviceregistry.ProviderID(r) == serviceregistry.Kubernetes {
			return true
		}
	}
	return false
}

func init() {

	serverArgs = bootstrap.NewPilotArgs(func(p *bootstrap.PilotArgs) {
		// Set Defaults
		p.CtrlZOptions = ctrlz.DefaultOptions()
		// TODO replace with mesh config?
		p.InjectionOptions = bootstrap.InjectionOptions{
			InjectionDirectory: "./var/lib/istio/inject",
		}
	})

	// Process commandline args.
	discoveryCmd.PersistentFlags().StringSliceVar(&serverArgs.Service.Registries, "registries",
		[]string{string(serviceregistry.Kubernetes)},
		fmt.Sprintf("Comma separated list of platform service registries to read from (choose one or more from {%s, %s, %s})",
			serviceregistry.Kubernetes, serviceregistry.Consul, serviceregistry.Mock))
	discoveryCmd.PersistentFlags().StringVar(&serverArgs.Config.ClusterRegistriesNamespace, "clusterRegistriesNamespace",
		serverArgs.Config.ClusterRegistriesNamespace, "Namespace for ConfigMap which stores clusters configs")
	discoveryCmd.PersistentFlags().StringVar(&serverArgs.Config.KubeConfig, "kubeconfig", "",
		"Use a Kubernetes configuration file instead of in-cluster configuration")
	discoveryCmd.PersistentFlags().StringVar(&serverArgs.Mesh.ConfigFile, "meshConfig", "/etc/istio/config/mesh",
		fmt.Sprintf("File name for Istio mesh configuration. If not specified, a default mesh will be used."))
	discoveryCmd.PersistentFlags().StringVar(&serverArgs.NetworksConfigFile, "networksConfig", "/etc/istio/config/meshNetworks",
		fmt.Sprintf("File name for Istio mesh networks configuration. If not specified, a default mesh networks will be used."))
	discoveryCmd.PersistentFlags().StringVarP(&serverArgs.Namespace, "namespace", "n", bootstrap.PodNamespaceVar.Get(),
		"Select a namespace where the controller resides. If not set, uses ${POD_NAMESPACE} environment variable")
	discoveryCmd.PersistentFlags().StringSliceVar(&serverArgs.Plugins, "plugins", bootstrap.DefaultPlugins,
		"comma separated list of networking plugins to enable")

	// MCP client flags
	discoveryCmd.PersistentFlags().IntVar(&serverArgs.MCPOptions.MaxMessageSize, "mcpMaxMsgSize", defaultMCPMaxMessageSize,
		"Max message size received by MCP's grpc client")
	discoveryCmd.PersistentFlags().IntVar(&serverArgs.MCPOptions.InitialWindowSize, "mcpInitialWindowSize", defaultMCPInitialWindowSize,
		"Initial window size for MCP's gRPC connection")
	discoveryCmd.PersistentFlags().IntVar(&serverArgs.MCPOptions.InitialConnWindowSize, "mcpInitialConnWindowSize", defaultMCPInitialConnWindowSize,
		"Initial connection window size for MCP's gRPC connection")

	// Config Controller options
	discoveryCmd.PersistentFlags().BoolVar(&serverArgs.Config.DisableInstallCRDs, "disable-install-crds", true,
		"Disable discovery service from verifying the existence of CRDs at startup and then installing if not detected.  "+
			"It is recommended to be disable for highly available setups.")
	_ = discoveryCmd.PersistentFlags().MarkDeprecated("disable-install-crds",
		"Setting this flag has no effect. Install CRD definitions directly or with the operator")
	discoveryCmd.PersistentFlags().StringVar(&serverArgs.Config.FileDir, "configDir", "",
		"Directory to watch for updates to config yaml files. If specified, the files will be used as the source of config, rather than a CRD client.")
	discoveryCmd.PersistentFlags().StringVarP(&serverArgs.Config.ControllerOptions.WatchedNamespace, "appNamespace",
		"a", metav1.NamespaceAll,
		"Restrict the applications namespace the controller manages; if not set, controller watches all namespaces")
	discoveryCmd.PersistentFlags().DurationVar(&serverArgs.Config.ControllerOptions.ResyncPeriod, "resync", 60*time.Second,
		"Controller resync interval")
	discoveryCmd.PersistentFlags().StringVar(&serverArgs.Config.ControllerOptions.DomainSuffix, "domain", "cluster.local",
		"DNS domain suffix")
	discoveryCmd.PersistentFlags().StringVar(&serverArgs.Config.ControllerOptions.TrustDomain, "trust-domain", "",
		"The domain serves to identify the system with spiffe")
	discoveryCmd.PersistentFlags().StringVar(&serverArgs.Service.Consul.ServerURL, "consulserverURL", "",
		"URL for the Consul server")

	// using address, so it can be configured as localhost:.. (possibly UDS in future)
	discoveryCmd.PersistentFlags().StringVar(&serverArgs.DiscoveryOptions.HTTPAddr, "httpAddr", ":8080",
		"Discovery service HTTP address")
	discoveryCmd.PersistentFlags().StringVar(&serverArgs.DiscoveryOptions.HTTPSAddr, "httpsAddr", ":15017",
		"Injection and validation service HTTPS address")
	discoveryCmd.PersistentFlags().StringVar(&serverArgs.DiscoveryOptions.GrpcAddr, "grpcAddr", ":15010",
		"Discovery service grpc address")
<<<<<<< HEAD
	discoveryCmd.PersistentFlags().StringVar(&serverArgs.DiscoveryOptions.SecureGrpcAddr, "secureGrpcAddr", "",
		"Discovery service grpc address, with https")
=======
	discoveryCmd.PersistentFlags().StringVar(&serverArgs.DiscoveryOptions.SecureGrpcAddr, "secureGrpcAddr", ":15011",
		"Discovery service grpc address, with https and spiffe certificates.")
>>>>>>> 6c050fb1
	discoveryCmd.PersistentFlags().StringVar(&serverArgs.DiscoveryOptions.MonitoringAddr, "monitoringAddr", ":15014",
		"HTTP address to use for pilot's self-monitoring information")
	discoveryCmd.PersistentFlags().BoolVar(&serverArgs.DiscoveryOptions.EnableProfiling, "profile", true,
		"Enable profiling via web interface host:port/debug/pprof")

	// Attach the Istio logging options to the command.
	loggingOptions.AttachCobraFlags(rootCmd)

	// Attach the Istio Ctrlz options to the command.
	serverArgs.CtrlZOptions.AttachCobraFlags(rootCmd)

	// Attach the Istio Keepalive options to the command.
	serverArgs.KeepaliveOptions.AttachCobraFlags(rootCmd)

	cmd.AddFlags(rootCmd)

	rootCmd.AddCommand(discoveryCmd)
	rootCmd.AddCommand(version.CobraCommand())
	rootCmd.AddCommand(collateral.CobraCommand(rootCmd, &doc.GenManHeader{
		Title:   "Istio Pilot Discovery",
		Section: "pilot-discovery CLI",
		Manual:  "Istio Pilot Discovery",
	}))

}

func main() {
	if err := rootCmd.Execute(); err != nil {
		log.Errora(err)
		os.Exit(-1)
	}
}<|MERGE_RESOLUTION|>--- conflicted
+++ resolved
@@ -26,21 +26,16 @@
 	metav1 "k8s.io/apimachinery/pkg/apis/meta/v1"
 
 	"istio.io/istio/pilot/pkg/bootstrap"
+	"istio.io/istio/pilot/pkg/features"
 	"istio.io/istio/pilot/pkg/serviceregistry"
 	"istio.io/istio/pkg/cmd"
+	"istio.io/istio/pkg/keepalive"
 	"istio.io/pkg/collateral"
 	"istio.io/pkg/ctrlz"
 	"istio.io/pkg/log"
 	"istio.io/pkg/version"
 )
 
-<<<<<<< HEAD
-const (
-	defaultMCPMaxMessageSize        = 1024 * 1024 * 4 // default grpc maximum message size
-	defaultMCPInitialConnWindowSize = 1024 * 1024     // default grpc InitialWindowSize
-	defaultMCPInitialWindowSize     = 1024 * 1024     // default grpc ConnWindowSize
-)
-=======
 var (
 	serverArgs = bootstrap.PilotArgs{
 		CtrlZOptions:     ctrlz.DefaultOptions(),
@@ -49,10 +44,11 @@
 		InjectionOptions: bootstrap.InjectionOptions{
 			InjectionDirectory: "./var/lib/istio/inject",
 		},
->>>>>>> 6c050fb1
 
-var (
-	serverArgs *bootstrap.PilotArgs
+		MCPMaxMessageSize:        1024 * 1024 * 4, // default grpc maximum message size
+		MCPInitialConnWindowSize: 1024 * 1024,     // default grpc InitialWindowSize
+		MCPInitialWindowSize:     1024 * 1024,     // default grpc ConnWindowSize
+	}
 
 	loggingOptions = log.DefaultOptions()
 
@@ -68,10 +64,15 @@
 		Short: "Start Istio proxy discovery service.",
 		Args:  cobra.ExactArgs(0),
 		RunE: func(c *cobra.Command, args []string) error {
+			serverArgs.Config.DistributionTrackingEnabled = features.EnableDistributionTracking
+			serverArgs.Config.DistributionCacheRetention = features.DistributionHistoryRetention
 			cmd.PrintFlags(c.Flags())
 			if err := log.Configure(loggingOptions); err != nil {
 				return err
 			}
+
+			// fill in missing defaults
+			serverArgs.Default()
 
 			spiffe.SetTrustDomain(spiffe.DetermineTrustDomain(serverArgs.Config.ControllerOptions.TrustDomain, hasKubeRegistry()))
 
@@ -79,7 +80,7 @@
 			stop := make(chan struct{})
 
 			// Create the server for the discovery service.
-			discoveryServer, err := bootstrap.NewServer(serverArgs)
+			discoveryServer, err := bootstrap.NewServer(&serverArgs)
 			if err != nil {
 				return fmt.Errorf("failed to create discovery service: %v", err)
 			}
@@ -109,17 +110,6 @@
 }
 
 func init() {
-
-	serverArgs = bootstrap.NewPilotArgs(func(p *bootstrap.PilotArgs) {
-		// Set Defaults
-		p.CtrlZOptions = ctrlz.DefaultOptions()
-		// TODO replace with mesh config?
-		p.InjectionOptions = bootstrap.InjectionOptions{
-			InjectionDirectory: "./var/lib/istio/inject",
-		}
-	})
-
-	// Process commandline args.
 	discoveryCmd.PersistentFlags().StringSliceVar(&serverArgs.Service.Registries, "registries",
 		[]string{string(serviceregistry.Kubernetes)},
 		fmt.Sprintf("Comma separated list of platform service registries to read from (choose one or more from {%s, %s, %s})",
@@ -132,17 +122,17 @@
 		fmt.Sprintf("File name for Istio mesh configuration. If not specified, a default mesh will be used."))
 	discoveryCmd.PersistentFlags().StringVar(&serverArgs.NetworksConfigFile, "networksConfig", "/etc/istio/config/meshNetworks",
 		fmt.Sprintf("File name for Istio mesh networks configuration. If not specified, a default mesh networks will be used."))
-	discoveryCmd.PersistentFlags().StringVarP(&serverArgs.Namespace, "namespace", "n", bootstrap.PodNamespaceVar.Get(),
+	discoveryCmd.PersistentFlags().StringVarP(&serverArgs.Namespace, "namespace", "n", "",
 		"Select a namespace where the controller resides. If not set, uses ${POD_NAMESPACE} environment variable")
 	discoveryCmd.PersistentFlags().StringSliceVar(&serverArgs.Plugins, "plugins", bootstrap.DefaultPlugins,
 		"comma separated list of networking plugins to enable")
 
 	// MCP client flags
-	discoveryCmd.PersistentFlags().IntVar(&serverArgs.MCPOptions.MaxMessageSize, "mcpMaxMsgSize", defaultMCPMaxMessageSize,
+	discoveryCmd.PersistentFlags().IntVar(&serverArgs.MCPMaxMessageSize, "mcpMaxMsgSize", serverArgs.MCPMaxMessageSize,
 		"Max message size received by MCP's grpc client")
-	discoveryCmd.PersistentFlags().IntVar(&serverArgs.MCPOptions.InitialWindowSize, "mcpInitialWindowSize", defaultMCPInitialWindowSize,
+	discoveryCmd.PersistentFlags().IntVar(&serverArgs.MCPInitialWindowSize, "mcpInitialWindowSize", serverArgs.MCPInitialWindowSize,
 		"Initial window size for MCP's gRPC connection")
-	discoveryCmd.PersistentFlags().IntVar(&serverArgs.MCPOptions.InitialConnWindowSize, "mcpInitialConnWindowSize", defaultMCPInitialConnWindowSize,
+	discoveryCmd.PersistentFlags().IntVar(&serverArgs.MCPInitialConnWindowSize, "mcpInitialConnWindowSize", serverArgs.MCPInitialConnWindowSize,
 		"Initial connection window size for MCP's gRPC connection")
 
 	// Config Controller options
@@ -172,13 +162,8 @@
 		"Injection and validation service HTTPS address")
 	discoveryCmd.PersistentFlags().StringVar(&serverArgs.DiscoveryOptions.GrpcAddr, "grpcAddr", ":15010",
 		"Discovery service grpc address")
-<<<<<<< HEAD
-	discoveryCmd.PersistentFlags().StringVar(&serverArgs.DiscoveryOptions.SecureGrpcAddr, "secureGrpcAddr", "",
-		"Discovery service grpc address, with https")
-=======
 	discoveryCmd.PersistentFlags().StringVar(&serverArgs.DiscoveryOptions.SecureGrpcAddr, "secureGrpcAddr", ":15011",
 		"Discovery service grpc address, with https and spiffe certificates.")
->>>>>>> 6c050fb1
 	discoveryCmd.PersistentFlags().StringVar(&serverArgs.DiscoveryOptions.MonitoringAddr, "monitoringAddr", ":15014",
 		"HTTP address to use for pilot's self-monitoring information")
 	discoveryCmd.PersistentFlags().BoolVar(&serverArgs.DiscoveryOptions.EnableProfiling, "profile", true,
