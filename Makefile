--- conflicted
+++ resolved
@@ -19,8 +19,6 @@
 # See the License for the specific language governing permissions and
 # limitations under the License.
 
-SHELL := /bin/bash
-
 # allow optional per-repo overrides
 -include Makefile.overrides.mk
 
@@ -30,17 +28,33 @@
 # figure out all the tools you need in your environment to make that work.
 export BUILD_WITH_CONTAINER ?= 0
 
-ifeq ($(BUILD_WITH_CONTAINER),1)
+LOCAL_ARCH := $(shell uname -m)
+ifeq ($(LOCAL_ARCH),x86_64)
+    TARGET_ARCH ?= amd64
+else ifeq ($(shell echo $(LOCAL_ARCH) | head -c 5),armv8)
+    TARGET_ARCH ?= arm64
+else ifeq ($(LOCAL_ARCH),aarch64)
+    TARGET_ARCH ?= arm64
+else ifeq ($(shell echo $(LOCAL_ARCH) | head -c 4),armv)
+    TARGET_ARCH ?= arm
+else
+    $(error This system's architecture $(LOCAL_ARCH) isn't supported)
+endif
 
-# An export free of arugments in a Makefile places all variables in the Makefile into the
-# environment. This is needed to allow overrides from Makefile.overrides.mk.
-export
+LOCAL_OS := $(shell uname)
+ifeq ($(LOCAL_OS),Linux)
+    TARGET_OS ?= linux
+    READLINK_FLAGS="-f"
+else ifeq ($(LOCAL_OS),Darwin)
+    TARGET_OS ?= darwin
+    READLINK_FLAGS=""
+else
+    $(error This system's OS $(LOCAL_OS) isn't supported)
+endif
 
-<<<<<<< HEAD
-$(shell $(shell pwd)/common/scripts/setup_env.sh)
+export TARGET_OUT ?= $(shell pwd)/out/$(TARGET_OS)_$(TARGET_ARCH)
+export TARGET_OUT_LINUX ?= $(shell pwd)/out/linux_amd64
 
-RUN = ./common/scripts/run.sh
-=======
 ifeq ($(BUILD_WITH_CONTAINER),1)
 export TARGET_OUT = /work/out/$(TARGET_OS)_$(TARGET_ARCH)
 export TARGET_OUT_LINUX = /work/out/linux_amd64
@@ -103,7 +117,6 @@
 	--mount type=volume,source=gocache,destination="/gocache" \
 	$(CONDITIONAL_HOST_MOUNTS) \
 	-w /work $(IMG)
->>>>>>> 6c050fb1
 
 MAKE = $(RUN) make --no-print-directory -e -f Makefile.core.mk
 
@@ -113,23 +126,11 @@
 default:
 	@$(MAKE)
 
-shell:
-	@$(RUN) /bin/bash
-
 .PHONY: default
 
 else
 
-# If we are not in build container, we need a workaround to get environment properly set
-# Write to file, then include
-$(shell mkdir -p out)
-$(shell $(shell pwd)/common/scripts/setup_env.sh envfile > out/.env)
-include out/.env
-# An export free of arugments in a Makefile places all variables in the Makefile into the
-# environment. This behavior may be surprising to many that use shell often, which simply
-# displays the existing environment
-export
-
+$(info Building with your local toolchain.)
 export GOBIN ?= $(GOPATH)/bin
 include Makefile.core.mk
 
