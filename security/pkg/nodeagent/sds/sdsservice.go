// Copyright 2019 Istio Authors
//
// Licensed under the Apache License, Version 2.0 (the "License");
// you may not use this file except in compliance with the License.
// You may obtain a copy of the License at
//
//     http://www.apache.org/licenses/LICENSE-2.0
//
// Unless required by applicable law or agreed to in writing, software
// distributed under the License is distributed on an "AS IS" BASIS,
// WITHOUT WARRANTIES OR CONDITIONS OF ANY KIND, either express or implied.
// See the License for the specific language governing permissions and
// limitations under the License.

// Package sds implements secret discovery service in NodeAgent.
package sds

import (
	"context"
	"encoding/json"
	"fmt"
	"io"
	"io/ioutil"
	"strconv"
	"sync"
	"sync/atomic"
	"time"

	"istio.io/istio/security/pkg/nodeagent/util"

	xdsapi "github.com/envoyproxy/go-control-plane/envoy/api/v2"
	authapi "github.com/envoyproxy/go-control-plane/envoy/api/v2/auth"
	core "github.com/envoyproxy/go-control-plane/envoy/api/v2/core"
	sds "github.com/envoyproxy/go-control-plane/envoy/service/discovery/v2"
	"github.com/golang/protobuf/ptypes"
	"google.golang.org/grpc"
	"google.golang.org/grpc/codes"
	"google.golang.org/grpc/metadata"
	"google.golang.org/grpc/status"

	"istio.io/istio/security/pkg/nodeagent/cache"
	"istio.io/istio/security/pkg/nodeagent/model"
	"istio.io/pkg/log"
)

const (
	// SecretType is used for secret discovery service to construct response.
	SecretType = "type.googleapis.com/envoy.api.v2.auth.Secret"

	// credentialTokenHeaderKey is the header key in gPRC header which is used to
	// pass credential token from envoy's SDS request to SDS service.
	credentialTokenHeaderKey = "authorization"

	// K8sSAJwtTokenHeaderKey is the request header key for k8s jwt token.
	// Binary header name must has suffix "-bin", according to https://github.com/grpc/grpc/blob/master/doc/PROTOCOL-HTTP2.md.
	// Same value defined in pilot pkg(k8sSAJwtTokenHeaderKey)
	k8sSAJwtTokenHeaderKey = "istio_sds_credentials_header-bin"
)

var (
	sdsClients       = map[cache.ConnKey]*sdsConnection{}
	staledClientKeys = map[cache.ConnKey]bool{}
	sdsClientsMutex  sync.RWMutex

	// Tracks connections, increment on each new connection.
	connectionNumber = int64(0)
	sdsServiceLog    = log.RegisterScope("sds", "SDS service debugging", 0)
)

type discoveryStream interface {
	Send(*xdsapi.DiscoveryResponse) error
	Recv() (*xdsapi.DiscoveryRequest, error)
	grpc.ServerStream
}

// sdsEvent represents a secret event that results in a push.
type sdsEvent struct{}

type sdsConnection struct {
	// Time of connection, for debugging.
	Connect time.Time

	// The ID of proxy from which the connection comes from.
	proxyID string

	// The ResourceName of the SDS request.
	ResourceName string

	// Sending on this channel results in  push.
	pushChannel chan *sdsEvent

	// SDS streams implement this interface.
	stream discoveryStream

	// The secret associated with the proxy.
	secret *model.SecretItem

	// Mutex to protect read/write to this connection
	// TODO(JimmyCYJ): Move all read/write into member function with lock protection to avoid race condition.
	mutex sync.RWMutex

	// ConID is the connection identifier, used as a key in the connection table.
	// Currently based on the node name and a counter.
	conID string

	// Time of the recent SDS push. Will be reset to zero when a new SDS request is received. A
	// non-zero time indicates that the connection is waiting for SDS request.
	sdsPushTime time.Time
}

type sdsservice struct {
	st cache.SecretManager

	ticker         *time.Ticker
	tickerInterval time.Duration

	// close channel.
	closing chan bool

	// skipToken indicates whether token is required.
	skipToken bool

	localJWT bool

	jwtPath string

	outputKeyCertToDir string
}

// ClientDebug represents a single SDS connection to the ndoe agent
type ClientDebug struct {
	ConnectionID string `json:"connection_id"`
	ProxyID      string `json:"proxy"`
	ResourceName string `json:"resource_name"`

	// fields from secret item
	CertificateChain string `json:"certificate_chain"`
	RootCert         string `json:"root_cert"`
	CreatedTime      string `json:"created_time"`
	ExpireTime       string `json:"expire_time"`
}

// Debug represents all clients connected to this node agent endpoint and their supplied secrets
type Debug struct {
	Clients []ClientDebug `json:"clients"`
}

// newSDSService creates Secret Discovery Service which implements envoy v2 SDS API.
func newSDSService(st cache.SecretManager, skipTokenVerification, localJWT bool,
	recycleInterval time.Duration, jwtPath, outputKeyCertToDir string) *sdsservice {
	if st == nil {
		return nil
	}

	ret := &sdsservice{
		st:                 st,
		skipToken:          skipTokenVerification,
		tickerInterval:     recycleInterval,
		closing:            make(chan bool),
		localJWT:           localJWT,
		jwtPath:            jwtPath,
		outputKeyCertToDir: outputKeyCertToDir,
	}

	go ret.clearStaledClientsJob()

	return ret
}

// register adds the SDS handle to the grpc server
func (s *sdsservice) register(rpcs *grpc.Server) {
	sds.RegisterSecretDiscoveryServiceServer(rpcs, s)
}

// DebugInfo serializes the current sds client data into JSON for the debug endpoint
func (s *sdsservice) DebugInfo() (string, error) {
	sdsClientsMutex.RLock()
	defer sdsClientsMutex.RUnlock()
	clientDebug := make([]ClientDebug, 0)
	for connKey, conn := range sdsClients {
		// it's possible for the connection to be established without an instantiated secret
		if conn.secret == nil {
			continue
		}

		conn.mutex.RLock()
		c := ClientDebug{
			ConnectionID:     connKey.ConnectionID,
			ProxyID:          conn.proxyID,
			ResourceName:     conn.ResourceName,
			CertificateChain: string(conn.secret.CertificateChain),
			RootCert:         string(conn.secret.RootCert),
			CreatedTime:      conn.secret.CreatedTime.Format(time.RFC3339),
			ExpireTime:       conn.secret.ExpireTime.Format(time.RFC3339),
		}
		clientDebug = append(clientDebug, c)
		conn.mutex.RUnlock()
	}

	debug := Debug{
		Clients: clientDebug,
	}
	debugJSON, err := json.MarshalIndent(debug, " ", "	")
	if err != nil {
		return "", err
	}

	return string(debugJSON), nil
}

func (s *sdsservice) DeltaSecrets(stream sds.SecretDiscoveryService_DeltaSecretsServer) error {
	return status.Error(codes.Unimplemented, "DeltaSecrets not implemented")
}

// StreamSecrets serves SDS discovery requests and SDS push requests
func (s *sdsservice) StreamSecrets(stream sds.SecretDiscoveryService_StreamSecretsServer) error {
	token := ""
	ctx := context.Background()

	var receiveError error
	reqChannel := make(chan *xdsapi.DiscoveryRequest, 1)
	con := newSDSConnection(stream)

	go receiveThread(con, reqChannel, &receiveError)

	var node *core.Node
	for {
		// Block until a request is received.
		select {
		case discReq, ok := <-reqChannel:
			if !ok {
				// Remote side closed connection.
				sdsServiceLog.Errorf("Remote side closed connection")
				return receiveError
			}

			if discReq.Node == nil {
				discReq.Node = node
			} else {
				node = discReq.Node
			}

			resourceName, err := getResourceName(discReq)
			if err != nil {
				sdsServiceLog.Errorf("Close connection. Error: %v", err)
				return err
			}

			if resourceName == "" {
				sdsServiceLog.Infof("Received empty resource name from %q. No need to respond", discReq.Node.Id)
				continue
			}

			var firstRequestFlag bool
			con.mutex.Lock()
			if con.conID == "" {
				// first request
				if discReq.Node == nil || len(discReq.Node.Id) == 0 {
<<<<<<< HEAD
					sdsServiceLog.Errorf("%s close connection. Missing Node ID in the first request",
						sdsLogPrefix(resourceName))
=======
					sdsServiceLog.Errorf("Resource: %s close connection. Missing Node ID in the first request",
						resourceName)
>>>>>>> 6c050fb1
					return fmt.Errorf("missing Node ID in the first request")
				}
				con.conID = constructConnectionID(discReq.Node.Id)
				con.proxyID = discReq.Node.Id
				con.ResourceName = resourceName
				key := cache.ConnKey{
					ResourceName: resourceName,
					ConnectionID: con.conID,
				}
				addConn(key, con)
				firstRequestFlag = true
				sdsServiceLog.Infof("%s new connection", sdsLogPrefix(resourceName))
			}
			conID := con.conID

			// Reset SDS push time for new SDS push.
			con.sdsPushTime = time.Time{}
			con.mutex.Unlock()
			defer recycleConnection(conID, resourceName)

			conIDresourceNamePrefix := sdsLogPrefix(resourceName)
			if s.localJWT {
				// Running in-process, no need to pass the token from envoy to agent as in-context - use the file
				tok, err := ioutil.ReadFile(s.jwtPath)
				if err != nil {
					sdsServiceLog.Errorf("Failed to get credential token: %v", err)
					return err
				}
				token = string(tok)
			} else if s.outputKeyCertToDir != "" {
				// Using existing certs and the new SDS - skipToken case is for the old node agent.
			} else if !s.skipToken {
				ctx = stream.Context()
				t, err := getCredentialToken(ctx)
				if err != nil {
					sdsServiceLog.Errorf("%s Close connection. Failed to get credential token from "+
						"incoming request: %v", conIDresourceNamePrefix, err)
					return err
				}
				token = t
			}

			// Update metrics.
			totalActiveConnCounts.Increment()
			if discReq.ErrorDetail != nil {
				totalSecretUpdateFailureCounts.Increment()
				sdsServiceLog.Errorf("%s received error: %v. Will not respond until next secret update",
					conIDresourceNamePrefix, discReq.ErrorDetail)
				continue
			}
			// When nodeagent receives StreamSecrets request, if there is cached secret which matches
			// request's <token, resourceName, Version>, then this request is a confirmation request.
			// nodeagent stops sending response to envoy in this case.
			if discReq.VersionInfo != "" && s.st.SecretExist(conID, resourceName, token, discReq.VersionInfo) {
				sdsServiceLog.Debugf("%s received SDS ACK from proxy %q, version info %q, "+
					"error details %s\n", conIDresourceNamePrefix, discReq.Node.Id, discReq.VersionInfo,
					discReq.ErrorDetail)
				continue
			}

			sdsServiceLog.Debugf("%s received SDS request from proxy %q, first request: %v, version info %q, "+
				"error details %s\n", conIDresourceNamePrefix, discReq.Node.Id, firstRequestFlag, discReq.VersionInfo,
				discReq.ErrorDetail)

			// In ingress gateway agent mode, if the first SDS request is received but kubernetes secret is not ready,
			// wait for secret before sending SDS response. If a kubernetes secret was deleted by operator, wait
			// for a new kubernetes secret before sending SDS response.
			if s.st.ShouldWaitForIngressGatewaySecret(conID, resourceName, token) {
				sdsServiceLog.Warnf("%s waiting for ingress gateway secret for proxy %q\n", conIDresourceNamePrefix, discReq.Node.Id)
				continue
			}

			secret, err := s.st.GenerateSecret(ctx, conID, resourceName, token)
			if err != nil {
				sdsServiceLog.Errorf("%s Close connection. Failed to get secret for proxy %q from "+
					"secret cache: %v", conIDresourceNamePrefix, discReq.Node.Id, err)
				return err
			}

			// Output the key and cert to a directory, if some applications need to read them from local file system.
			if err = util.OutputKeyCertToDir(s.outputKeyCertToDir, secret.PrivateKey,
				secret.CertificateChain, secret.RootCert); err != nil {
				sdsServiceLog.Errorf("(%v, %v) error when output the key and cert: %v",
					conIDresourceNamePrefix, discReq.Node.Id, err)
				return err
			}

			// Remove the secret from cache, otherwise refresh job will process this item(if envoy fails to reconnect)
			// and cause some confusing logs like 'fails to notify because connection isn't found'.
			defer s.st.DeleteSecret(conID, resourceName)

			con.mutex.Lock()
			con.secret = secret
			con.mutex.Unlock()

			if err := pushSDS(con); err != nil {
				sdsServiceLog.Errorf("%s Close connection. Failed to push key/cert to proxy %q: %v",
					conIDresourceNamePrefix, discReq.Node.Id, err)
				return err
			}
		case <-con.pushChannel:
			con.mutex.RLock()
			proxyID := con.proxyID
			conID := con.conID
			resourceName := con.ResourceName
			secret := con.secret
			con.mutex.RUnlock()
			conIDresourceNamePrefix := sdsLogPrefix(resourceName)
			sdsServiceLog.Debugf("%s received push channel request for proxy %q", conIDresourceNamePrefix, proxyID)

			if secret == nil {
				defer func() {
					recycleConnection(conID, resourceName)
					s.st.DeleteSecret(conID, resourceName)
				}()

				// Secret is nil indicates close streaming to proxy, so that proxy
				// could connect again with updated token.
				// When nodeagent stops stream by sending envoy error response, it's Ok not to remove secret
				// from secret cache because cache has auto-evication.
				sdsServiceLog.Debugf("%s close connection for proxy %q", conIDresourceNamePrefix, proxyID)
				return fmt.Errorf("%s Close connection to proxy %q", conIDresourceNamePrefix, conID)
			}

			if err := pushSDS(con); err != nil {
				sdsServiceLog.Errorf("%s Close connection. Failed to push key/cert to proxy %q: %v",
					conIDresourceNamePrefix, proxyID, err)
				return err
			}
			sdsServiceLog.Infoa("Dynamic push for secret ", resourceName)
		}
	}
}

// FetchSecrets generates and returns secret from SecretManager in response to DiscoveryRequest
func (s *sdsservice) FetchSecrets(ctx context.Context, discReq *xdsapi.DiscoveryRequest) (*xdsapi.DiscoveryResponse, error) {
	token := ""
	if s.localJWT {
		// Running in-process, no need to pass the token from envoy to agent as in-context - use the file
		tok, err := ioutil.ReadFile(s.jwtPath)
		if err != nil {
			sdsServiceLog.Errorf("Failed to get credential token: %v", err)
			return nil, err
		}
		token = string(tok)
	} else if !s.skipToken {
		t, err := getCredentialToken(ctx)
		if err != nil {
			sdsServiceLog.Errorf("Failed to get credential token: %v", err)
			return nil, err
		}
		token = t
	}

	resourceName, err := getResourceName(discReq)
	if err != nil {
		sdsServiceLog.Errorf("Close connection. Error: %v", err)
		return nil, err
	}

	connID := constructConnectionID(discReq.Node.Id)
	secret, err := s.st.GenerateSecret(ctx, connID, resourceName, token)
	if err != nil {
		sdsServiceLog.Errorf("Failed to get secret for proxy %q from secret cache: %v", connID, err)
		return nil, err
	}

	// Output the key and cert to a directory, if some applications need to read them from local file system.
	if err = util.OutputKeyCertToDir(s.outputKeyCertToDir, secret.PrivateKey,
		secret.CertificateChain, secret.RootCert); err != nil {
		sdsServiceLog.Errorf("(%v) error when output the key and cert: %v",
			connID, err)
		return nil, err
	}
<<<<<<< HEAD
	return sdsDiscoveryResponse(secret, resourceName)
=======
	return sdsDiscoveryResponse(secret, connID, resourceName)
>>>>>>> 6c050fb1
}

func (s *sdsservice) Stop() {
	s.closing <- true
}

func (s *sdsservice) clearStaledClientsJob() {
	s.ticker = time.NewTicker(s.tickerInterval)
	for {
		select {
		case <-s.ticker.C:
			clearStaledClients()
		case <-s.closing:
			if s.ticker != nil {
				s.ticker.Stop()
			}
		}
	}
}

func clearStaledClients() {
	sdsServiceLog.Debug("start staled connection cleanup job")
	sdsClientsMutex.Lock()
	defer sdsClientsMutex.Unlock()

	for connKey := range staledClientKeys {
		sdsServiceLog.Debugf("remove staled clients %+v", connKey)
		delete(sdsClients, connKey)
		delete(staledClientKeys, connKey)
		// totalStaleConnCounts should be 0 when the for loop finishes.
		totalStaleConnCounts.Decrement()
	}
}

// NotifyProxy sends notification to proxy about secret update,
// SDS will close streaming connection if secret is nil.
func NotifyProxy(connKey cache.ConnKey, secret *model.SecretItem) error {
	conIDresourceNamePrefix := sdsLogPrefix(connKey.ResourceName)
	sdsClientsMutex.Lock()
	conn := sdsClients[connKey]
	if conn == nil {
		sdsClientsMutex.Unlock()
		sdsServiceLog.Errorf("%s NotifyProxy failed. No connection with id %q can be found",
			conIDresourceNamePrefix, connKey.ConnectionID)
		return fmt.Errorf("no connection with id %q can be found", connKey.ConnectionID)
	}
	conn.mutex.Lock()
	conn.secret = secret
	conn.mutex.Unlock()
	sdsClientsMutex.Unlock()

	conn.pushChannel <- &sdsEvent{}
	return nil
}

func recycleConnection(conID, resourceName string) {
	key := cache.ConnKey{
		ConnectionID: conID,
		ResourceName: resourceName,
	}

	sdsClientsMutex.Lock()
	defer sdsClientsMutex.Unlock()

	// Only add connection key to staledClientKeys if it's not there already.
	// The recycleConnection function may be triggered more than once for each connection key.
	// https://github.com/istio/istio/issues/15306#issuecomment-509783105
	if _, found := staledClientKeys[key]; found {
		return
	}

	staledClientKeys[key] = true

	totalStaleConnCounts.Increment()
	totalActiveConnCounts.Decrement()
}

func getResourceName(discReq *xdsapi.DiscoveryRequest) (string /*resourceName*/, error) {
	if len(discReq.ResourceNames) == 0 {
		return "", nil
	}

	if len(discReq.ResourceNames) == 1 {
		return discReq.ResourceNames[0], nil
	}

	return "", fmt.Errorf("discovery request %+v has more than one resourceNames %+v", discReq, discReq.ResourceNames)
}

func getCredentialToken(ctx context.Context) (string, error) {
	metadata, ok := metadata.FromIncomingContext(ctx)
	if !ok {
		return "", fmt.Errorf("unable to get metadata from incoming context")
	}

	// Get credential token from request k8sSAJwtTokenHeader(`istio_sds_credentail_header`) if it exists;
	// otherwise fallback to credentialTokenHeader('authorization').
	if h, ok := metadata[k8sSAJwtTokenHeaderKey]; ok {
		if len(h) != 1 {
			return "", fmt.Errorf("credential token from %q must have 1 value in gRPC metadata but got %d", k8sSAJwtTokenHeaderKey, len(h))
		}
		if len(h[0]) == 0 {
			return "", fmt.Errorf("received empty credential for existing header: %s", k8sSAJwtTokenHeaderKey)
		}
		return h[0], nil
	}

	if h, ok := metadata[credentialTokenHeaderKey]; ok {
		if len(h) != 1 {
			return "", fmt.Errorf("credential token from %q must have 1 value in gRPC metadata but got %d", credentialTokenHeaderKey, len(h))
		}
		if len(h[0]) == 0 {
			return "", fmt.Errorf("received empty credential for existing header: %s", credentialTokenHeaderKey)
		}
		return h[0], nil
	}

	return "", fmt.Errorf("no credential token is found")
}

func addConn(k cache.ConnKey, conn *sdsConnection) {
	sdsClientsMutex.Lock()
	defer sdsClientsMutex.Unlock()
	conIDresourceNamePrefix := sdsLogPrefix(k.ResourceName)
	sdsServiceLog.Debugf("%s add a new connection", conIDresourceNamePrefix)
	sdsClients[k] = conn
}

func pushSDS(con *sdsConnection) error {
	if con == nil {
		return fmt.Errorf("sdsConnection passed into pushSDS() should not be nil")
	}

	con.mutex.Lock()
	defer con.mutex.Unlock()
	secret := con.secret
	resourceName := con.ResourceName
	sdsPushTime := con.sdsPushTime

	conIDresourceNamePrefix := sdsLogPrefix(resourceName)
	if !sdsPushTime.IsZero() {
		sdsServiceLog.Errorf("%s skip multiple push, last push finishes at %s and is "+
			"waiting for next SDS request", conIDresourceNamePrefix, sdsPushTime.String())
		return nil
	}

	if secret == nil {
		return fmt.Errorf("sdsConnection %v passed into pushSDS() contains nil secret", con)
	}

	response, err := sdsDiscoveryResponse(secret, resourceName)
	if err != nil {
		sdsServiceLog.Errorf("%s failed to construct response for SDS push: %v", conIDresourceNamePrefix, err)
		return err
	}

	if err = con.stream.Send(response); err != nil {
		sdsServiceLog.Errorf("%s failed to send response: %v", conIDresourceNamePrefix, err)
		totalPushErrorCounts.Increment()
		return err
	}

	con.sdsPushTime = time.Now()

	// Update metrics after push to avoid adding latency to SDS push.
	if secret.RootCert != nil {
		sdsServiceLog.Infof("%s pushed root cert to proxy", conIDresourceNamePrefix)
		sdsServiceLog.Debugf("%s pushed root cert %+v to proxy", conIDresourceNamePrefix,
			string(secret.RootCert))
	} else {
		sdsServiceLog.Infof("%s pushed key/cert pair to proxy", conIDresourceNamePrefix)
		sdsServiceLog.Debugf("%s pushed certificate chain %+v to proxy",
			conIDresourceNamePrefix, string(secret.CertificateChain))
	}
	totalPushCounts.Increment()
	return nil
}

func sdsDiscoveryResponse(s *model.SecretItem, resourceName string) (*xdsapi.DiscoveryResponse, error) {
	resp := &xdsapi.DiscoveryResponse{
		TypeUrl: SecretType,
	}
	conIDresourceNamePrefix := sdsLogPrefix(resourceName)
	if s == nil {
		sdsServiceLog.Warnf("%s got nil secret for proxy", conIDresourceNamePrefix)
		return resp, nil
	}

	resp.VersionInfo = s.Version
	resp.Nonce = s.Version
	secret := &authapi.Secret{
		Name: s.ResourceName,
	}
	if s.RootCert != nil {
		secret.Type = &authapi.Secret_ValidationContext{
			ValidationContext: &authapi.CertificateValidationContext{
				TrustedCa: &core.DataSource{
					Specifier: &core.DataSource_InlineBytes{
						InlineBytes: s.RootCert,
					},
				},
			},
		}
	} else {
		secret.Type = &authapi.Secret_TlsCertificate{
			TlsCertificate: &authapi.TlsCertificate{
				CertificateChain: &core.DataSource{
					Specifier: &core.DataSource_InlineBytes{
						InlineBytes: s.CertificateChain,
					},
				},
				PrivateKey: &core.DataSource{
					Specifier: &core.DataSource_InlineBytes{
						InlineBytes: s.PrivateKey,
					},
				},
			},
		}
	}

	ms, err := ptypes.MarshalAny(secret)
	if err != nil {
		sdsServiceLog.Errorf("%s failed to mashal secret for proxy: %v", conIDresourceNamePrefix, err)
		return nil, err
	}
	resp.Resources = append(resp.Resources, ms)

	return resp, nil
}

func newSDSConnection(stream discoveryStream) *sdsConnection {
	return &sdsConnection{
		pushChannel: make(chan *sdsEvent, 1),
		Connect:     time.Now(),
		stream:      stream,
	}
}

func receiveThread(con *sdsConnection, reqChannel chan *xdsapi.DiscoveryRequest, errP *error) {
	defer close(reqChannel) // indicates close of the remote side.
	for {
		req, err := con.stream.Recv()
		if err != nil {
			// Add read lock to avoid race condition with set con.conID in StreamSecrets.
			con.mutex.RLock()
			conIDresourceNamePrefix := sdsLogPrefix(con.ResourceName)
			con.mutex.RUnlock()
			if status.Code(err) == codes.Canceled || err == io.EOF {
				sdsServiceLog.Infof("%s connection is terminated: %v", conIDresourceNamePrefix, err)
				return
			}
			*errP = err
			sdsServiceLog.Errorf("%s connection is terminated with errors %v", conIDresourceNamePrefix, err)
			return
		}
		reqChannel <- req
	}
}

func constructConnectionID(proxyID string) string {
	id := atomic.AddInt64(&connectionNumber, 1)
	return proxyID + "-" + strconv.FormatInt(id, 10)
}

// sdsLogPrefix returns a unified log prefix.
func sdsLogPrefix(resourceName string) string {
	lPrefix := fmt.Sprintf("resource:%s", resourceName)
	return lPrefix
}<|MERGE_RESOLUTION|>--- conflicted
+++ resolved
@@ -256,13 +256,8 @@
 			if con.conID == "" {
 				// first request
 				if discReq.Node == nil || len(discReq.Node.Id) == 0 {
-<<<<<<< HEAD
-					sdsServiceLog.Errorf("%s close connection. Missing Node ID in the first request",
-						sdsLogPrefix(resourceName))
-=======
 					sdsServiceLog.Errorf("Resource: %s close connection. Missing Node ID in the first request",
 						resourceName)
->>>>>>> 6c050fb1
 					return fmt.Errorf("missing Node ID in the first request")
 				}
 				con.conID = constructConnectionID(discReq.Node.Id)
@@ -274,7 +269,7 @@
 				}
 				addConn(key, con)
 				firstRequestFlag = true
-				sdsServiceLog.Infof("%s new connection", sdsLogPrefix(resourceName))
+				sdsServiceLog.Infof("%s new connection", sdsLogPrefix(con.conID, resourceName))
 			}
 			conID := con.conID
 
@@ -283,7 +278,7 @@
 			con.mutex.Unlock()
 			defer recycleConnection(conID, resourceName)
 
-			conIDresourceNamePrefix := sdsLogPrefix(resourceName)
+			conIDresourceNamePrefix := sdsLogPrefix(conID, resourceName)
 			if s.localJWT {
 				// Running in-process, no need to pass the token from envoy to agent as in-context - use the file
 				tok, err := ioutil.ReadFile(s.jwtPath)
@@ -363,6 +358,7 @@
 					conIDresourceNamePrefix, discReq.Node.Id, err)
 				return err
 			}
+			sdsServiceLog.Infof("%s pushed secret", conIDresourceNamePrefix)
 		case <-con.pushChannel:
 			con.mutex.RLock()
 			proxyID := con.proxyID
@@ -370,7 +366,7 @@
 			resourceName := con.ResourceName
 			secret := con.secret
 			con.mutex.RUnlock()
-			conIDresourceNamePrefix := sdsLogPrefix(resourceName)
+			conIDresourceNamePrefix := sdsLogPrefix(conID, resourceName)
 			sdsServiceLog.Debugf("%s received push channel request for proxy %q", conIDresourceNamePrefix, proxyID)
 
 			if secret == nil {
@@ -437,11 +433,7 @@
 			connID, err)
 		return nil, err
 	}
-<<<<<<< HEAD
-	return sdsDiscoveryResponse(secret, resourceName)
-=======
 	return sdsDiscoveryResponse(secret, connID, resourceName)
->>>>>>> 6c050fb1
 }
 
 func (s *sdsservice) Stop() {
@@ -479,7 +471,7 @@
 // NotifyProxy sends notification to proxy about secret update,
 // SDS will close streaming connection if secret is nil.
 func NotifyProxy(connKey cache.ConnKey, secret *model.SecretItem) error {
-	conIDresourceNamePrefix := sdsLogPrefix(connKey.ResourceName)
+	conIDresourceNamePrefix := sdsLogPrefix(connKey.ConnectionID, connKey.ResourceName)
 	sdsClientsMutex.Lock()
 	conn := sdsClients[connKey]
 	if conn == nil {
@@ -565,7 +557,7 @@
 func addConn(k cache.ConnKey, conn *sdsConnection) {
 	sdsClientsMutex.Lock()
 	defer sdsClientsMutex.Unlock()
-	conIDresourceNamePrefix := sdsLogPrefix(k.ResourceName)
+	conIDresourceNamePrefix := sdsLogPrefix(k.ConnectionID, k.ResourceName)
 	sdsServiceLog.Debugf("%s add a new connection", conIDresourceNamePrefix)
 	sdsClients[k] = conn
 }
@@ -577,11 +569,12 @@
 
 	con.mutex.Lock()
 	defer con.mutex.Unlock()
+	conID := con.conID
 	secret := con.secret
 	resourceName := con.ResourceName
 	sdsPushTime := con.sdsPushTime
 
-	conIDresourceNamePrefix := sdsLogPrefix(resourceName)
+	conIDresourceNamePrefix := sdsLogPrefix(conID, resourceName)
 	if !sdsPushTime.IsZero() {
 		sdsServiceLog.Errorf("%s skip multiple push, last push finishes at %s and is "+
 			"waiting for next SDS request", conIDresourceNamePrefix, sdsPushTime.String())
@@ -592,7 +585,7 @@
 		return fmt.Errorf("sdsConnection %v passed into pushSDS() contains nil secret", con)
 	}
 
-	response, err := sdsDiscoveryResponse(secret, resourceName)
+	response, err := sdsDiscoveryResponse(secret, conID, resourceName)
 	if err != nil {
 		sdsServiceLog.Errorf("%s failed to construct response for SDS push: %v", conIDresourceNamePrefix, err)
 		return err
@@ -620,11 +613,11 @@
 	return nil
 }
 
-func sdsDiscoveryResponse(s *model.SecretItem, resourceName string) (*xdsapi.DiscoveryResponse, error) {
+func sdsDiscoveryResponse(s *model.SecretItem, conID, resourceName string) (*xdsapi.DiscoveryResponse, error) {
 	resp := &xdsapi.DiscoveryResponse{
 		TypeUrl: SecretType,
 	}
-	conIDresourceNamePrefix := sdsLogPrefix(resourceName)
+	conIDresourceNamePrefix := sdsLogPrefix(conID, resourceName)
 	if s == nil {
 		sdsServiceLog.Warnf("%s got nil secret for proxy", conIDresourceNamePrefix)
 		return resp, nil
@@ -687,7 +680,7 @@
 		if err != nil {
 			// Add read lock to avoid race condition with set con.conID in StreamSecrets.
 			con.mutex.RLock()
-			conIDresourceNamePrefix := sdsLogPrefix(con.ResourceName)
+			conIDresourceNamePrefix := sdsLogPrefix(con.conID, con.ResourceName)
 			con.mutex.RUnlock()
 			if status.Code(err) == codes.Canceled || err == io.EOF {
 				sdsServiceLog.Infof("%s connection is terminated: %v", conIDresourceNamePrefix, err)
@@ -707,7 +700,7 @@
 }
 
 // sdsLogPrefix returns a unified log prefix.
-func sdsLogPrefix(resourceName string) string {
-	lPrefix := fmt.Sprintf("resource:%s", resourceName)
+func sdsLogPrefix(conID, resourceName string) string {
+	lPrefix := fmt.Sprintf("node:%s resource:%s", conID, resourceName)
 	return lPrefix
 }