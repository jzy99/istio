--- conflicted
+++ resolved
@@ -30,21 +30,15 @@
 	mockCertChain1st    []string
 	mockCertChainRemain []string
 	failureRate         int
-	enableErrorRate     bool
 }
 
 // Create a CA client that sends CSR with a default failure rate 0.2. If failureRate
 // is non zero, e.g. [0.1, 0.9], the failure rate is changed.
-func NewMockCAClient(mockCertChain1st, mockCertChainRemain []string, failureRate float32,
-	enableErrorRate bool) *CAClient {
+func NewMockCAClient(mockCertChain1st, mockCertChainRemain []string, failureRate float32) *CAClient {
 	cl := CAClient{
 		mockCertChain1st:    mockCertChain1st,
 		mockCertChainRemain: mockCertChainRemain,
 		failureRate:         5,
-<<<<<<< HEAD
-		enableErrorRate:     enableErrorRate,
-=======
->>>>>>> 6c050fb1
 	}
 
 	if failureRate > 0 {
@@ -57,9 +51,9 @@
 
 func (c *CAClient) CSRSign(ctx context.Context, reqID string, csrPEM []byte, exchangedToken string,
 	certValidTTLInSec int64) ([]string /*PEM-encoded certificate chain*/, error) {
-	// When enableErrorRate is true, based on the failureRate,
-	// mock CSRSign errors to force Istio agent to retry.
-	if c.enableErrorRate && rand.Intn(c.failureRate) == 0 {
+	// Mock CSRSign failure errors to force Citadel agent to retry.
+	// 50% chance of failure.
+	if rand.Intn(c.failureRate) == 0 {
 		return nil, status.Error(codes.Unavailable, "CA is unavailable")
 	}
 
