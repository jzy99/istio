--- conflicted
+++ resolved
@@ -23,6 +23,8 @@
 // dataset/networking.istio.io/v1alpha3/destinationRule_expected.json
 // dataset/networking.istio.io/v1alpha3/gateway.yaml
 // dataset/networking.istio.io/v1alpha3/gateway_expected.json
+// dataset/networking.istio.io/v1alpha3/synthetic/serviceEntry.yaml
+// dataset/networking.istio.io/v1alpha3/synthetic/serviceEntry_expected.json
 // dataset/networking.istio.io/v1alpha3/virtualService.yaml
 // dataset/networking.istio.io/v1alpha3/virtualServiceWithUnsupported.yaml
 // dataset/networking.istio.io/v1alpha3/virtualServiceWithUnsupported_expected.json
@@ -968,21 +970,13 @@
             "Body": {
                 "accessLogFile": "/dev/stdout",
                 "connectTimeout": {
-<<<<<<< HEAD
-                    "seconds": 10
-=======
                     "seconds": 1
->>>>>>> 6c050fb1
                 },
                 "defaultConfig": {
                   "binaryPath": "/usr/local/bin/envoy",
                   "configPath": "/etc/istio/proxy",
                   "connectTimeout": {
-<<<<<<< HEAD
-                    "seconds": 10
-=======
                     "seconds": 1
->>>>>>> 6c050fb1
                   },
                   "discoveryAddress": "istio-pilot:15010",
                   "drainDuration": {
@@ -995,12 +989,7 @@
                   },
                   "proxyAdminPort": 15000,
                   "serviceCluster": "istio-proxy",
-<<<<<<< HEAD
-                  "statNameLength": 189,
-                  "statusPort": 15020
-=======
                   "statNameLength": 189
->>>>>>> 6c050fb1
                 },
                 "defaultDestinationRuleExportTo": [
                   "*"
@@ -1020,10 +1009,6 @@
                 "ingressClass": "istio",
                 "ingressControllerMode": 2,
                 "ingressService": "istio-ingressgateway",
-<<<<<<< HEAD
-                "localityLbSetting": {},
-=======
->>>>>>> 6c050fb1
                 "outboundTrafficPolicy": {
                     "mode": 1
                 },
@@ -1031,17 +1016,7 @@
                   "nanos": 100000000
                 },
                 "proxyListenPort": 15001,
-<<<<<<< HEAD
-                "reportBatchMaxEntries": 100,
-                "reportBatchMaxTime": {
-                  "seconds": 1
-                },
-                "rootNamespace": "istio-system",
-                "thriftConfig":{},
-                "trustDomain": "cluster.local"
-=======
                 "rootNamespace": "istio-system"
->>>>>>> 6c050fb1
             }
         }
     ]
@@ -1208,6 +1183,1079 @@
 	}
 
 	info := bindataFileInfo{name: "dataset/networking.istio.io/v1alpha3/gateway_expected.json", size: 0, mode: os.FileMode(0), modTime: time.Unix(0, 0)}
+	a := &asset{bytes: bytes, info: info}
+	return a, nil
+}
+
+var _datasetNetworkingIstioIoV1alpha3SyntheticServiceentryYaml = []byte(`apiVersion: v1
+kind: Node
+metadata:
+  annotations:
+    container.googleapis.com/instance_id: "2787417306096525587"
+    node.alpha.kubernetes.io/ttl: "0"
+    volumes.kubernetes.io/controller-managed-attach-detach: "true"
+  creationTimestamp: 2018-10-05T19:40:48Z
+  labels:
+    beta.kubernetes.io/arch: amd64
+    beta.kubernetes.io/fluentd-ds-ready: "true"
+    beta.kubernetes.io/instance-type: n1-standard-4
+    beta.kubernetes.io/os: linux
+    cloud.google.com/gke-nodepool: default-pool
+    cloud.google.com/gke-os-distribution: cos
+    failure-domain.beta.kubernetes.io/region: us-central1
+    failure-domain.beta.kubernetes.io/zone: us-central1-a
+    kubernetes.io/hostname: gke-istio-test-default-pool-866a0405-420r
+  name: gke-istio-test-default-pool-866a0405-420r
+  resourceVersion: "64030398"
+  selfLink: /api/v1/nodes/gke-istio-test-default-pool-866a0405-420r
+  uid: 8f63dfef-c8d6-11e8-8901-42010a800278
+spec:
+  externalID: "1929748586650271976"
+  podCIDR: 10.40.0.0/24
+  providerID: gce://nathanmittler-istio-test/us-central1-a/gke-istio-test-default-pool-866a0405-420r
+status:
+  addresses:
+    - address: 10.128.0.4
+      type: InternalIP
+    - address: 35.238.214.129
+      type: ExternalIP
+    - address: gke-istio-test-default-pool-866a0405-420r
+      type: Hostname
+  allocatable:
+    cpu: 3920m
+    ephemeral-storage: "47093746742"
+    hugepages-2Mi: "0"
+    memory: 12699980Ki
+    pods: "110"
+  capacity:
+    cpu: "4"
+    ephemeral-storage: 98868448Ki
+    hugepages-2Mi: "0"
+    memory: 15399244Ki
+    pods: "110"
+  conditions:
+    - lastHeartbeatTime: 2019-01-30T17:33:09Z
+      lastTransitionTime: 2018-12-03T17:00:58Z
+      message: node is functioning properly
+      reason: UnregisterNetDevice
+      status: "False"
+      type: FrequentUnregisterNetDevice
+    - lastHeartbeatTime: 2019-01-30T17:33:09Z
+      lastTransitionTime: 2018-12-03T16:55:56Z
+      message: kernel has no deadlock
+      reason: KernelHasNoDeadlock
+      status: "False"
+      type: KernelDeadlock
+    - lastHeartbeatTime: 2018-10-05T19:40:58Z
+      lastTransitionTime: 2018-10-05T19:40:58Z
+      message: RouteController created a route
+      reason: RouteCreated
+      status: "False"
+      type: NetworkUnavailable
+    - lastHeartbeatTime: 2019-01-30T17:33:52Z
+      lastTransitionTime: 2018-12-03T16:55:57Z
+      message: kubelet has sufficient disk space available
+      reason: KubeletHasSufficientDisk
+      status: "False"
+      type: OutOfDisk
+    - lastHeartbeatTime: 2019-01-30T17:33:52Z
+      lastTransitionTime: 2018-12-03T16:55:57Z
+      message: kubelet has sufficient memory available
+      reason: KubeletHasSufficientMemory
+      status: "False"
+      type: MemoryPressure
+    - lastHeartbeatTime: 2019-01-30T17:33:52Z
+      lastTransitionTime: 2018-12-03T16:55:57Z
+      message: kubelet has no disk pressure
+      reason: KubeletHasNoDiskPressure
+      status: "False"
+      type: DiskPressure
+    - lastHeartbeatTime: 2019-01-30T17:33:52Z
+      lastTransitionTime: 2018-10-05T19:40:48Z
+      message: kubelet has sufficient PID available
+      reason: KubeletHasSufficientPID
+      status: "False"
+      type: PIDPressure
+    - lastHeartbeatTime: 2019-01-30T17:33:52Z
+      lastTransitionTime: 2018-12-03T16:56:07Z
+      message: kubelet is posting ready status. AppArmor enabled
+      reason: KubeletReady
+      status: "True"
+      type: Ready
+  daemonEndpoints:
+    kubeletEndpoint:
+      Port: 10250
+  images:
+    - names:
+        - gcr.io/stackdriver-agents/stackdriver-logging-agent@sha256:a33f69d0034fdce835a1eb7df8a051ea74323f3fc30d911bbd2e3f2aef09fc93
+        - gcr.io/stackdriver-agents/stackdriver-logging-agent:0.3-1.5.34-1-k8s-1
+      sizeBytes: 554981103
+    - names:
+        - istio/examples-bookinfo-reviews-v2@sha256:d2483dcb235b27309680177726e4e86905d66e47facaf1d57ed590b2bf95c8ad
+        - istio/examples-bookinfo-reviews-v2:1.9.0
+      sizeBytes: 525074812
+    - names:
+        - istio/examples-bookinfo-reviews-v1@sha256:920d46b3c526376b28b90d0e895ca7682d36132e6338301fcbcd567ef81bde05
+        - istio/examples-bookinfo-reviews-v1:1.9.0
+      sizeBytes: 525074812
+    - names:
+        - istio/examples-bookinfo-reviews-v3@sha256:8c0385f0ca799e655d8770b52cb4618ba54e8966a0734ab1aeb6e8b14e171a3b
+        - istio/examples-bookinfo-reviews-v3:1.9.0
+      sizeBytes: 525074812
+    - names:
+        - gcr.io/nathanmittler-istio-test/proxyv2@sha256:8cea2c055dd3d3ab78f99584256efcc1cff7d8ddbed11cded404e9d164235502
+      sizeBytes: 448337138
+    - names:
+        - gcr.io/nathanmittler-istio-test/proxyv2@sha256:23a52850819d5196d66e8e20f4f63f314f779716f830e1d109ad0e24b1f0df43
+      sizeBytes: 446407220
+    - names:
+        - gcr.io/nathanmittler-istio-test/proxyv2@sha256:fc1f957cfa26673768be8fa865066f730f22fde98a6e80654d00f755a643b507
+      sizeBytes: 446407220
+    - names:
+        - gcr.io/nathanmittler-istio-test/proxyv2@sha256:9949bc22667ef88e54ae91700a64bf1459e8c14ed92b870b7ec2f630e14cf3c1
+      sizeBytes: 446407220
+    - names:
+        - gcr.io/nathanmittler-istio-test/proxyv2@sha256:e338c2c5cbc379db24c5b2d67a4acc9cca9a069c2927217fca0ce7cbc582d312
+      sizeBytes: 446398900
+    - names:
+        - gcr.io/nathanmittler-istio-test/proxyv2@sha256:039dbddf8498eff82b25b04cd35c81c4f3e350a1c34e1b128bb0199d6e7d4f98
+        - gcr.io/nathanmittler-istio-test/proxyv2:latest
+      sizeBytes: 368758526
+    - names:
+        - gcr.io/istio-release/proxyv2@sha256:dec972eab4f46c974feec1563ea484ad4995edf55ea91d42e148c5db04b3d4d2
+        - gcr.io/istio-release/proxyv2:master-latest-daily
+      sizeBytes: 353271308
+    - names:
+        - gcr.io/nathanmittler-istio-test/proxyv2@sha256:cb4a29362ff9014bf1d96e0ce2bb6337bf034908bb4a8d48af0628a4d8d64413
+      sizeBytes: 344543156
+    - names:
+        - gcr.io/nathanmittler-istio-test/proxyv2@sha256:9d502fd29961bc3464f7906ac0e86b07edf01cf4892352ef780e55b3525fb0b8
+      sizeBytes: 344257154
+    - names:
+        - gcr.io/nathanmittler-istio-test/proxyv2@sha256:3f4115cd8c26a17f6bf8ea49f1ff5b875382bda5a6d46281c70c886e802666b0
+      sizeBytes: 344257154
+    - names:
+        - gcr.io/nathanmittler-istio-test/proxyv2@sha256:cdd2f527b4bd392b533d2d0e62c257c19d5a35a6b5fc3512aa327c560866aec1
+      sizeBytes: 344257154
+    - names:
+        - gcr.io/nathanmittler-istio-test/proxyv2@sha256:6ec1dced4cee8569c77817927938fa4341f939e0dddab511bc3ee8724d652ae2
+      sizeBytes: 344257154
+    - names:
+        - gcr.io/nathanmittler-istio-test/proxyv2@sha256:58a7511f549448f6f86280559069bc57f5c754877ebec69da5bbc7ad55e42162
+      sizeBytes: 344201616
+    - names:
+        - gcr.io/nathanmittler-istio-test/proxyv2@sha256:4e75c42518bb46376cfe0b4fbaa3da1d8f1cea99f706736f1b0b04a3ac554db2
+      sizeBytes: 344201616
+    - names:
+        - gcr.io/nathanmittler-istio-test/proxyv2@sha256:7f60a750d15cda9918e9172e529270ce78c670751d4027f6adc6bdc84ec2d884
+      sizeBytes: 344201436
+    - names:
+        - gcr.io/nathanmittler-istio-test/proxyv2@sha256:6fc25c08212652c7539caaf0f6d913d929f84c54767f20066657ce0f4e6a51e0
+      sizeBytes: 344193424
+    - names:
+        - gcr.io/nathanmittler-istio-test/proxyv2@sha256:4e93825950c831ce6d2b65c9a80921c8860035e39a4b384d38d40f7d2cb2a4ee
+      sizeBytes: 344185232
+    - names:
+        - gcr.io/nathanmittler-istio-test/proxyv2@sha256:842216399613774640a4605202d446cf61bd48ff20e12391a0239cbc6a8f2c77
+      sizeBytes: 344185052
+    - names:
+        - gcr.io/nathanmittler-istio-test/proxyv2@sha256:8ee2bb6fc5484373227b17e377fc226d8d19be11d38d6dbc304970bd46bc929b
+      sizeBytes: 344159662
+    - names:
+        - gcr.io/nathanmittler-istio-test/app@sha256:e141f14e7d872dcf855e09eceb411dc427188d0617fd18d14139db4ca99d2d0b
+        - gcr.io/nathanmittler-istio-test/app:latest
+      sizeBytes: 315430434
+    - names:
+        - gcr.io/nathanmittler-istio-test/pilot@sha256:01ccc7cbb36d41a58aa7d8a44ff5d3a996541bb8b7af7c215d79d13528b313ab
+        - gcr.io/nathanmittler-istio-test/pilot:latest
+      sizeBytes: 308784363
+  nodeInfo:
+    architecture: amd64
+    bootID: 8f772c7c-09eb-41eb-8bb5-76ef214eaaa1
+    containerRuntimeVersion: docker://17.3.2
+    kernelVersion: 4.14.65+
+    kubeProxyVersion: v1.11.3-gke.18
+    kubeletVersion: v1.11.3-gke.18
+    machineID: f325f89cd295bdcda652fd40f0049e32
+    operatingSystem: linux
+    osImage: Container-Optimized OS from Google
+    systemUUID: F325F89C-D295-BDCD-A652-FD40F0049E32
+---
+apiVersion: v1
+kind: Node
+metadata:
+  annotations:
+    container.googleapis.com/instance_id: "1656674321116487208"
+    node.alpha.kubernetes.io/ttl: "0"
+    volumes.kubernetes.io/controller-managed-attach-detach: "true"
+  creationTimestamp: 2018-12-03T16:59:36Z
+  labels:
+    beta.kubernetes.io/arch: amd64
+    beta.kubernetes.io/fluentd-ds-ready: "true"
+    beta.kubernetes.io/instance-type: n1-standard-4
+    beta.kubernetes.io/os: linux
+    cloud.google.com/gke-nodepool: default-pool
+    cloud.google.com/gke-os-distribution: cos
+    failure-domain.beta.kubernetes.io/region: us-central1
+    failure-domain.beta.kubernetes.io/zone: us-central1-a
+    kubernetes.io/hostname: gke-istio-test-default-pool-866a0405-ftch
+  name: gke-istio-test-default-pool-866a0405-ftch
+  resourceVersion: "64030615"
+  selfLink: /api/v1/nodes/gke-istio-test-default-pool-866a0405-ftch
+  uid: d0cad69e-f71c-11e8-af4f-42010a800072
+spec:
+  podCIDR: 10.40.1.0/24
+  providerID: gce://nathanmittler-istio-test/us-central1-a/gke-istio-test-default-pool-866a0405-ftch
+status:
+  addresses:
+    - address: 10.128.0.5
+      type: InternalIP
+    - address: 35.192.33.12
+      type: ExternalIP
+    - address: gke-istio-test-default-pool-866a0405-ftch
+      type: Hostname
+  allocatable:
+    cpu: 3920m
+    ephemeral-storage: "47093746742"
+    hugepages-2Mi: "0"
+    memory: 12699980Ki
+    pods: "110"
+  capacity:
+    cpu: "4"
+    ephemeral-storage: 98868448Ki
+    hugepages-2Mi: "0"
+    memory: 15399244Ki
+    pods: "110"
+  conditions:
+    - lastHeartbeatTime: 2019-01-30T17:34:22Z
+      lastTransitionTime: 2018-12-03T17:04:22Z
+      message: node is functioning properly
+      reason: UnregisterNetDevice
+      status: "False"
+      type: FrequentUnregisterNetDevice
+    - lastHeartbeatTime: 2019-01-30T17:34:22Z
+      lastTransitionTime: 2018-12-03T16:59:20Z
+      message: kernel has no deadlock
+      reason: KernelHasNoDeadlock
+      status: "False"
+      type: KernelDeadlock
+    - lastHeartbeatTime: 2018-12-03T16:59:46Z
+      lastTransitionTime: 2018-12-03T16:59:46Z
+      message: RouteController created a route
+      reason: RouteCreated
+      status: "False"
+      type: NetworkUnavailable
+    - lastHeartbeatTime: 2019-01-30T17:35:16Z
+      lastTransitionTime: 2018-12-03T16:59:36Z
+      message: kubelet has sufficient disk space available
+      reason: KubeletHasSufficientDisk
+      status: "False"
+      type: OutOfDisk
+    - lastHeartbeatTime: 2019-01-30T17:35:16Z
+      lastTransitionTime: 2018-12-03T16:59:36Z
+      message: kubelet has sufficient memory available
+      reason: KubeletHasSufficientMemory
+      status: "False"
+      type: MemoryPressure
+    - lastHeartbeatTime: 2019-01-30T17:35:16Z
+      lastTransitionTime: 2018-12-03T16:59:36Z
+      message: kubelet has no disk pressure
+      reason: KubeletHasNoDiskPressure
+      status: "False"
+      type: DiskPressure
+    - lastHeartbeatTime: 2019-01-30T17:35:16Z
+      lastTransitionTime: 2018-12-03T16:59:36Z
+      message: kubelet has sufficient PID available
+      reason: KubeletHasSufficientPID
+      status: "False"
+      type: PIDPressure
+    - lastHeartbeatTime: 2019-01-30T17:35:16Z
+      lastTransitionTime: 2018-12-03T16:59:57Z
+      message: kubelet is posting ready status. AppArmor enabled
+      reason: KubeletReady
+      status: "True"
+      type: Ready
+  daemonEndpoints:
+    kubeletEndpoint:
+      Port: 10250
+  images:
+    - names:
+        - gcr.io/stackdriver-agents/stackdriver-logging-agent@sha256:a33f69d0034fdce835a1eb7df8a051ea74323f3fc30d911bbd2e3f2aef09fc93
+        - gcr.io/stackdriver-agents/stackdriver-logging-agent:0.3-1.5.34-1-k8s-1
+      sizeBytes: 554981103
+    - names:
+        - gcr.io/nathanmittler-istio-test/proxyv2@sha256:23a52850819d5196d66e8e20f4f63f314f779716f830e1d109ad0e24b1f0df43
+      sizeBytes: 446407220
+    - names:
+        - gcr.io/nathanmittler-istio-test/proxyv2@sha256:9949bc22667ef88e54ae91700a64bf1459e8c14ed92b870b7ec2f630e14cf3c1
+      sizeBytes: 446407220
+    - names:
+        - gcr.io/nathanmittler-istio-test/proxyv2@sha256:e338c2c5cbc379db24c5b2d67a4acc9cca9a069c2927217fca0ce7cbc582d312
+      sizeBytes: 446398900
+    - names:
+        - gcr.io/nathanmittler-istio-test/proxyv2@sha256:039dbddf8498eff82b25b04cd35c81c4f3e350a1c34e1b128bb0199d6e7d4f98
+        - gcr.io/nathanmittler-istio-test/proxyv2:latest
+      sizeBytes: 368758526
+    - names:
+        - gcr.io/nathanmittler-istio-test/proxyv2@sha256:cdd2f527b4bd392b533d2d0e62c257c19d5a35a6b5fc3512aa327c560866aec1
+      sizeBytes: 344257154
+    - names:
+        - gcr.io/nathanmittler-istio-test/proxyv2@sha256:6ec1dced4cee8569c77817927938fa4341f939e0dddab511bc3ee8724d652ae2
+      sizeBytes: 344257154
+    - names:
+        - gcr.io/nathanmittler-istio-test/proxyv2@sha256:9d502fd29961bc3464f7906ac0e86b07edf01cf4892352ef780e55b3525fb0b8
+      sizeBytes: 344257154
+    - names:
+        - gcr.io/nathanmittler-istio-test/proxyv2@sha256:3f4115cd8c26a17f6bf8ea49f1ff5b875382bda5a6d46281c70c886e802666b0
+      sizeBytes: 344257154
+    - names:
+        - gcr.io/nathanmittler-istio-test/app@sha256:e141f14e7d872dcf855e09eceb411dc427188d0617fd18d14139db4ca99d2d0b
+        - gcr.io/nathanmittler-istio-test/app:latest
+      sizeBytes: 315430434
+    - names:
+        - gcr.io/nathanmittler-istio-test/app@sha256:430bdea6c4c1447dff4e8d2e9632da5211529375c45a22722dcc1500da9b95dd
+      sizeBytes: 291266578
+    - names:
+        - gcr.io/nathanmittler-istio-test/app@sha256:ffaa484f413d324047fe000fbcc90d9195da99b681feb7c2ce8ce38f71724aec
+      sizeBytes: 291230128
+    - names:
+        - k8s.gcr.io/node-problem-detector@sha256:f95cab985c26b2f46e9bd43283e0bfa88860c14e0fb0649266babe8b65e9eb2b
+        - k8s.gcr.io/node-problem-detector:v0.4.1
+      sizeBytes: 286572743
+    - names:
+        - gcr.io/stackdriver-agents/stackdriver-logging-agent@sha256:441f6b6a118173ec3d17d5b0c1e74824fadad6d9f1aaa5cb08ae4338f314a06c
+        - gcr.io/stackdriver-agents/stackdriver-logging-agent:0.5-1.5.36-1-k8s
+      sizeBytes: 218848834
+    - names:
+        - k8s.gcr.io/fluentd-elasticsearch@sha256:b8c94527b489fb61d3d81ce5ad7f3ddbb7be71e9620a3a36e2bede2f2e487d73
+        - k8s.gcr.io/fluentd-elasticsearch:v2.0.4
+      sizeBytes: 135716379
+    - names:
+        - gcr.io/nathanmittler-istio-test/proxy_init@sha256:636193003388dbb67215ad58a8bae7f47a7ee7b378a0e80feb3301c82075f93e
+        - gcr.io/nathanmittler-istio-test/proxy_init:latest
+      sizeBytes: 118960405
+    - names:
+        - k8s.gcr.io/fluentd-gcp-scaler@sha256:bfd8ffbadf5cbfc7cd0944f5c13aaa8da421e3ab2322d610e64c4d7de9424c29
+        - k8s.gcr.io/fluentd-gcp-scaler:0.3
+      sizeBytes: 115128950
+    - names:
+        - gcr.io/google_containers/kube-proxy:v1.11.3-gke.18
+        - k8s.gcr.io/kube-proxy:v1.11.3-gke.18
+      sizeBytes: 102652198
+    - names:
+        - k8s.gcr.io/kubernetes-dashboard-amd64@sha256:dc4026c1b595435ef5527ca598e1e9c4343076926d7d62b365c44831395adbd0
+        - k8s.gcr.io/kubernetes-dashboard-amd64:v1.8.3
+      sizeBytes: 102319441
+    - names:
+        - k8s.gcr.io/prometheus-to-sd@sha256:6c0c742475363d537ff059136e5d5e4ab1f512ee0fd9b7ca42ea48bc309d1662
+        - k8s.gcr.io/prometheus-to-sd:v0.3.1
+      sizeBytes: 88077694
+    - names:
+        - k8s.gcr.io/kube-addon-manager@sha256:3519273916ba45cfc9b318448d4629819cb5fbccbb0822cce054dd8c1f68cb60
+        - k8s.gcr.io/kube-addon-manager:v8.6
+      sizeBytes: 78384272
+    - names:
+        - k8s.gcr.io/heapster-amd64@sha256:9fae0af136ce0cf4f88393b3670f7139ffc464692060c374d2ae748e13144521
+        - k8s.gcr.io/heapster-amd64:v1.6.0-beta.1
+      sizeBytes: 76016169
+    - names:
+        - gcr.io/nathanmittler-istio-test/mixer@sha256:f7f39c2aa2445f0eeb974e052495bea0b182054b87fb130929e3e3a11b89178c
+        - gcr.io/nathanmittler-istio-test/mixer:latest
+      sizeBytes: 67962964
+    - names:
+        - k8s.gcr.io/ingress-gce-glbc-amd64@sha256:31d36bbd9c44caffa135fc78cf0737266fcf25e3cf0cd1c2fcbfbc4f7309cc52
+        - k8s.gcr.io/ingress-gce-glbc-amd64:v1.1.1
+      sizeBytes: 67801919
+    - names:
+        - gcr.io/nathanmittler-istio-test/mixer@sha256:8b95223097646bca9ea8de2d410a55aba287868e458a34cd6b414b1cd53a994d
+      sizeBytes: 67690667
+  nodeInfo:
+    architecture: amd64
+    bootID: a4687372-7eb1-4a05-913d-2f5cb2d97194
+    containerRuntimeVersion: docker://17.3.2
+    kernelVersion: 4.14.65+
+    kubeProxyVersion: v1.11.3-gke.18
+    kubeletVersion: v1.11.3-gke.18
+    machineID: e11072430320008f166ee8b71cc69999
+    operatingSystem: linux
+    osImage: Container-Optimized OS from Google
+    systemUUID: E1107243-0320-008F-166E-E8B71CC69999
+---
+apiVersion: v1
+kind: Pod
+metadata:
+  annotations:
+    scheduler.alpha.kubernetes.io/critical-pod: ""
+    seccomp.security.alpha.kubernetes.io/pod: docker/default
+  creationTimestamp: 2018-12-03T17:03:48Z
+  generateName: kube-dns-548976df6c-
+  labels:
+    k8s-app: kube-dns
+    pod-template-hash: "123"
+  name: kube-dns-548976df6c-kxnhb
+  #namespace: kube-system
+  ownerReferences:
+    - apiVersion: apps/v1
+      blockOwnerDeletion: true
+      controller: true
+      kind: ReplicaSet
+      name: kube-dns-548976df6c
+      uid: b589a851-f71b-11e8-af4f-42010a800072
+  resourceVersion: "50573379"
+  selfLink: /api/v1/namespaces/kube-system/pods/kube-dns-548976df6c-kxnhb
+  uid: 66b0ca7d-f71d-11e8-af4f-42010a800072
+spec:
+  containers:
+    - args:
+        - --domain=cluster.local.
+        - --dns-port=10053
+        - --config-dir=/kube-dns-config
+        - --v=2
+      env:
+        - name: PROMETHEUS_PORT
+          value: "10055"
+      image: k8s.gcr.io/k8s-dns-kube-dns-amd64:1.14.13
+      imagePullPolicy: IfNotPresent
+      livenessProbe:
+        failureThreshold: 5
+        httpGet:
+          path: /healthcheck/kubedns
+          port: 10054
+          scheme: HTTP
+        initialDelaySeconds: 60
+        periodSeconds: 10
+        successThreshold: 1
+        timeoutSeconds: 5
+      name: kubedns
+      ports:
+        - containerPort: 10053
+          name: dns-local
+          protocol: UDP
+        - containerPort: 10053
+          name: dns-tcp-local
+          protocol: TCP
+        - containerPort: 10055
+          name: metrics
+          protocol: TCP
+      readinessProbe:
+        failureThreshold: 3
+        httpGet:
+          path: /readiness
+          port: 8081
+          scheme: HTTP
+        initialDelaySeconds: 3
+        periodSeconds: 10
+        successThreshold: 1
+        timeoutSeconds: 5
+      resources:
+        limits:
+          memory: 170Mi
+        requests:
+          cpu: 100m
+          memory: 70Mi
+      terminationMessagePath: /dev/termination-log
+      terminationMessagePolicy: File
+      volumeMounts:
+        - mountPath: /kube-dns-config
+          name: kube-dns-config
+        - mountPath: /var/run/secrets/kubernetes.io/serviceaccount
+          name: kube-dns-token-lwn8l
+          readOnly: true
+    - args:
+        - -v=2
+        - -logtostderr
+        - -configDir=/etc/k8s/dns/dnsmasq-nanny
+        - -restartDnsmasq=true
+        - --
+        - -k
+        - --cache-size=1000
+        - --no-negcache
+        - --log-facility=-
+        - --server=/cluster.local/127.0.0.1#10053
+        - --server=/in-addr.arpa/127.0.0.1#10053
+        - --server=/ip6.arpa/127.0.0.1#10053
+      image: k8s.gcr.io/k8s-dns-dnsmasq-nanny-amd64:1.14.13
+      imagePullPolicy: IfNotPresent
+      livenessProbe:
+        failureThreshold: 5
+        httpGet:
+          path: /healthcheck/dnsmasq
+          port: 10054
+          scheme: HTTP
+        initialDelaySeconds: 60
+        periodSeconds: 10
+        successThreshold: 1
+        timeoutSeconds: 5
+      name: dnsmasq
+      ports:
+        - containerPort: 53
+          name: dns
+          protocol: UDP
+        - containerPort: 53
+          name: dns-tcp
+          protocol: TCP
+      resources:
+        requests:
+          cpu: 150m
+          memory: 20Mi
+      terminationMessagePath: /dev/termination-log
+      terminationMessagePolicy: File
+      volumeMounts:
+        - mountPath: /etc/k8s/dns/dnsmasq-nanny
+          name: kube-dns-config
+        - mountPath: /var/run/secrets/kubernetes.io/serviceaccount
+          name: kube-dns-token-lwn8l
+          readOnly: true
+    - args:
+        - --v=2
+        - --logtostderr
+        - --probe=kubedns,127.0.0.1:10053,kubernetes.default.svc.cluster.local,5,SRV
+        - --probe=dnsmasq,127.0.0.1:53,kubernetes.default.svc.cluster.local,5,SRV
+      image: k8s.gcr.io/k8s-dns-sidecar-amd64:1.14.13
+      imagePullPolicy: IfNotPresent
+      livenessProbe:
+        failureThreshold: 5
+        httpGet:
+          path: /metrics
+          port: 10054
+          scheme: HTTP
+        initialDelaySeconds: 60
+        periodSeconds: 10
+        successThreshold: 1
+        timeoutSeconds: 5
+      name: sidecar
+      ports:
+        - containerPort: 10054
+          name: metrics
+          protocol: TCP
+      resources:
+        requests:
+          cpu: 10m
+          memory: 20Mi
+      terminationMessagePath: /dev/termination-log
+      terminationMessagePolicy: File
+      volumeMounts:
+        - mountPath: /var/run/secrets/kubernetes.io/serviceaccount
+          name: kube-dns-token-lwn8l
+          readOnly: true
+    - command:
+        - /monitor
+        - --component=kubedns
+        - --target-port=10054
+        - --stackdriver-prefix=container.googleapis.com/internal/addons
+        - --api-override=https://monitoring.googleapis.com/
+        - --whitelisted-metrics=probe_kubedns_latency_ms,probe_kubedns_errors,dnsmasq_misses,dnsmasq_hits
+        - --pod-id=$(POD_NAME)
+        - --namespace-id=$(POD_NAMESPACE)
+        - --v=2
+      env:
+        - name: POD_NAME
+          valueFrom:
+            fieldRef:
+              apiVersion: v1
+              fieldPath: metadata.name
+        - name: POD_NAMESPACE
+          valueFrom:
+            fieldRef:
+              apiVersion: v1
+              fieldPath: metadata.namespace
+      image: gcr.io/google-containers/prometheus-to-sd:v0.2.3
+      imagePullPolicy: IfNotPresent
+      name: prometheus-to-sd
+      resources: {}
+      terminationMessagePath: /dev/termination-log
+      terminationMessagePolicy: File
+      volumeMounts:
+        - mountPath: /var/run/secrets/kubernetes.io/serviceaccount
+          name: kube-dns-token-lwn8l
+          readOnly: true
+  dnsPolicy: Default
+  nodeName: gke-istio-test-default-pool-866a0405-420r
+  priority: 2000000000
+  priorityClassName: system-cluster-critical
+  restartPolicy: Always
+  schedulerName: default-scheduler
+  securityContext: {}
+  serviceAccount: kube-dns
+  serviceAccountName: kube-dns
+  terminationGracePeriodSeconds: 30
+  tolerations:
+    - key: CriticalAddonsOnly
+      operator: Exists
+    - effect: NoExecute
+      key: node.kubernetes.io/not-ready
+      operator: Exists
+      tolerationSeconds: 300
+    - effect: NoExecute
+      key: node.kubernetes.io/unreachable
+      operator: Exists
+      tolerationSeconds: 300
+  volumes:
+    - configMap:
+        defaultMode: 420
+        name: kube-dns
+        optional: true
+      name: kube-dns-config
+    - name: kube-dns-token-lwn8l
+      secret:
+        defaultMode: 420
+        secretName: kube-dns-token-lwn8l
+status:
+  conditions:
+    - lastProbeTime: null
+      lastTransitionTime: 2018-12-03T17:03:48Z
+      status: "True"
+      type: Initialized
+    - lastProbeTime: null
+      lastTransitionTime: 2018-12-03T17:04:05Z
+      status: "True"
+      type: Ready
+    - lastProbeTime: null
+      lastTransitionTime: null
+      status: "True"
+      type: ContainersReady
+    - lastProbeTime: null
+      lastTransitionTime: 2018-12-03T17:03:48Z
+      status: "True"
+      type: PodScheduled
+  containerStatuses:
+    - containerID: docker://10899d75b6d3925e381c0afb9092df373b81a605792b393cd40214e1e3bdf21f
+      image: k8s.gcr.io/k8s-dns-dnsmasq-nanny-amd64:1.14.13
+      imageID: docker-pullable://k8s.gcr.io/k8s-dns-dnsmasq-nanny-amd64@sha256:45df3e8e0c551bd0c79cdba48ae6677f817971dcbd1eeed7fd1f9a35118410e4
+      lastState: {}
+      name: dnsmasq
+      ready: true
+      restartCount: 0
+      state:
+        running:
+          startedAt: 2018-12-03T17:03:53Z
+    - containerID: docker://147159ab40e6a10f5809340804d5486c1de1a9f2f7229e12d13241b4e675f25e
+      image: k8s.gcr.io/k8s-dns-kube-dns-amd64:1.14.13
+      imageID: docker-pullable://k8s.gcr.io/k8s-dns-kube-dns-amd64@sha256:618a82fa66cf0c75e4753369a6999032372be7308866fc9afb381789b1e5ad52
+      lastState: {}
+      name: kubedns
+      ready: true
+      restartCount: 0
+      state:
+        running:
+          startedAt: 2018-12-03T17:03:51Z
+    - containerID: docker://1624d28d50b86620f3906475c83b413f5b508bd8df3c91152f19c57baced3071
+      image: gcr.io/google-containers/prometheus-to-sd:v0.2.3
+      imageID: docker-pullable://gcr.io/google-containers/prometheus-to-sd@sha256:be220ec4a66275442f11d420033c106bb3502a3217a99c806eef3cf9858788a2
+      lastState: {}
+      name: prometheus-to-sd
+      ready: true
+      restartCount: 0
+      state:
+        running:
+          startedAt: 2018-12-03T17:03:58Z
+    - containerID: docker://2d31545ad37c29064c2727804ab248515013114230a7a07c11956a3f22225a46
+      image: k8s.gcr.io/k8s-dns-sidecar-amd64:1.14.13
+      imageID: docker-pullable://k8s.gcr.io/k8s-dns-sidecar-amd64@sha256:cedc8fe2098dffc26d17f64061296b7aa54258a31513b6c52df271a98bb522b3
+      lastState: {}
+      name: sidecar
+      ready: true
+      restartCount: 0
+      state:
+        running:
+          startedAt: 2018-12-03T17:03:55Z
+  hostIP: 10.128.0.4
+  phase: Running
+  podIP: 10.40.0.5
+  qosClass: Burstable
+  startTime: 2018-12-03T17:03:48Z
+---
+apiVersion: v1
+kind: Pod
+metadata:
+  annotations:
+    scheduler.alpha.kubernetes.io/critical-pod: ""
+    seccomp.security.alpha.kubernetes.io/pod: docker/default
+  creationTimestamp: 2018-12-03T16:59:57Z
+  generateName: kube-dns-548976df6c-
+  labels:
+    k8s-app: kube-dns
+    pod-template-hash: "456"
+  name: kube-dns-548976df6c-d9kkv
+  #namespace: kube-system
+  ownerReferences:
+    - apiVersion: apps/v1
+      blockOwnerDeletion: true
+      controller: true
+      kind: ReplicaSet
+      name: kube-dns-548976df6c
+      uid: b589a851-f71b-11e8-af4f-42010a800072
+  resourceVersion: "50572715"
+  selfLink: /api/v1/namespaces/kube-system/pods/kube-dns-548976df6c-d9kkv
+  uid: dd4bbbd4-f71c-11e8-af4f-42010a800072
+spec:
+  containers:
+    - args:
+        - --domain=cluster.local.
+        - --dns-port=10053
+        - --config-dir=/kube-dns-config
+        - --v=2
+      env:
+        - name: PROMETHEUS_PORT
+          value: "10055"
+      image: k8s.gcr.io/k8s-dns-kube-dns-amd64:1.14.13
+      imagePullPolicy: IfNotPresent
+      livenessProbe:
+        failureThreshold: 5
+        httpGet:
+          path: /healthcheck/kubedns
+          port: 10054
+          scheme: HTTP
+        initialDelaySeconds: 60
+        periodSeconds: 10
+        successThreshold: 1
+        timeoutSeconds: 5
+      name: kubedns
+      ports:
+        - containerPort: 10053
+          name: dns-local
+          protocol: UDP
+        - containerPort: 10053
+          name: dns-tcp-local
+          protocol: TCP
+        - containerPort: 10055
+          name: metrics
+          protocol: TCP
+      readinessProbe:
+        failureThreshold: 3
+        httpGet:
+          path: /readiness
+          port: 8081
+          scheme: HTTP
+        initialDelaySeconds: 3
+        periodSeconds: 10
+        successThreshold: 1
+        timeoutSeconds: 5
+      resources:
+        limits:
+          memory: 170Mi
+        requests:
+          cpu: 100m
+          memory: 70Mi
+      terminationMessagePath: /dev/termination-log
+      terminationMessagePolicy: File
+      volumeMounts:
+        - mountPath: /kube-dns-config
+          name: kube-dns-config
+        - mountPath: /var/run/secrets/kubernetes.io/serviceaccount
+          name: kube-dns-token-lwn8l
+          readOnly: true
+    - args:
+        - -v=2
+        - -logtostderr
+        - -configDir=/etc/k8s/dns/dnsmasq-nanny
+        - -restartDnsmasq=true
+        - --
+        - -k
+        - --cache-size=1000
+        - --no-negcache
+        - --log-facility=-
+        - --server=/cluster.local/127.0.0.1#10053
+        - --server=/in-addr.arpa/127.0.0.1#10053
+        - --server=/ip6.arpa/127.0.0.1#10053
+      image: k8s.gcr.io/k8s-dns-dnsmasq-nanny-amd64:1.14.13
+      imagePullPolicy: IfNotPresent
+      livenessProbe:
+        failureThreshold: 5
+        httpGet:
+          path: /healthcheck/dnsmasq
+          port: 10054
+          scheme: HTTP
+        initialDelaySeconds: 60
+        periodSeconds: 10
+        successThreshold: 1
+        timeoutSeconds: 5
+      name: dnsmasq
+      ports:
+        - containerPort: 53
+          name: dns
+          protocol: UDP
+        - containerPort: 53
+          name: dns-tcp
+          protocol: TCP
+      resources:
+        requests:
+          cpu: 150m
+          memory: 20Mi
+      terminationMessagePath: /dev/termination-log
+      terminationMessagePolicy: File
+      volumeMounts:
+        - mountPath: /etc/k8s/dns/dnsmasq-nanny
+          name: kube-dns-config
+        - mountPath: /var/run/secrets/kubernetes.io/serviceaccount
+          name: kube-dns-token-lwn8l
+          readOnly: true
+    - args:
+        - --v=2
+        - --logtostderr
+        - --probe=kubedns,127.0.0.1:10053,kubernetes.default.svc.cluster.local,5,SRV
+        - --probe=dnsmasq,127.0.0.1:53,kubernetes.default.svc.cluster.local,5,SRV
+      image: k8s.gcr.io/k8s-dns-sidecar-amd64:1.14.13
+      imagePullPolicy: IfNotPresent
+      livenessProbe:
+        failureThreshold: 5
+        httpGet:
+          path: /metrics
+          port: 10054
+          scheme: HTTP
+        initialDelaySeconds: 60
+        periodSeconds: 10
+        successThreshold: 1
+        timeoutSeconds: 5
+      name: sidecar
+      ports:
+        - containerPort: 10054
+          name: metrics
+          protocol: TCP
+      resources:
+        requests:
+          cpu: 10m
+          memory: 20Mi
+      terminationMessagePath: /dev/termination-log
+      terminationMessagePolicy: File
+      volumeMounts:
+        - mountPath: /var/run/secrets/kubernetes.io/serviceaccount
+          name: kube-dns-token-lwn8l
+          readOnly: true
+    - command:
+        - /monitor
+        - --component=kubedns
+        - --target-port=10054
+        - --stackdriver-prefix=container.googleapis.com/internal/addons
+        - --api-override=https://monitoring.googleapis.com/
+        - --whitelisted-metrics=probe_kubedns_latency_ms,probe_kubedns_errors,dnsmasq_misses,dnsmasq_hits
+        - --pod-id=$(POD_NAME)
+        - --namespace-id=$(POD_NAMESPACE)
+        - --v=2
+      env:
+        - name: POD_NAME
+          valueFrom:
+            fieldRef:
+              apiVersion: v1
+              fieldPath: metadata.name
+        - name: POD_NAMESPACE
+          valueFrom:
+            fieldRef:
+              apiVersion: v1
+              fieldPath: metadata.namespace
+      image: gcr.io/google-containers/prometheus-to-sd:v0.2.3
+      imagePullPolicy: IfNotPresent
+      name: prometheus-to-sd
+      resources: {}
+      terminationMessagePath: /dev/termination-log
+      terminationMessagePolicy: File
+      volumeMounts:
+        - mountPath: /var/run/secrets/kubernetes.io/serviceaccount
+          name: kube-dns-token-lwn8l
+          readOnly: true
+  dnsPolicy: Default
+  nodeName: gke-istio-test-default-pool-866a0405-ftch
+  priority: 2000000000
+  priorityClassName: system-cluster-critical
+  restartPolicy: Always
+  schedulerName: default-scheduler
+  securityContext: {}
+  serviceAccount: kube-dns
+  serviceAccountName: kube-dns
+  terminationGracePeriodSeconds: 30
+  tolerations:
+    - key: CriticalAddonsOnly
+      operator: Exists
+    - effect: NoExecute
+      key: node.kubernetes.io/not-ready
+      operator: Exists
+      tolerationSeconds: 300
+    - effect: NoExecute
+      key: node.kubernetes.io/unreachable
+      operator: Exists
+      tolerationSeconds: 300
+  volumes:
+    - configMap:
+        defaultMode: 420
+        name: kube-dns
+        optional: true
+      name: kube-dns-config
+    - name: kube-dns-token-lwn8l
+      secret:
+        defaultMode: 420
+        secretName: kube-dns-token-lwn8l
+status:
+  conditions:
+    - lastProbeTime: null
+      lastTransitionTime: 2018-12-03T17:00:00Z
+      status: "True"
+      type: Initialized
+    - lastProbeTime: null
+      lastTransitionTime: 2018-12-03T17:00:20Z
+      status: "True"
+      type: Ready
+    - lastProbeTime: null
+      lastTransitionTime: null
+      status: "True"
+      type: ContainersReady
+    - lastProbeTime: null
+      lastTransitionTime: 2018-12-03T16:59:57Z
+      status: "True"
+      type: PodScheduled
+  containerStatuses:
+    - containerID: docker://676f6c98bfa136315c4ccf0fe40e7a56cbf9ac85128e94310eae82f191246b3e
+      image: k8s.gcr.io/k8s-dns-dnsmasq-nanny-amd64:1.14.13
+      imageID: docker-pullable://k8s.gcr.io/k8s-dns-dnsmasq-nanny-amd64@sha256:45df3e8e0c551bd0c79cdba48ae6677f817971dcbd1eeed7fd1f9a35118410e4
+      lastState: {}
+      name: dnsmasq
+      ready: true
+      restartCount: 0
+      state:
+        running:
+          startedAt: 2018-12-03T17:00:14Z
+    - containerID: docker://93fd0664e150982dad0481c5260183308a7035a2f938ec50509d586ed586a107
+      image: k8s.gcr.io/k8s-dns-kube-dns-amd64:1.14.13
+      imageID: docker-pullable://k8s.gcr.io/k8s-dns-kube-dns-amd64@sha256:618a82fa66cf0c75e4753369a6999032372be7308866fc9afb381789b1e5ad52
+      lastState: {}
+      name: kubedns
+      ready: true
+      restartCount: 0
+      state:
+        running:
+          startedAt: 2018-12-03T17:00:10Z
+    - containerID: docker://e823b79a0a48af75f2eebb1c89ba4c31e8c1ee67ee0d917ac7b4891b67d2cd0f
+      image: gcr.io/google-containers/prometheus-to-sd:v0.2.3
+      imageID: docker-pullable://gcr.io/google-containers/prometheus-to-sd@sha256:be220ec4a66275442f11d420033c106bb3502a3217a99c806eef3cf9858788a2
+      lastState: {}
+      name: prometheus-to-sd
+      ready: true
+      restartCount: 0
+      state:
+        running:
+          startedAt: 2018-12-03T17:00:18Z
+    - containerID: docker://74223c401a8dac04b8bd29cdfedcb216881791b4e84bb80a15714991dd18735e
+      image: k8s.gcr.io/k8s-dns-sidecar-amd64:1.14.13
+      imageID: docker-pullable://k8s.gcr.io/k8s-dns-sidecar-amd64@sha256:cedc8fe2098dffc26d17f64061296b7aa54258a31513b6c52df271a98bb522b3
+      lastState: {}
+      name: sidecar
+      ready: true
+      restartCount: 0
+      state:
+        running:
+          startedAt: 2018-12-03T17:00:16Z
+  hostIP: 10.128.0.5
+  phase: Running
+  podIP: 10.40.1.4
+  qosClass: Burstable
+  startTime: 2018-12-03T17:00:00Z
+---
+apiVersion: v1
+kind: Service
+metadata:
+  annotations:
+    kubectl.kubernetes.io/last-applied-configuration: |
+      {"apiVersion":"v1","kind":"Service","metadata":{"annotations":{},"labels":{"addonmanager.kubernetes.io/mode":"Reconcile","k8s-app":"kube-dns","kubernetes.io/cluster-service":"true","kubernetes.io/name":"KubeDNS"},"name":"kube-dns","namespace":"kube-system"},"spec":{"clusterIP":"10.43.240.10","ports":[{"name":"dns","port":53,"protocol":"UDP"},{"name":"dns-tcp","port":53,"protocol":"TCP"}],"selector":{"k8s-app":"kube-dns"}}}
+  creationTimestamp: 2018-02-12T15:48:44Z
+  labels:
+    addonmanager.kubernetes.io/mode: Reconcile
+    k8s-app: kube-dns
+    kubernetes.io/cluster-service: "true"
+    kubernetes.io/name: KubeDNS
+  name: kube-dns
+  #namespace: kube-system
+  resourceVersion: "274"
+  selfLink: /api/v1/namespaces/kube-system/services/kube-dns
+  uid: 3497d702-100c-11e8-a600-42010a8002c3
+spec:
+  clusterIP: 10.43.240.10
+  ports:
+    - name: dns
+      port: 53
+      protocol: UDP
+      targetPort: 53
+    - name: dns-tcp
+      port: 53
+      protocol: TCP
+      targetPort: 53
+  selector:
+    k8s-app: kube-dns
+  sessionAffinity: None
+  type: ClusterIP
+status:
+  loadBalancer: {}
+---
+apiVersion: v1
+kind: Endpoints
+metadata:
+  creationTimestamp: 2018-02-12T15:48:44Z
+  labels:
+    addonmanager.kubernetes.io/mode: Reconcile
+    k8s-app: kube-dns
+    kubernetes.io/cluster-service: "true"
+    kubernetes.io/name: KubeDNS
+  name: kube-dns
+  #namespace: kube-system
+  resourceVersion: "50573380"
+  selfLink: /api/v1/namespaces/kube-system/endpoints/kube-dns
+  uid: 34991433-100c-11e8-a600-42010a8002c3
+subsets:
+  - addresses:
+      - ip: 10.40.0.5
+        nodeName: gke-istio-test-default-pool-866a0405-420r
+        targetRef:
+          kind: Pod
+          name: kube-dns-548976df6c-kxnhb
+          #namespace: kube-system
+          resourceVersion: "50573379"
+          uid: 66b0ca7d-f71d-11e8-af4f-42010a800072
+      - ip: 10.40.1.4
+        nodeName: gke-istio-test-default-pool-866a0405-ftch
+        targetRef:
+          kind: Pod
+          name: kube-dns-548976df6c-d9kkv
+          #namespace: kube-system
+          resourceVersion: "50572715"
+          uid: dd4bbbd4-f71c-11e8-af4f-42010a800072
+    ports:
+      - name: dns
+        port: 53
+        protocol: UDP
+      - name: dns-tcp
+        port: 53
+        protocol: TCP
+`)
+
+func datasetNetworkingIstioIoV1alpha3SyntheticServiceentryYamlBytes() ([]byte, error) {
+	return _datasetNetworkingIstioIoV1alpha3SyntheticServiceentryYaml, nil
+}
+
+func datasetNetworkingIstioIoV1alpha3SyntheticServiceentryYaml() (*asset, error) {
+	bytes, err := datasetNetworkingIstioIoV1alpha3SyntheticServiceentryYamlBytes()
+	if err != nil {
+		return nil, err
+	}
+
+	info := bindataFileInfo{name: "dataset/networking.istio.io/v1alpha3/synthetic/serviceEntry.yaml", size: 0, mode: os.FileMode(0), modTime: time.Unix(0, 0)}
+	a := &asset{bytes: bytes, info: info}
+	return a, nil
+}
+
+var _datasetNetworkingIstioIoV1alpha3SyntheticServiceentry_expectedJson = []byte(`{
+  "istio/networking/v1alpha3/synthetic/serviceentries": []
+}
+`)
+
+func datasetNetworkingIstioIoV1alpha3SyntheticServiceentry_expectedJsonBytes() ([]byte, error) {
+	return _datasetNetworkingIstioIoV1alpha3SyntheticServiceentry_expectedJson, nil
+}
+
+func datasetNetworkingIstioIoV1alpha3SyntheticServiceentry_expectedJson() (*asset, error) {
+	bytes, err := datasetNetworkingIstioIoV1alpha3SyntheticServiceentry_expectedJsonBytes()
+	if err != nil {
+		return nil, err
+	}
+
+	info := bindataFileInfo{name: "dataset/networking.istio.io/v1alpha3/synthetic/serviceEntry_expected.json", size: 0, mode: os.FileMode(0), modTime: time.Unix(0, 0)}
 	a := &asset{bytes: bytes, info: info}
 	return a, nil
 }
@@ -1461,6 +2509,8 @@
 	"dataset/networking.istio.io/v1alpha3/destinationRule_expected.json":               datasetNetworkingIstioIoV1alpha3Destinationrule_expectedJson,
 	"dataset/networking.istio.io/v1alpha3/gateway.yaml":                                datasetNetworkingIstioIoV1alpha3GatewayYaml,
 	"dataset/networking.istio.io/v1alpha3/gateway_expected.json":                       datasetNetworkingIstioIoV1alpha3Gateway_expectedJson,
+	"dataset/networking.istio.io/v1alpha3/synthetic/serviceEntry.yaml":                 datasetNetworkingIstioIoV1alpha3SyntheticServiceentryYaml,
+	"dataset/networking.istio.io/v1alpha3/synthetic/serviceEntry_expected.json":        datasetNetworkingIstioIoV1alpha3SyntheticServiceentry_expectedJson,
 	"dataset/networking.istio.io/v1alpha3/virtualService.yaml":                         datasetNetworkingIstioIoV1alpha3VirtualserviceYaml,
 	"dataset/networking.istio.io/v1alpha3/virtualServiceWithUnsupported.yaml":          datasetNetworkingIstioIoV1alpha3VirtualservicewithunsupportedYaml,
 	"dataset/networking.istio.io/v1alpha3/virtualServiceWithUnsupported_expected.json": datasetNetworkingIstioIoV1alpha3Virtualservicewithunsupported_expectedJson,
@@ -1546,10 +2596,14 @@
 		}},
 		"networking.istio.io": &bintree{nil, map[string]*bintree{
 			"v1alpha3": &bintree{nil, map[string]*bintree{
-				"destinationRule.yaml":                        &bintree{datasetNetworkingIstioIoV1alpha3DestinationruleYaml, map[string]*bintree{}},
-				"destinationRule_expected.json":               &bintree{datasetNetworkingIstioIoV1alpha3Destinationrule_expectedJson, map[string]*bintree{}},
-				"gateway.yaml":                                &bintree{datasetNetworkingIstioIoV1alpha3GatewayYaml, map[string]*bintree{}},
-				"gateway_expected.json":                       &bintree{datasetNetworkingIstioIoV1alpha3Gateway_expectedJson, map[string]*bintree{}},
+				"destinationRule.yaml":          &bintree{datasetNetworkingIstioIoV1alpha3DestinationruleYaml, map[string]*bintree{}},
+				"destinationRule_expected.json": &bintree{datasetNetworkingIstioIoV1alpha3Destinationrule_expectedJson, map[string]*bintree{}},
+				"gateway.yaml":                  &bintree{datasetNetworkingIstioIoV1alpha3GatewayYaml, map[string]*bintree{}},
+				"gateway_expected.json":         &bintree{datasetNetworkingIstioIoV1alpha3Gateway_expectedJson, map[string]*bintree{}},
+				"synthetic": &bintree{nil, map[string]*bintree{
+					"serviceEntry.yaml":          &bintree{datasetNetworkingIstioIoV1alpha3SyntheticServiceentryYaml, map[string]*bintree{}},
+					"serviceEntry_expected.json": &bintree{datasetNetworkingIstioIoV1alpha3SyntheticServiceentry_expectedJson, map[string]*bintree{}},
+				}},
 				"virtualService.yaml":                         &bintree{datasetNetworkingIstioIoV1alpha3VirtualserviceYaml, map[string]*bintree{}},
 				"virtualServiceWithUnsupported.yaml":          &bintree{datasetNetworkingIstioIoV1alpha3VirtualservicewithunsupportedYaml, map[string]*bintree{}},
 				"virtualServiceWithUnsupported_expected.json": &bintree{datasetNetworkingIstioIoV1alpha3Virtualservicewithunsupported_expectedJson, map[string]*bintree{}},
