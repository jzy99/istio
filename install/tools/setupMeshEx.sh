--- conflicted
+++ resolved
@@ -43,24 +43,17 @@
 # ISTIO_CP - command to use to copy files to the VM.
 # ISTIO_RUN - command to use to run a command on the VM.
 
-# Generate a coredns config file using the internal load balancer.
+# Generate a 'kubedns' Dnsmasq config file using the internal load balancer.
 # It will need to be installed on each machine expanding the mesh.
 function istioDnsmasq() {
   local NS=${ISTIO_NAMESPACE:-istio-system}
-  # PILOT_IP is now the only address we use for reaching control plane
-  # DNS is still using the dns-ilb, since it's UDP. May change in 1.6
   # Multiple tries, it may take some time until the controllers generate the IPs
   for _ in {1..20}; do
-    PILOT_IP=$(kubectl get -n "$NS" service istio-ingressgateway -o jsonpath='{.status.loadBalancer.ingress[0].ip}')
+    PILOT_IP=$(kubectl get -n "$NS" service istio-pilot-ilb -o jsonpath='{.status.loadBalancer.ingress[0].ip}')
     ISTIO_DNS=$(kubectl get -n kube-system service dns-ilb -o jsonpath='{.status.loadBalancer.ingress[0].ip}')
 
-<<<<<<< HEAD
-    if [ "${PILOT_IP}" == "" ] || [  "${ISTIO_DNS}" == "" ]  ; then
-      echo "Waiting for ILBs, pilot=$PILOT_IP"
-=======
     if [ "${PILOT_IP}" == "" ] || [  "${ISTIO_DNS}" == "" ] ; then
       echo "Waiting for ILBs, pilot=$PILOT_IP, DNS=$ISTIO_DNS - kubectl get -n $NS service: $(kubectl get -n "$NS" service)"
->>>>>>> 6c050fb1
       sleep 30
     else
       break
