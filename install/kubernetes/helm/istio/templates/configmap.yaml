apiVersion: v1
kind: ConfigMap
metadata:
  name: istio
  namespace: {{ .Release.Namespace }}
  labels:
    app: {{ template "istio.name" . }}
    chart: {{ .Chart.Name }}-{{ .Chart.Version | replace "+" "_" }}
    release: {{ .Release.Name }}
    heritage: {{ .Release.Service }}
data:
  mesh: |-
    # Set the following variable to true to disable policy checks by the Mixer.
    # Note that metrics will still be reported to the Mixer.
    disablePolicyChecks: {{ .Values.global.disablePolicyChecks }}

    # Set enableTracing to false to disable request tracing.
    enableTracing: {{ .Values.global.enableTracing }}

    # Set accessLogFile to empty string to disable access log.
    accessLogFile: "{{ .Values.global.proxy.accessLogFile }}"
    #
<<<<<<< HEAD
    # To disable the mixer completely (including metrics), comment out
    # the following lines
    # Deprecated: mixer is using EDS
=======
    # Deprecated: mixer is using EDS
    {{- if .Values.mixer.enabled }}
    {{- if .Values.global.controlPlaneSecurityEnabled }}
>>>>>>> 96bb6222
    mixerCheckServer: istio-policy.{{ .Release.Namespace }}.svc.cluster.local:15004
    mixerReportServer: istio-telemetry.{{ .Release.Namespace }}.svc.cluster.local:15004
    {{- else }}
    mixerCheckServer: istio-policy.{{ .Release.Namespace }}.svc.cluster.local:9091
    mixerReportServer: istio-telemetry.{{ .Release.Namespace }}.svc.cluster.local:9091
    {{- end }}
    {{- end }}

    # This is the ingress service name, update if you used a different name
    ingressService: istio-ingress

    # Unix Domain Socket through which envoy communicates with NodeAgent SDS to get
    # key/cert for mTLS. Use secret-mount files instead of SDS if set to empty. 
    sdsUdsPath: ""
    
    # How frequently should Envoy fetch key/cert from NodeAgent.
    sdsRefreshDelay: 15s

    #
    defaultConfig:
      #
      # TCP connection timeout between Envoy & the application, and between Envoys.
      connectTimeout: 10s
      #
      ### ADVANCED SETTINGS #############
      # Where should envoy's configuration be stored in the istio-proxy container
      configPath: "/etc/istio/proxy"
      binaryPath: "/usr/local/bin/envoy"
      # The pseudo service name used for Envoy.
      serviceCluster: istio-proxy
      # These settings that determine how long an old Envoy
      # process should be kept alive after an occasional reload.
      drainDuration: 45s
      parentShutdownDuration: 1m0s
      #
      # The mode used to redirect inbound connections to Envoy. This setting
      # has no effect on outbound traffic: iptables REDIRECT is always used for
      # outbound connections.
      # If "REDIRECT", use iptables REDIRECT to NAT and redirect to Envoy.
      # The "REDIRECT" mode loses source addresses during redirection.
      # If "TPROXY", use iptables TPROXY to redirect to Envoy.
      # The "TPROXY" mode preserves both the source and destination IP
      # addresses and ports, so that they can be used for advanced filtering
      # and manipulation.
      # The "TPROXY" mode also configures the sidecar to run with the
      # CAP_NET_ADMIN capability, which is required to use TPROXY.
      #interceptionMode: REDIRECT
      #
      # Port where Envoy listens (on local host) for admin commands
      # You can exec into the istio-proxy container in a pod and
      # curl the admin port (curl http://localhost:15000/) to obtain
      # diagnostic information from Envoy. See
      # https://lyft.github.io/envoy/docs/operations/admin.html
      # for more details
      proxyAdminPort: 15000
      #
      # Zipkin trace collector
      zipkinAddress: zipkin.{{ .Release.Namespace }}:9411

    {{- if .Values.global.proxy.envoyStatsd.enabled }}
      #
      # Statsd metrics collector converts statsd metrics into Prometheus metrics.
      statsdUdpAddress: {{ .Values.global.proxy.envoyStatsd.host }}.{{ .Release.Namespace }}:{{ .Values.global.proxy.envoyStatsd.port }}
    {{- end }}

    {{- if .Values.global.controlPlaneSecurityEnabled }}
      #
      # Mutual TLS authentication between sidecars and istio control plane.
      controlPlaneAuthPolicy: MUTUAL_TLS
      #
      # Address where istio Pilot service is running
      discoveryAddress: istio-pilot.{{ .Release.Namespace }}:15005
    {{- else }}
      #
      # Mutual TLS authentication between sidecars and istio control plane.
      controlPlaneAuthPolicy: NONE
      #
      # Address where istio Pilot service is running
      discoveryAddress: istio-pilot.{{ .Release.Namespace }}:15007
    {{- end }}<|MERGE_RESOLUTION|>--- conflicted
+++ resolved
@@ -20,15 +20,9 @@
     # Set accessLogFile to empty string to disable access log.
     accessLogFile: "{{ .Values.global.proxy.accessLogFile }}"
     #
-<<<<<<< HEAD
-    # To disable the mixer completely (including metrics), comment out
-    # the following lines
-    # Deprecated: mixer is using EDS
-=======
     # Deprecated: mixer is using EDS
     {{- if .Values.mixer.enabled }}
     {{- if .Values.global.controlPlaneSecurityEnabled }}
->>>>>>> 96bb6222
     mixerCheckServer: istio-policy.{{ .Release.Namespace }}.svc.cluster.local:15004
     mixerReportServer: istio-telemetry.{{ .Release.Namespace }}.svc.cluster.local:15004
     {{- else }}
