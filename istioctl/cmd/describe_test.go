// Copyright 2019 Istio Authors
//
// Licensed under the Apache License, Version 2.0 (the "License");
// you may not use this file except in compliance with the License.
// You may obtain a copy of the License at
//
//     http://www.apache.org/licenses/LICENSE-2.0
//
// Unless required by applicable law or agreed to in writing, software
// distributed under the License is distributed on an "AS IS" BASIS,
// WITHOUT WARRANTIES OR CONDITIONS OF ANY KIND, either express or implied.
// See the License for the specific language governing permissions and
// limitations under the License.

package cmd

import (
	"bytes"
	"fmt"
	"strings"
	"testing"

	coreV1 "k8s.io/api/core/v1"
	metaV1 "k8s.io/apimachinery/pkg/apis/meta/v1"
	"k8s.io/apimachinery/pkg/runtime"
	"k8s.io/apimachinery/pkg/util/intstr"
	"k8s.io/client-go/kubernetes"
	"k8s.io/client-go/kubernetes/fake"

	networking "istio.io/api/networking/v1alpha3"

	"istio.io/istio/pilot/pkg/model"
	"istio.io/istio/pilot/test/util"
	"istio.io/istio/pkg/config/schema/collections"
)

// execAndK8sConfigTestCase lets a test case hold some Envoy, Istio, and Kubernetes configuration
type execAndK8sConfigTestCase struct {
	execClientConfig map[string][]byte // Canned Envoy configuration
	configs          []model.Config    // Canned Istio configuration
	k8sConfigs       []runtime.Object  // Canned K8s configuration
	namespace        string

	args []string

	// Typically use one of the three
	expectedOutput string // Expected constant output
	expectedString string // String output is expected to contain
	goldenFilename string // Expected output stored in golden file

	wantException bool
}

var (
	cannedIngressGatewayService = coreV1.Service{
		ObjectMeta: metaV1.ObjectMeta{
			Name:      "istio-ingressgateway",
			Namespace: "istio-system",
			Labels: map[string]string{
				"istio": "ingressgateway",
			},
		},
		Spec: coreV1.ServiceSpec{
			Ports: []coreV1.ServicePort{
				{
					Port:     80,
					NodePort: 31380,
					Name:     "http2",
					Protocol: "TCP",
				},
			},
			Selector: map[string]string{"istio": "ingressgateway"},
		},
		Status: coreV1.ServiceStatus{
			LoadBalancer: coreV1.LoadBalancerStatus{
				Ingress: []coreV1.LoadBalancerIngress{
					{
						IP: "10.1.2.3",
					},
				},
			},
		},
	}

	cannedIngressGatewayService7080 = coreV1.Service{
		ObjectMeta: metaV1.ObjectMeta{
			Name:      "istio-ingressgateway",
			Namespace: "istio-system",
			Labels: map[string]string{
				"istio": "ingressgateway",
			},
		},
		Spec: coreV1.ServiceSpec{
			Ports: []coreV1.ServicePort{
				{
					Port:     7080,
					NodePort: 31380,
					Name:     "http2",
					Protocol: "TCP",
				},
			},
			Selector: map[string]string{"istio": "ingressgateway"},
		},
		Status: coreV1.ServiceStatus{
			LoadBalancer: coreV1.LoadBalancerStatus{
				Ingress: []coreV1.LoadBalancerIngress{
					{
						IP: "10.1.2.3",
					},
				},
			},
		},
	}

	cannedIngressGatewayPod = coreV1.Pod{
		ObjectMeta: metaV1.ObjectMeta{
			Name:      "istio-ingressgateway-5bf6c9887-vvvmj",
			Namespace: "istio-system",
			Labels: map[string]string{
				"istio": "ingressgateway",
			},
		},
		Spec: coreV1.PodSpec{
			NodeName: "foo_node",
			Containers: []coreV1.Container{
				{
					Name: "istio-proxy",
				},
			},
		},
		Status: coreV1.PodStatus{
			Phase: coreV1.PodRunning,
		},
	}

	cannedIstioConfig = []model.Config{
		{
			ConfigMeta: model.ConfigMeta{
				Name:      "ratings",
				Namespace: "bookinfo",
				Type:      collections.IstioNetworkingV1Alpha3Destinationrules.Resource().Kind(),
				Group:     collections.IstioNetworkingV1Alpha3Destinationrules.Resource().Group(),
				Version:   collections.IstioNetworkingV1Alpha3Destinationrules.Resource().Version(),
			},
			Spec: &networking.DestinationRule{
				Host: "ratings",
				Subsets: []*networking.Subset{
					{
						Name: "v1",
						Labels: map[string]string{
							"version": "v1",
						},
					},
				},
				TrafficPolicy: &networking.TrafficPolicy{
					Tls: &networking.TLSSettings{
						Mode: networking.TLSSettings_ISTIO_MUTUAL,
					},
				},
			},
		},
		{
			ConfigMeta: model.ConfigMeta{
				Name:      "productpage",
				Namespace: "default",
				Type:      collections.IstioNetworkingV1Alpha3Destinationrules.Resource().Kind(),
				Group:     collections.IstioNetworkingV1Alpha3Destinationrules.Resource().Group(),
				Version:   collections.IstioNetworkingV1Alpha3Destinationrules.Resource().Version(),
			},
			Spec: &networking.DestinationRule{
				Host: "productpage",
			},
		},
		{
			ConfigMeta: model.ConfigMeta{
				Name:      "details",
				Namespace: "default",
				Type:      collections.IstioNetworkingV1Alpha3Destinationrules.Resource().Kind(),
				Group:     collections.IstioNetworkingV1Alpha3Destinationrules.Resource().Group(),
				Version:   collections.IstioNetworkingV1Alpha3Destinationrules.Resource().Version(),
			},
			Spec: &networking.DestinationRule{
				Host: "details",
			},
		},
		{
			ConfigMeta: model.ConfigMeta{
				Name:      "bookinfo",
				Namespace: "default",
				Type:      collections.IstioNetworkingV1Alpha3Virtualservices.Resource().Kind(),
				Group:     collections.IstioNetworkingV1Alpha3Virtualservices.Resource().Group(),
				Version:   collections.IstioNetworkingV1Alpha3Virtualservices.Resource().Version(),
			},
			Spec: &networking.VirtualService{
				Hosts:    []string{"*"},
				Gateways: []string{"bookinfo-gateway"},
				Http: []*networking.HTTPRoute{
					{
						Match: []*networking.HTTPMatchRequest{
							{
								Uri: &networking.StringMatch{
									MatchType: &networking.StringMatch_Exact{Exact: "/productpage"},
								},
							},
							{
								Uri: &networking.StringMatch{
									MatchType: &networking.StringMatch_Exact{Exact: "/login"},
								},
							},
							{
								Uri: &networking.StringMatch{
									MatchType: &networking.StringMatch_Exact{Exact: "/logout"},
								},
							},
							{
								Uri: &networking.StringMatch{
									MatchType: &networking.StringMatch_Prefix{Prefix: "/api/v1/products"},
								},
							},
						},
						Route: []*networking.HTTPRouteDestination{
							{
								Destination: &networking.Destination{
									Host: "productpage",
									Port: &networking.PortSelector{
										Number: 80,
									},
								},
							},
						},
					},
				},
			},
		},
	}

	cannedK8sPodList = &coreV1.PodList{Items: []coreV1.Pod{
		{
			ObjectMeta: metaV1.ObjectMeta{
				Name:      "details-v1-5b7f94f9bc-wp5tb",
				Namespace: "default",
				Labels: map[string]string{
					"app": "details",
				},
			},
			Spec: coreV1.PodSpec{
				NodeName: "foo_node",
				Containers: []coreV1.Container{
					{
						Name: "istio-proxy",
						Ports: []coreV1.ContainerPort{
							{
								Name:          "http-envoy-prom",
								ContainerPort: 15090,
								Protocol:      "TCP",
							},
						},
					},
				},
			},
			Status: coreV1.PodStatus{
				Phase: coreV1.PodRunning,
			},
		},
		{
			ObjectMeta: metaV1.ObjectMeta{
				Name:      "ratings-v1-f745cf57b-vfwcv",
				Namespace: "bookinfo",
				Labels: map[string]string{
					"app":     "ratings",
					"version": "v1",
				},
			},
			Spec: coreV1.PodSpec{
				NodeName: "foo_node",
				Containers: []coreV1.Container{
					{
						Name: "ratings",
						Ports: []coreV1.ContainerPort{
							{
								ContainerPort: 9080,
								Protocol:      "TCP",
							},
						},
					},
					{
						Name: "istio-proxy",
						Ports: []coreV1.ContainerPort{
							{
								Name:          "http-envoy-prom",
								ContainerPort: 15090,
								Protocol:      "TCP",
							},
						},
					},
				},
			},
			Status: coreV1.PodStatus{
				Phase: coreV1.PodRunning,
				ContainerStatuses: []coreV1.ContainerStatus{
					{
						Name:  "istio-proxy",
						Ready: true,
					},
				},
			},
		},
		{
			ObjectMeta: metaV1.ObjectMeta{
				Name:      "productpage-v1-7bbd79f8fd-k6j79",
				Namespace: "default",
				Labels: map[string]string{
					"app":     "productpage",
					"version": "v1",
				},
			},
			Spec: coreV1.PodSpec{
				NodeName: "foo_node",
				Containers: []coreV1.Container{
					{
						Name: "productpage",
						// No container port, but the Envoy data will show 1.3 Istio
					},
					{
						Name: "istio-proxy",
						Ports: []coreV1.ContainerPort{
							{
								Name:          "http-envoy-prom",
								ContainerPort: 15090,
								Protocol:      "TCP",
							},
						},
					},
				},
			},
			Status: coreV1.PodStatus{
				Phase: coreV1.PodRunning,
				ContainerStatuses: []coreV1.ContainerStatus{
					{
						Name:  "istio-proxy",
						Ready: true,
					},
				},
			},
		},
		cannedIngressGatewayPod,
		{
			ObjectMeta: metaV1.ObjectMeta{
				Name:      "productpage-v1-c7765c886-v99jb",
				Namespace: "default",
				Labels: map[string]string{
					"app":     "productpage",
					"version": "v1",
				},
			},
			Spec: coreV1.PodSpec{
				NodeName: "foo_node",
				Containers: []coreV1.Container{
					{
						Name: "productpage",
						// No container port, but the Envoy data will show 1.4 Istio
					},
					{
						Name: "istio-proxy",
						Ports: []coreV1.ContainerPort{
							{
								Name:          "http-envoy-prom",
								ContainerPort: 15090,
								Protocol:      "TCP",
							},
						},
					},
				},
			},
			Status: coreV1.PodStatus{
				Phase: coreV1.PodRunning,
				ContainerStatuses: []coreV1.ContainerStatus{
					{
						Name:  "istio-proxy",
						Ready: true,
					},
				},
			},
		},
	}}

	cannedDetailsSvc = coreV1.Service{
		ObjectMeta: metaV1.ObjectMeta{
			Name:      "details",
			Namespace: "default",
		},
		Spec: coreV1.ServiceSpec{
			Ports: []coreV1.ServicePort{
				{
					Port: 9080,
					Name: "http",
				},
			},
			Selector: map[string]string{"app": "details"},
		},
	}
	cannedRatingsSvc = coreV1.Service{
		ObjectMeta: metaV1.ObjectMeta{
			Name:      "ratings",
			Namespace: "bookinfo",
		},
		Spec: coreV1.ServiceSpec{
			Ports: []coreV1.ServicePort{
				{
					Port: 9080,
					TargetPort: intstr.IntOrString{
						Type:   intstr.Int,
						IntVal: 9080,
					},
					Name:     "http",
					Protocol: "TCP",
				},
			},
			Selector: map[string]string{"app": "ratings"},
		},
	}
	cannedProductpageSvc = coreV1.Service{
		ObjectMeta: metaV1.ObjectMeta{
			Name:      "productpage",
			Namespace: "default",
		},
		Spec: coreV1.ServiceSpec{
			Ports: []coreV1.ServicePort{
				{
					Port: 9080,
					TargetPort: intstr.IntOrString{
						Type:   intstr.Int,
						IntVal: 9080,
					},
					Protocol: "TCP",
				},
			},
			Selector: map[string]string{"app": "productpage"},
		},
	}

	cannedK8sEnv = []runtime.Object{
		cannedK8sPodList,
		&coreV1.ServiceList{Items: []coreV1.Service{
			cannedDetailsSvc,
			cannedRatingsSvc,
			cannedProductpageSvc,
			cannedIngressGatewayService,
		}},
	}

	cannedK8sEnv7080 = []runtime.Object{
		cannedK8sPodList,
		&coreV1.ServiceList{Items: []coreV1.Service{
			cannedDetailsSvc,
			cannedRatingsSvc,
			cannedProductpageSvc,
			cannedIngressGatewayService7080,
		}},
	}

	cannedNoPortNameK8sEnv = []runtime.Object{
		&coreV1.PodList{Items: []coreV1.Pod{
			{
				ObjectMeta: metaV1.ObjectMeta{
					Name:      "ratings-v1-f745cf57b-vfwcv",
					Namespace: "bookinfo",
					Labels: map[string]string{
						"app":     "ratings",
						"version": "v1",
					},
				},
				Spec: coreV1.PodSpec{
					NodeName: "foo_node",
					Containers: []coreV1.Container{
						{
							Name: "ratings",
						},
						{
							Name: "istio-proxy",
							Ports: []coreV1.ContainerPort{
								{
									Name:          "http-envoy-prom",
									ContainerPort: 15090,
									Protocol:      "TCP",
								},
							},
						},
					},
				},
				Status: coreV1.PodStatus{
					Phase: coreV1.PodRunning,
				},
			},
			cannedIngressGatewayPod,
		}},
		&coreV1.ServiceList{Items: []coreV1.Service{
			{
				ObjectMeta: metaV1.ObjectMeta{
					Name:      "ratings",
					Namespace: "bookinfo",
				},
				Spec: coreV1.ServiceSpec{
					Ports: []coreV1.ServicePort{
						{
							Port: 9080,
							TargetPort: intstr.IntOrString{
								Type:   intstr.Int,
								IntVal: 9080,
							},
							Protocol: "TCP",
						},
					},
					Selector: map[string]string{"app": "ratings"},
				},
			},
			cannedIngressGatewayService,
		}},
	}
)

// Tests Pilot returning 1.3 style /debug
func TestDescribe13(t *testing.T) {
	cannedConfig := map[string][]byte{
		"details-v1-5b7f94f9bc-wp5tb":     util.ReadFile("../pkg/writer/compare/testdata/envoyconfigdump.json", t),
		"ratings-v1-f745cf57b-vfwcv":      util.ReadFile("testdata/describe/ratings-v1-f745cf57b-vfwcv.json", t),
		"productpage-v1-7bbd79f8fd-k6j79": util.ReadFile("testdata/describe/productpage-v1-7bbd79f8fd-k6j79.json", t),
		"istio-pilot-7f9796fc98-99bp7": []byte(`[
{
    "host": "details.default.svc.cluster.local",
    "port": 9080,
    "authentication_policy_name": "default/",
    "destination_rule_name": "details/default",
    "server_protocol": "HTTP/mTLS",
    "client_protocol": "HTTP",
    "TLS_conflict_status": "OK"
},
{
    "host": "ratings.bookinfo.svc.cluster.local",
    "port": 9080,
    "authentication_policy_name": "default/",
    "destination_rule_name": "details/default",
    "server_protocol": "HTTP/mTLS",
    "client_protocol": "mTLS",
    "TLS_conflict_status": "OK"
}
]`),
		"istio-ingressgateway-5bf6c9887-vvvmj": util.ReadFile("testdata/describe/istio-ingressgateway-5bf6c9887-vvvmj.json", t),
	}
	cases := []execAndK8sConfigTestCase{
		{ // case 0
			args:           strings.Split("experimental describe", " "),
			expectedString: "Describe resource and related Istio configuration",
		},
		{ // case 1 short name 'i'
			args:           strings.Split("x des", " "),
			expectedString: "Describe resource and related Istio configuration",
		},
		{ // case 2 no pod
			args:           strings.Split("experimental describe pod", " "),
			expectedString: "Error: expecting pod name",
			wantException:  true, // "istioctl experimental inspect pod" should fail
		},
		{ // case 3 unknown pod
			args:           strings.Split("experimental describe pod not-a-pod", " "),
			expectedString: "pods \"not-a-pod\" not found",
			wantException:  true, // "istioctl experimental describe pod not-a-pod" should fail
		},
		{ // case 4 has data
			execClientConfig: cannedConfig,
			configs:          cannedIstioConfig,
			k8sConfigs:       cannedK8sEnv,
			namespace:        "default",
			args:             strings.Split("experimental describe pod details-v1-5b7f94f9bc-wp5tb", " "),
			expectedOutput: `Pod: details-v1-5b7f94f9bc-wp5tb
   Pod Ports: 15090 (istio-proxy)
Suggestion: add 'version' label to pod for Istio telemetry.
--------------------
Service: details
Pod is PERMISSIVE (enforces HTTP/mTLS) and clients speak HTTP
`,
		},
		{ // case 5 has recent data including RBAC
			execClientConfig: cannedConfig,
			configs:          cannedIstioConfig,
			k8sConfigs:       cannedK8sEnv,
			args:             strings.Split("-n bookinfo experimental describe pod ratings-v1-f745cf57b-vfwcv", " "),
			expectedOutput: `Pod: ratings-v1-f745cf57b-vfwcv
   Pod Ports: 9080 (ratings), 15090 (istio-proxy)
--------------------
Service: ratings
   Port: http 9080/HTTP targets pod port 9080
DestinationRule: ratings for "ratings"
   Matching subsets: v1
   Traffic Policy TLS Mode: ISTIO_MUTUAL
Pod is PERMISSIVE (enforces HTTP/mTLS) and clients speak mTLS
RBAC policies: ratings-reader
`,
		},
		{ // case 6 has 1.3 data, and a service with unnamed port
			execClientConfig: cannedConfig,
			configs:          cannedIstioConfig,
			k8sConfigs:       cannedK8sEnv,
			args:             strings.Split("-n default experimental describe pod productpage-v1-7bbd79f8fd-k6j79", " "),
			expectedOutput: `Pod: productpage-v1-7bbd79f8fd-k6j79
   Pod Ports: 15090 (istio-proxy)
--------------------
Service: productpage
   Port:  9080/UnsupportedProtocol targets pod port 9080
   9080 is unnamed which does not follow Istio conventions
DestinationRule: productpage for "productpage"
   No Traffic Policy
Authn: None


Exposed on Ingress Gateway http://10.1.2.3
VirtualService: bookinfo
   /productpage, /login, /logout, /api/v1/products*
`,
		},
		{ // case 7 has 1.2 data, and a service with unnamed port, and no containerPort
			execClientConfig: cannedConfig,
			configs:          cannedIstioConfig,
			k8sConfigs:       cannedNoPortNameK8sEnv,
			args:             strings.Split("-n bookinfo experimental describe pod ratings-v1-f745cf57b-vfwcv", " "),
			expectedOutput: `Pod: ratings-v1-f745cf57b-vfwcv
   Pod Ports: 15090 (istio-proxy)
--------------------
Service: ratings
   Port:  9080/UnsupportedProtocol targets pod port 9080
   Warning: Pod ratings-v1-f745cf57b-vfwcv port 9080 not exposed by Container
   9080 is unnamed which does not follow Istio conventions
DestinationRule: ratings for "ratings"
   Matching subsets: v1
   Traffic Policy TLS Mode: ISTIO_MUTUAL
Pod is PERMISSIVE (enforces HTTP/mTLS) and clients speak mTLS
RBAC policies: ratings-reader
`,
		},
		{ // case 8 unknown service
			args:           strings.Split("experimental describe service not-a-service", " "),
			expectedString: "services \"not-a-service\" not found",
			wantException:  true, // "istioctl experimental describe service not-a-service" should fail
		},
		{ // case 9 for a service
			execClientConfig: cannedConfig,
			configs:          cannedIstioConfig,
			k8sConfigs:       cannedK8sEnv,
			args:             strings.Split("x describe svc ratings.bookinfo", " "),
			expectedOutput: `Service: ratings.bookinfo
   Port: http 9080/HTTP targets pod port 9080
DestinationRule: ratings.bookinfo for "ratings"
   Matching subsets: v1
   Traffic Policy TLS Mode: ISTIO_MUTUAL
Pod is PERMISSIVE (enforces HTTP/mTLS) and clients speak mTLS
RBAC policies: ratings-reader
`,
		},
		{ // case 10 like case 6, but Ingress does not have port 80
			execClientConfig: cannedConfig,
			configs:          cannedIstioConfig,
			k8sConfigs:       cannedK8sEnv7080,
			args:             strings.Split("-n default experimental describe pod productpage-v1-7bbd79f8fd-k6j79", " "),
			expectedOutput: `Pod: productpage-v1-7bbd79f8fd-k6j79
   Pod Ports: 15090 (istio-proxy)
--------------------
Service: productpage
   Port:  9080/UnsupportedProtocol targets pod port 9080
   9080 is unnamed which does not follow Istio conventions
<<<<<<< HEAD
DestinationRule: productpage for "productpage"
   No Traffic Policy
=======
>>>>>>> 6c050fb1
Authn: None


Exposed on Ingress Gateway http://10.1.2.3:7080
VirtualService: bookinfo
   /productpage, /login, /logout, /api/v1/products*
`,
		},
	}

	for i, c := range cases {
		t.Run(fmt.Sprintf("case %d %s", i, strings.Join(c.args, " ")), func(t *testing.T) {
			verifyExecAndK8sConfigTestCaseTestOutput(t, c)
		})
	}
}

func verifyExecAndK8sConfigTestCaseTestOutput(t *testing.T, c execAndK8sConfigTestCase) {
	t.Helper()

	// Override the exec client factory
	clientExecFactory = mockClientExecFactoryGenerator(c.execClientConfig)

	// Override the Istio config factory
	clientFactory = mockClientFactoryGenerator(c.configs)

	// Override the K8s config factory
	interfaceFactory = mockInterfaceFactoryGenerator(c.k8sConfigs)

	var out bytes.Buffer
	rootCmd := GetRootCmd(c.args)
	rootCmd.SetOutput(&out)
	if c.namespace != "" {
		namespace = c.namespace
	}

	fErr := rootCmd.Execute()
	output := out.String()

	if c.expectedOutput != "" && c.expectedOutput != output {
		t.Fatalf("Unexpected output for 'istioctl %s'\n got: %q\nwant: %q", strings.Join(c.args, " "), output, c.expectedOutput)
	}

	if c.expectedString != "" && !strings.Contains(output, c.expectedString) {
		t.Fatalf("Output didn't match for 'istioctl %s'\n got %v\nwant: %v", strings.Join(c.args, " "), output, c.expectedString)
	}

	if c.goldenFilename != "" {
		util.CompareContent([]byte(output), c.goldenFilename, t)
	}

	if c.wantException {
		if fErr == nil {
			t.Fatalf("Wanted an exception for 'istioctl %s', didn't get one, output was %q",
				strings.Join(c.args, " "), output)
		}
	} else {
		if fErr != nil {
			t.Fatalf("Unwanted exception for 'istioctl %s': %v", strings.Join(c.args, " "), fErr)
		}
	}
}

func TestDescribeAutoMTLS(t *testing.T) {
	canned14Config := map[string][]byte{
		"productpage-v1-c7765c886-v99jb": util.ReadFile("testdata/describe/productpage-v1-c7765c886-v99jb.json", t),
		// Use same 1.4 config for both pod names
		"productpage-v1-7bbd79f8fd-k6j79": util.ReadFile("testdata/describe/productpage-v1-c7765c886-v99jb.json", t),
		"istio-pilot-7f9796fc98-99bp7": []byte(`[
    {
      "host": "productpage.default.svc.cluster.local",
      "port": 9080,
      "authentication_policy_name": "/default",
      "destination_rule_name": "default/productpage",
      "server_protocol": "STRICT",
      "client_protocol": "-",
      "TLS_conflict_status": "AUTO"
    }
]`),
		"istio-ingressgateway-5bf6c9887-vvvmj": util.ReadFile("testdata/describe/istio-ingressgateway-5bf6c9887-vvvmj.json", t),
	}
	cases := []execAndK8sConfigTestCase{
		{ // case 0 has data
			execClientConfig: canned14Config,
			configs:          cannedIstioConfig,
			k8sConfigs:       cannedK8sEnv,
			namespace:        "default",
			args:             strings.Split("x describe pod productpage-v1-c7765c886-v99jb", " "),
			expectedOutput: `Pod: productpage-v1-c7765c886-v99jb
   Pod Ports: 15090 (istio-proxy)
--------------------
Service: productpage
   Port:  9080/auto-detect targets pod port 9080
DestinationRule: productpage for "productpage"
   No Traffic Policy
Pod is Strict mTLS, clients configured automatically


Exposed on Ingress Gateway http://10.1.2.3
VirtualService: bookinfo
   /productpage, /login, /logout, /api/v1/products*
`,
		},
		{ // case 1 for a service
			execClientConfig: canned14Config,
			configs:          cannedIstioConfig,
			k8sConfigs:       cannedK8sEnv,
			namespace:        "default",
			args:             strings.Split("x describe svc productpage", " "),
			expectedOutput: `Service: productpage
   Port:  9080/auto-detect targets pod port 9080
DestinationRule: productpage for "productpage"
   No Traffic Policy
Pod is Strict mTLS, clients configured automatically

<<<<<<< HEAD

=======
>>>>>>> 6c050fb1
Exposed on Ingress Gateway http://10.1.2.3
VirtualService: bookinfo
   /productpage, /login, /logout, /api/v1/products*
`,
		},
	}

	for i, c := range cases {
		t.Run(fmt.Sprintf("case %d %s", i, strings.Join(c.args, " ")), func(t *testing.T) {
			verifyExecAndK8sConfigTestCaseTestOutput(t, c)
		})
	}
}

func mockInterfaceFactoryGenerator(k8sConfigs []runtime.Object) func(kubeconfig string) (kubernetes.Interface, error) {
	outFactory := func(_ string) (kubernetes.Interface, error) {
		client := fake.NewSimpleClientset(k8sConfigs...)
		return client, nil
	}

	return outFactory
}<|MERGE_RESOLUTION|>--- conflicted
+++ resolved
@@ -157,30 +157,6 @@
 						Mode: networking.TLSSettings_ISTIO_MUTUAL,
 					},
 				},
-			},
-		},
-		{
-			ConfigMeta: model.ConfigMeta{
-				Name:      "productpage",
-				Namespace: "default",
-				Type:      collections.IstioNetworkingV1Alpha3Destinationrules.Resource().Kind(),
-				Group:     collections.IstioNetworkingV1Alpha3Destinationrules.Resource().Group(),
-				Version:   collections.IstioNetworkingV1Alpha3Destinationrules.Resource().Version(),
-			},
-			Spec: &networking.DestinationRule{
-				Host: "productpage",
-			},
-		},
-		{
-			ConfigMeta: model.ConfigMeta{
-				Name:      "details",
-				Namespace: "default",
-				Type:      collections.IstioNetworkingV1Alpha3Destinationrules.Resource().Kind(),
-				Group:     collections.IstioNetworkingV1Alpha3Destinationrules.Resource().Group(),
-				Version:   collections.IstioNetworkingV1Alpha3Destinationrules.Resource().Version(),
-			},
-			Spec: &networking.DestinationRule{
-				Host: "details",
 			},
 		},
 		{
@@ -608,8 +584,6 @@
 Service: productpage
    Port:  9080/UnsupportedProtocol targets pod port 9080
    9080 is unnamed which does not follow Istio conventions
-DestinationRule: productpage for "productpage"
-   No Traffic Policy
 Authn: None
 
 
@@ -620,7 +594,7 @@
 		},
 		{ // case 7 has 1.2 data, and a service with unnamed port, and no containerPort
 			execClientConfig: cannedConfig,
-			configs:          cannedIstioConfig,
+			configs:          []model.Config{},
 			k8sConfigs:       cannedNoPortNameK8sEnv,
 			args:             strings.Split("-n bookinfo experimental describe pod ratings-v1-f745cf57b-vfwcv", " "),
 			expectedOutput: `Pod: ratings-v1-f745cf57b-vfwcv
@@ -630,9 +604,6 @@
    Port:  9080/UnsupportedProtocol targets pod port 9080
    Warning: Pod ratings-v1-f745cf57b-vfwcv port 9080 not exposed by Container
    9080 is unnamed which does not follow Istio conventions
-DestinationRule: ratings for "ratings"
-   Matching subsets: v1
-   Traffic Policy TLS Mode: ISTIO_MUTUAL
 Pod is PERMISSIVE (enforces HTTP/mTLS) and clients speak mTLS
 RBAC policies: ratings-reader
 `,
@@ -667,11 +638,6 @@
 Service: productpage
    Port:  9080/UnsupportedProtocol targets pod port 9080
    9080 is unnamed which does not follow Istio conventions
-<<<<<<< HEAD
-DestinationRule: productpage for "productpage"
-   No Traffic Policy
-=======
->>>>>>> 6c050fb1
 Authn: None
 
 
@@ -765,9 +731,7 @@
 --------------------
 Service: productpage
    Port:  9080/auto-detect targets pod port 9080
-DestinationRule: productpage for "productpage"
-   No Traffic Policy
-Pod is Strict mTLS, clients configured automatically
+Pod is STRICT, clients configured automatically
 
 
 Exposed on Ingress Gateway http://10.1.2.3
@@ -783,14 +747,9 @@
 			args:             strings.Split("x describe svc productpage", " "),
 			expectedOutput: `Service: productpage
    Port:  9080/auto-detect targets pod port 9080
-DestinationRule: productpage for "productpage"
-   No Traffic Policy
-Pod is Strict mTLS, clients configured automatically
-
-<<<<<<< HEAD
-
-=======
->>>>>>> 6c050fb1
+Pod is STRICT, clients configured automatically
+
+
 Exposed on Ingress Gateway http://10.1.2.3
 VirtualService: bookinfo
    /productpage, /login, /logout, /api/v1/products*
