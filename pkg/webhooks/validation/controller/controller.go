--- conflicted
+++ resolved
@@ -33,10 +33,6 @@
 	"k8s.io/apimachinery/pkg/api/meta"
 	kubeApiMeta "k8s.io/apimachinery/pkg/apis/meta/v1"
 	"k8s.io/apimachinery/pkg/apis/meta/v1/unstructured"
-<<<<<<< HEAD
-	kubeLabels "k8s.io/apimachinery/pkg/labels"
-=======
->>>>>>> 6c050fb1
 	"k8s.io/apimachinery/pkg/runtime"
 	"k8s.io/apimachinery/pkg/runtime/schema"
 	kubeSchema "k8s.io/apimachinery/pkg/runtime/schema"
@@ -409,11 +405,7 @@
 	return ready, reason, nil
 }
 
-<<<<<<< HEAD
-const deniedRequestMessageFragment = `admission webhook "validation.istio.io" denied the request`
-=======
 const deniedRequestMessageFragment = `denied the request`
->>>>>>> 6c050fb1
 
 // Confirm invalid configuration is successfully rejected before switching to FAIL-CLOSE.
 func (c *Controller) isDryRunOfInvalidConfigRejected() (rejected bool, reason string) {
@@ -450,21 +442,6 @@
 	return false, "no subset addresses ready"
 }
 
-<<<<<<< HEAD
-func (c *Controller) galleyPodsRunning() (running bool, err error) {
-	selector := kubeLabels.SelectorFromSet(map[string]string{"istio": "galley"})
-	pods, err := c.sharedInformers.Core().V1().Pods().Lister().List(selector)
-	if err != nil {
-		return true, err
-	}
-	if len(pods) > 0 {
-		return true, nil
-	}
-	return false, nil
-}
-
-=======
->>>>>>> 6c050fb1
 func (c *Controller) deleteValidatingWebhookConfiguration() error {
 	err := c.client.AdmissionregistrationV1beta1().
 		ValidatingWebhookConfigurations().Delete(c.o.WebhookConfigName, &kubeApiMeta.DeleteOptions{})
