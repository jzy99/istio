--- conflicted
+++ resolved
@@ -18,11 +18,9 @@
 	"fmt"
 	"time"
 
-	"istio.io/istio/pkg/test/echo/common"
 	"istio.io/istio/pkg/test/framework/components/galley"
 	"istio.io/istio/pkg/test/framework/components/namespace"
 	"istio.io/istio/pkg/test/framework/components/pilot"
-	"istio.io/istio/pkg/test/framework/resource"
 )
 
 // Config defines the options for creating an Echo component.
@@ -64,13 +62,8 @@
 	// This is used to test the inbound pass-through filter chain.
 	WorkloadOnlyPorts []int
 
-<<<<<<< HEAD
-	// ServiceAnnotations is annotations on service object.
-	ServiceAnnotations Annotations
-=======
 	// Annotations provides metadata hints for deployment of the instance.
 	Annotations Annotations
->>>>>>> 6c050fb1
 
 	// IncludeInboundPorts provides the ports that inbound listener should capture
 	// "*" means capture all.
@@ -79,25 +72,6 @@
 	// ReadinessTimeout specifies the timeout that we wait the application to
 	// become ready.
 	ReadinessTimeout time.Duration
-
-	// Subsets contains the list of Subsets config belonging to this echo
-	// service instance.
-	Subsets []SubsetConfig
-
-	// Cluster to be used in a multicluster environment
-	Cluster resource.Cluster
-
-	// TLS settings for echo server
-	TLSSettings *common.TLSSettings
-}
-
-// SubsetConfig is the config for a group of Subsets (e.g. Kubernetes deployment).
-type SubsetConfig struct {
-	// The version of the deployment.
-	Version string
-	// Annotations provides metadata hints for deployment of the instance.
-	Annotations Annotations
-	// TODO: port more into workload config.
 }
 
 // String implements the Configuration interface (which implements fmt.Stringer)
