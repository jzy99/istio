// Copyright 2018 Istio Authors
//
// Licensed under the Apache License, Version 2.0 (the "License");
// you may not use this file except in compliance with the License.
// You may obtain a copy of the License at
//
//     http://www.apache.org/licenses/LICENSE-2.0
//
// Unless required by applicable law or agreed to in writing, software
// distributed under the License is distributed on an "AS IS" BASIS,
// WITHOUT WARRANTIES OR CONDITIONS OF ANY KIND, either express or implied.
// See the License for the specific language governing permissions and
// limitations under the License.

package envoy

import (
	"fmt"
	"io/ioutil"
	"net"
	"os"
	"os/exec"
	"path"
	"time"

	envoyAdmin "github.com/envoyproxy/go-control-plane/envoy/admin/v3"
	"github.com/gogo/protobuf/types"

	meshconfig "istio.io/api/mesh/v1alpha1"
	"istio.io/pkg/env"
	"istio.io/pkg/log"

	"istio.io/istio/pkg/bootstrap"
)

const (
	// epochFileTemplate is a template for the root config JSON
	epochFileTemplate = "envoy-rev%d.json"
)

type envoy struct {
	ProxyConfig
	extraArgs []string
}

type ProxyConfig struct {
	Config              meshconfig.ProxyConfig
	Node                string
	LogLevel            string
	ComponentLogLevel   string
	PilotSubjectAltName []string
	MixerSubjectAltName []string
	NodeIPs             []string
	PodName             string
	PodNamespace        string
	PodIP               net.IP
	SDSUDSPath          string
<<<<<<< HEAD
=======
	SDSTokenPath        string
>>>>>>> 6c050fb1
	STSPort             int
	ControlPlaneAuth    bool
	DisableReportCalls  bool
	OutlierLogPath      string
	PilotCertProvider   string
}

// NewProxy creates an instance of the proxy control commands
func NewProxy(cfg ProxyConfig) Proxy {
	// inject tracing flag for higher levels
	var args []string
	if cfg.LogLevel != "" {
		args = append(args, "-l", cfg.LogLevel)
	}
	if cfg.ComponentLogLevel != "" {
		args = append(args, "--component-log-level", cfg.ComponentLogLevel)
	}

	return &envoy{
		ProxyConfig: cfg,
		extraArgs:   args,
	}
}

func (e *envoy) IsLive() bool {
	adminPort := uint32(e.Config.ProxyAdminPort)
	info, err := GetServerInfo(adminPort)
	if err != nil {
		log.Infof("failed retrieving server from Envoy on port %d: %v", adminPort, err)
		return false
	}

	if info.State == envoyAdmin.ServerInfo_LIVE {
		// It's live.
		return true
	}

	log.Infof("envoy server not yet live, state: %s", info.State.String())
	return false
}

func (e *envoy) Drain() error {
	adminPort := uint32(e.Config.ProxyAdminPort)
	err := DrainListeners(adminPort)
	if err != nil {
		log.Infof("failed draining listeners for Envoy on port %d: %v", adminPort, err)
	}
	return err
}

func (e *envoy) args(fname string, epoch int, bootstrapConfig string) []string {
	proxyLocalAddressType := "v4"
	if isIPv6Proxy(e.NodeIPs) {
		proxyLocalAddressType = "v6"
	}
	startupArgs := []string{"-c", fname,
		"--restart-epoch", fmt.Sprint(epoch),
		"--drain-time-s", fmt.Sprint(int(convertDuration(e.Config.DrainDuration) / time.Second)),
		"--parent-shutdown-time-s", fmt.Sprint(int(convertDuration(e.Config.ParentShutdownDuration) / time.Second)),
		"--service-cluster", e.Config.ServiceCluster,
		"--service-node", e.Node,
		"--max-obj-name-len", fmt.Sprint(e.Config.StatNameLength),
		"--local-address-ip-version", proxyLocalAddressType,
		"--log-format", fmt.Sprintf("[Envoy (Epoch %d)] ", epoch) + "[%Y-%m-%d %T.%e][%t][%l][%n] %v",
	}

	startupArgs = append(startupArgs, e.extraArgs...)

	if bootstrapConfig != "" {
		bytes, err := ioutil.ReadFile(bootstrapConfig)
		if err != nil {
			log.Warnf("Failed to read bootstrap override %s, %v", bootstrapConfig, err)
		} else {
			startupArgs = append(startupArgs, "--config-yaml", string(bytes))
		}
	}

	if e.Config.Concurrency > 0 {
		startupArgs = append(startupArgs, "--concurrency", fmt.Sprint(e.Config.Concurrency))
	}

	return startupArgs
}

var istioBootstrapOverrideVar = env.RegisterStringVar("ISTIO_BOOTSTRAP_OVERRIDE", "", "")

func (e *envoy) Run(config interface{}, epoch int, abort <-chan error) error {
	var fname string
	// Note: the cert checking still works, the generated file is updated if certs are changed.
	// We just don't save the generated file, but use a custom one instead. Pilot will keep
	// monitoring the certs and restart if the content of the certs changes.
	if len(e.Config.CustomConfigFile) > 0 {
		// there is a custom configuration. Don't write our own config - but keep watching the certs.
		fname = e.Config.CustomConfigFile
	} else {
		out, err := bootstrap.New(bootstrap.Config{
			Node:                e.Node,
			Proxy:               &e.Config,
			PilotSubjectAltName: e.PilotSubjectAltName,
			MixerSubjectAltName: e.MixerSubjectAltName,
			LocalEnv:            os.Environ(),
			NodeIPs:             e.NodeIPs,
			PodName:             e.PodName,
			PodNamespace:        e.PodNamespace,
			PodIP:               e.PodIP,
			SDSUDSPath:          e.SDSUDSPath,
<<<<<<< HEAD
=======
			SDSTokenPath:        e.SDSTokenPath,
>>>>>>> 6c050fb1
			STSPort:             e.STSPort,
			ControlPlaneAuth:    e.ControlPlaneAuth,
			DisableReportCalls:  e.DisableReportCalls,
			OutlierLogPath:      e.OutlierLogPath,
			PilotCertProvider:   e.PilotCertProvider,
		}).CreateFileForEpoch(epoch)
		if err != nil {
			log.Errora("Failed to generate bootstrap config: ", err)
			os.Exit(1) // Prevent infinite loop attempting to write the file, let k8s/systemd report
		}
		fname = out
	}

	// spin up a new Envoy process
	args := e.args(fname, epoch, istioBootstrapOverrideVar.Get())
	log.Infof("Envoy command: %v", args)

	/* #nosec */
	cmd := exec.Command(e.Config.BinaryPath, args...)
	cmd.Stdout = os.Stdout
	cmd.Stderr = os.Stderr
	if err := cmd.Start(); err != nil {
		return err
	}
	done := make(chan error, 1)
	go func() {
		done <- cmd.Wait()
	}()

	select {
	case err := <-abort:
		log.Warnf("Aborting epoch %d", epoch)
		if errKill := cmd.Process.Kill(); errKill != nil {
			log.Warnf("killing epoch %d caused an error %v", epoch, errKill)
		}
		return err
	case err := <-done:
		return err
	}
}

func (e *envoy) Cleanup(epoch int) {
	// should return when use the parameter "--templateFile=/path/xxx.tmpl".
	if e.Config.CustomConfigFile != "" {
		return
	}
	filePath := configFile(e.Config.ConfigPath, epoch)
	if err := os.Remove(filePath); err != nil {
		log.Warnf("Failed to delete config file %s for %d, %v", filePath, epoch, err)
	}
}

// convertDuration converts to golang duration and logs errors
func convertDuration(d *types.Duration) time.Duration {
	if d == nil {
		return 0
	}
	dur, err := types.DurationFromProto(d)
	if err != nil {
		log.Warnf("error converting duration %#v, using 0: %v", d, err)
	}
	return dur
}

func configFile(config string, epoch int) string {
	return path.Join(config, fmt.Sprintf(epochFileTemplate, epoch))
}

// isIPv6Proxy check the addresses slice and returns true for a valid IPv6 address
// for all other cases it returns false
func isIPv6Proxy(ipAddrs []string) bool {
	for i := 0; i < len(ipAddrs); i++ {
		addr := net.ParseIP(ipAddrs[i])
		if addr == nil {
			// Should not happen, invalid IP in proxy's IPAddresses slice should have been caught earlier,
			// skip it to prevent a panic.
			continue
		}
		if addr.To4() != nil {
			return false
		}
	}
	return true
}<|MERGE_RESOLUTION|>--- conflicted
+++ resolved
@@ -51,14 +51,12 @@
 	PilotSubjectAltName []string
 	MixerSubjectAltName []string
 	NodeIPs             []string
+	DNSRefreshRate      string
 	PodName             string
 	PodNamespace        string
 	PodIP               net.IP
 	SDSUDSPath          string
-<<<<<<< HEAD
-=======
 	SDSTokenPath        string
->>>>>>> 6c050fb1
 	STSPort             int
 	ControlPlaneAuth    bool
 	DisableReportCalls  bool
@@ -156,6 +154,7 @@
 	} else {
 		out, err := bootstrap.New(bootstrap.Config{
 			Node:                e.Node,
+			DNSRefreshRate:      e.DNSRefreshRate,
 			Proxy:               &e.Config,
 			PilotSubjectAltName: e.PilotSubjectAltName,
 			MixerSubjectAltName: e.MixerSubjectAltName,
@@ -165,10 +164,7 @@
 			PodNamespace:        e.PodNamespace,
 			PodIP:               e.PodIP,
 			SDSUDSPath:          e.SDSUDSPath,
-<<<<<<< HEAD
-=======
 			SDSTokenPath:        e.SDSTokenPath,
->>>>>>> 6c050fb1
 			STSPort:             e.STSPort,
 			ControlPlaneAuth:    e.ControlPlaneAuth,
 			DisableReportCalls:  e.DisableReportCalls,
@@ -211,10 +207,6 @@
 }
 
 func (e *envoy) Cleanup(epoch int) {
-	// should return when use the parameter "--templateFile=/path/xxx.tmpl".
-	if e.Config.CustomConfigFile != "" {
-		return
-	}
 	filePath := configFile(e.Config.ConfigPath, epoch)
 	if err := os.Remove(filePath); err != nil {
 		log.Warnf("Failed to delete config file %s for %d, %v", filePath, epoch, err)
