// Copyright 2019 Istio Authors
//
// Licensed under the Apache License, Version 2.0 (the "License");
// you may not use this file except in compliance with the License.
// You may obtain a copy of the License at
//
//     http://www.apache.org/licenses/LICENSE-2.0
//
// Unless required by applicable law or agreed to in writing, software
// distributed under the License is distributed on an "AS IS" BASIS,
// WITHOUT WARRANTIES OR CONDITIONS OF ANY KIND, either express or implied.
// See the License for the specific language governing permissions and
// limitations under the License.

package bootstrap

import (
	"encoding/json"
	"fmt"
	"io/ioutil"
	"net"
	"os"
	"path"
	"strconv"
	"strings"
	"time"

	md "cloud.google.com/go/compute/metadata"

	"istio.io/istio/pkg/config/constants"

	"github.com/gogo/protobuf/types"

	meshAPI "istio.io/api/mesh/v1alpha1"
	"istio.io/pkg/log"

	"istio.io/istio/pilot/pkg/model"
	"istio.io/istio/pilot/pkg/networking/util"
	"istio.io/istio/pkg/bootstrap/option"
	"istio.io/istio/pkg/bootstrap/platform"
	"istio.io/istio/pkg/spiffe"
)

const (
	// IstioMetaPrefix is used to pass env vars as node metadata.
	IstioMetaPrefix = "ISTIO_META_"

	// IstioMetaJSONPrefix is used to pass annotations and similar environment info.
	IstioMetaJSONPrefix = "ISTIO_METAJSON_"

	lightstepAccessTokenBase = "lightstep_access_token.txt"

	// required stats are used by readiness checks.
	requiredEnvoyStatsMatcherInclusionPrefixes = "cluster_manager,listener_manager,http_mixer_filter,tcp_mixer_filter,server,cluster.xds-grpc"
	requiredEnvoyStatsMatcherInclusionSuffix   = "ssl_context_update_by_sds"

	// Prefixes of V2 metrics.
	// "reporter" prefix is for istio standard metrics.
	// "component" prefix is for istio_build metric.
	v2Prefixes = "reporter=,component,"
)

var (
	// These must match the json field names in model.nodeMetadata
	metadataExchangeKeys = []string{
		"NAME",
		"NAMESPACE",
		"INSTANCE_IPS",
		"LABELS",
		"OWNER",
		"PLATFORM_METADATA",
		"WORKLOAD_NAME",
		"CANONICAL_TELEMETRY_SERVICE",
		"MESH_ID",
		"SERVICE_ACCOUNT",
	}
)

// Config for creating a bootstrap file.
type Config struct {
	Node                string
	Proxy               *meshAPI.ProxyConfig
	PlatEnv             platform.Environment
	PilotSubjectAltName []string
	MixerSubjectAltName []string
	LocalEnv            []string
	NodeIPs             []string
	PodName             string
	PodNamespace        string
	PodIP               net.IP
	SDSUDSPath          string
<<<<<<< HEAD
=======
	SDSTokenPath        string
>>>>>>> 6c050fb1
	STSPort             int
	ControlPlaneAuth    bool
	DisableReportCalls  bool
	OutlierLogPath      string
	PilotCertProvider   string
}

// newTemplateParams creates a new template configuration for the given configuration.
func (cfg Config) toTemplateParams() (map[string]interface{}, error) {
	opts := make([]option.Instance, 0)

	// Fill in default config values.
	if cfg.PilotSubjectAltName == nil {
		cfg.PilotSubjectAltName = defaultPilotSAN()
	}
	if cfg.PlatEnv == nil {
		cfg.PlatEnv = platform.Discover()
	}

	// Remove duplicates from the node IPs.
	cfg.NodeIPs = removeDuplicates(cfg.NodeIPs)

	opts = append(opts,
		option.NodeID(cfg.Node),
		option.PodName(cfg.PodName),
		option.PodNamespace(cfg.PodNamespace),
		option.PodIP(cfg.PodIP),
		option.PilotSubjectAltName(cfg.PilotSubjectAltName),
		option.MixerSubjectAltName(cfg.MixerSubjectAltName),
		option.SDSUDSPath(cfg.SDSUDSPath),
		option.ControlPlaneAuth(cfg.ControlPlaneAuth),
		option.DisableReportCalls(cfg.DisableReportCalls),
		option.PilotCertProvider(cfg.PilotCertProvider),
		option.OutlierLogPath(cfg.OutlierLogPath))

	if cfg.STSPort > 0 {
		opts = append(opts, option.STSEnabled(true),
			option.STSPort(cfg.STSPort))
	}

	// Support passing extra info from node environment as metadata
<<<<<<< HEAD
	sdsEnabled := cfg.SDSUDSPath != ""
=======
	sdsEnabled := cfg.SDSTokenPath != "" && cfg.SDSUDSPath != ""
>>>>>>> 6c050fb1
	meta, rawMeta, err := getNodeMetaData(cfg.LocalEnv, cfg.PlatEnv, cfg.NodeIPs, sdsEnabled, cfg.STSPort)
	if err != nil {
		return nil, err
	}
	opts = append(opts, getNodeMetadataOptions(meta, rawMeta, cfg.PlatEnv)...)

	// Check if nodeIP carries IPv4 or IPv6 and set up proxy accordingly
	if isIPv6Proxy(cfg.NodeIPs) {
		opts = append(opts,
			option.Localhost(option.LocalhostIPv6),
			option.Wildcard(option.WildcardIPv6),
			option.DNSLookupFamily(option.DNSLookupFamilyIPv6))
	} else {
		opts = append(opts,
			option.Localhost(option.LocalhostIPv4),
			option.Wildcard(option.WildcardIPv4),
			option.DNSLookupFamily(option.DNSLookupFamilyIPv4))
	}

	proxyOpts, err := getProxyConfigOptions(cfg.Proxy, meta)
	if err != nil {
		return nil, err
	}
	opts = append(opts, proxyOpts...)

	// TODO: allow reading a file with additional metadata (for example if created with
	// 'envref'. This will allow Istio to generate the right config even if the pod info
	// is not available (in particular in some multi-cluster cases)
	return option.NewTemplateParams(opts...)
}

// substituteValues substitutes variables known to the bootstrap like pod_ip.
// "http.{pod_ip}_" with pod_id = [10.3.3.3,10.4.4.4] --> [http.10.3.3.3_,http.10.4.4.4_]
func substituteValues(patterns []string, varName string, values []string) []string {
	ret := make([]string, 0, len(patterns))
	for _, pattern := range patterns {
		if !strings.Contains(pattern, varName) {
			ret = append(ret, pattern)
			continue
		}

		for _, val := range values {
			ret = append(ret, strings.Replace(pattern, varName, val, -1))
		}
	}
	return ret
}

func getStatsOptions(meta *model.NodeMetadata, nodeIPs []string) []option.Instance {
	parseOption := func(metaOption string, required string) []string {
		var inclusionOption []string
		if len(metaOption) > 0 {
			inclusionOption = strings.Split(metaOption, ",")
		}

		if len(required) > 0 {
			inclusionOption = append(inclusionOption, strings.Split(required, ",")...)
		}

		// At the sidecar we can limit downstream metrics collection to the inbound listener.
		// Inbound downstream metrics are named as: http.{pod_ip}_{port}.downstream_rq_*
		// Other outbound downstream metrics are numerous and not very interesting for a sidecar.
		// specifying http.{pod_ip}_  as a prefix will capture these downstream metrics.
		return substituteValues(inclusionOption, "{pod_ip}", nodeIPs)
	}

	return []option.Instance{
		option.EnvoyStatsMatcherInclusionPrefix(parseOption(meta.StatsInclusionPrefixes, requiredEnvoyStatsMatcherInclusionPrefixes)),
		option.EnvoyStatsMatcherInclusionSuffix(parseOption(meta.StatsInclusionSuffixes, requiredEnvoyStatsMatcherInclusionSuffix)),
		option.EnvoyStatsMatcherInclusionRegexp(parseOption(meta.StatsInclusionRegexps, "")),
		option.EnvoyExtraStatTags(parseOption(meta.ExtraStatTags, "")),
	}
}

func defaultPilotSAN() []string {
	return []string{
		spiffe.MustGenSpiffeURI("istio-system", "istio-pilot-service-account")}
}

func lightstepAccessTokenFile(config string) string {
	return path.Join(config, lightstepAccessTokenBase)
}

// convertDuration converts to golang duration and logs errors
func convertDuration(d *types.Duration) time.Duration {
	if d == nil {
		return 0
	}
	dur, _ := types.DurationFromProto(d)
	return dur
}

func getNodeMetadataOptions(meta *model.NodeMetadata, rawMeta map[string]interface{},
	platEnv platform.Environment) []option.Instance {
	// Add locality options.
	opts := getLocalityOptions(meta, platEnv)

	opts = append(opts, getStatsOptions(meta, meta.InstanceIPs)...)

	opts = append(opts, option.NodeMetadata(meta, rawMeta))
	return opts
}

func getLocalityOptions(meta *model.NodeMetadata, platEnv platform.Environment) []option.Instance {
	l := util.ConvertLocality(model.GetLocalityLabelOrDefault(meta.LocalityLabel, ""))
	if l == nil {
		// Populate the platform locality if available.
		l = platEnv.Locality()
	}

	return []option.Instance{option.Region(l.Region), option.Zone(l.Zone), option.SubZone(l.SubZone)}
}

func getProxyConfigOptions(config *meshAPI.ProxyConfig, metadata *model.NodeMetadata) ([]option.Instance, error) {
	// Add a few misc options.
	opts := make([]option.Instance, 0)

	opts = append(opts, option.ProxyConfig(config),
		option.ConnectTimeout(config.ConnectTimeout),
		option.Cluster(config.ServiceCluster),
		option.PilotGRPCAddress(config.DiscoveryAddress),
		option.DiscoveryAddress(config.DiscoveryAddress),
		option.StatsdAddress(config.StatsdUdpAddress))

	// Add tracing options.
	if config.Tracing != nil {
		switch tracer := config.Tracing.Tracer.(type) {
		case *meshAPI.Tracing_Zipkin_:
			opts = append(opts, option.ZipkinAddress(tracer.Zipkin.Address))
		case *meshAPI.Tracing_Lightstep_:
			// Create the token file.
			lightstepAccessTokenPath := lightstepAccessTokenFile(config.ConfigPath)
			lsConfigOut, err := os.Create(lightstepAccessTokenPath)
			if err != nil {
				return nil, err
			}
			_, err = lsConfigOut.WriteString(tracer.Lightstep.AccessToken)
			if err != nil {
				return nil, err
			}

			opts = append(opts, option.LightstepAddress(tracer.Lightstep.Address),
				option.LightstepToken(lightstepAccessTokenPath),
				option.LightstepSecure(tracer.Lightstep.Secure),
				option.LightstepCACertPath(tracer.Lightstep.CacertPath))
		case *meshAPI.Tracing_Datadog_:
			opts = append(opts, option.DataDogAddress(tracer.Datadog.Address))
		case *meshAPI.Tracing_Stackdriver_:
			var projectID string
			var err error
			if projectID, err = md.ProjectID(); err != nil {
				return nil, fmt.Errorf("unable to process Stackdriver tracer: %v", err)
			}

			opts = append(opts, option.StackDriverEnabled(true),
				option.StackDriverProjectID(projectID),
				option.StackDriverDebug(tracer.Stackdriver.Debug),
				option.StackDriverMaxAnnotations(getInt64ValueOrDefault(tracer.Stackdriver.MaxNumberOfAnnotations, 200)),
				option.StackDriverMaxAttributes(getInt64ValueOrDefault(tracer.Stackdriver.MaxNumberOfAttributes, 200)),
				option.StackDriverMaxEvents(getInt64ValueOrDefault(tracer.Stackdriver.MaxNumberOfMessageEvents, 200)))
		}
	}

	// Add options for Envoy metrics.
	if config.EnvoyMetricsService != nil && config.EnvoyMetricsService.Address != "" {
		opts = append(opts, option.EnvoyMetricsServiceAddress(config.EnvoyMetricsService.Address),
			option.EnvoyMetricsServiceTLS(config.EnvoyMetricsService.TlsSettings, metadata),
			option.EnvoyMetricsServiceTCPKeepalive(config.EnvoyMetricsService.TcpKeepalive))
	} else if config.EnvoyMetricsServiceAddress != "" {
		opts = append(opts, option.EnvoyMetricsServiceAddress(config.EnvoyMetricsService.Address))
	}

	// Add options for Envoy access log.
	if config.EnvoyAccessLogService != nil && config.EnvoyAccessLogService.Address != "" {
		opts = append(opts, option.EnvoyAccessLogServiceAddress(config.EnvoyAccessLogService.Address),
			option.EnvoyAccessLogServiceTLS(config.EnvoyAccessLogService.TlsSettings, metadata),
			option.EnvoyAccessLogServiceTCPKeepalive(config.EnvoyAccessLogService.TcpKeepalive))
	}

	return opts, nil
}

func getInt64ValueOrDefault(src *types.Int64Value, defaultVal int64) int64 {
	val := defaultVal
	if src != nil {
		val = src.Value
	}
	return val
}

// isIPv6Proxy check the addresses slice and returns true for a valid IPv6 address
// for all other cases it returns false
func isIPv6Proxy(ipAddrs []string) bool {
	for i := 0; i < len(ipAddrs); i++ {
		addr := net.ParseIP(ipAddrs[i])
		if addr == nil {
			// Should not happen, invalid IP in proxy's IPAddresses slice should have been caught earlier,
			// skip it to prevent a panic.
			continue
		}
		if addr.To4() != nil {
			return false
		}
	}
	return true
}

type setMetaFunc func(m map[string]interface{}, key string, val string)

func extractMetadata(envs []string, prefix string, set setMetaFunc, meta map[string]interface{}) {
	metaPrefixLen := len(prefix)
	for _, e := range envs {
		if !shouldExtract(e, prefix) {
			continue
		}
		v := e[metaPrefixLen:]
		if !isEnvVar(v) {
			continue
		}
		metaKey, metaVal := parseEnvVar(v)
		set(meta, metaKey, metaVal)
	}
}

func shouldExtract(envVar, prefix string) bool {
	if strings.HasPrefix(envVar, "ISTIO_META_WORKLOAD") {
		return false
	}
	return strings.HasPrefix(envVar, prefix)
}

func isEnvVar(str string) bool {
	return strings.Contains(str, "=")
}

func parseEnvVar(varStr string) (string, string) {
	parts := strings.SplitN(varStr, "=", 2)
	if len(parts) != 2 {
		return varStr, ""
	}
	return parts[0], parts[1]
}

func jsonStringToMap(jsonStr string) (m map[string]string) {
	err := json.Unmarshal([]byte(jsonStr), &m)
	if err != nil {
		log.Warnf("Env variable with value %q failed json unmarshal: %v", jsonStr, err)
	}
	return
}

func extractAttributesMetadata(envVars []string, plat platform.Environment, meta *model.NodeMetadata) {
	for _, varStr := range envVars {
		name, val := parseEnvVar(varStr)
		switch name {
		case "ISTIO_METAJSON_LABELS":
			m := jsonStringToMap(val)
			if len(m) > 0 {
				meta.Labels = m
				if telemetrySvc := m["istioTelemetryService"]; len(telemetrySvc) > 0 {
					meta.CanonicalTelemetryService = m["istioTelemetryService"]
				}
			}
		case "POD_NAME":
			meta.InstanceName = val
		case "POD_NAMESPACE":
			meta.Namespace = val
		case "ISTIO_META_OWNER":
			meta.Owner = val
		case "ISTIO_META_WORKLOAD_NAME":
			meta.WorkloadName = val
		case "SERVICE_ACCOUNT":
			meta.ServiceAccount = val
		}
	}
	if plat != nil && len(plat.Metadata()) > 0 {
		meta.PlatformMetadata = plat.Metadata()
	}
	meta.ExchangeKeys = metadataExchangeKeys
}

// getNodeMetaData function uses an environment variable contract
// ISTIO_METAJSON_* env variables contain json_string in the value.
// 					The name of variable is ignored.
// ISTIO_META_* env variables are passed thru
func getNodeMetaData(envs []string, plat platform.Environment, nodeIPs []string,
	sdsEnabled bool, stsPort int) (*model.NodeMetadata, map[string]interface{}, error) {
	meta := &model.NodeMetadata{}
	untypedMeta := map[string]interface{}{}

	extractMetadata(envs, IstioMetaPrefix, func(m map[string]interface{}, key string, val string) {
		m[key] = val
	}, untypedMeta)

	extractMetadata(envs, IstioMetaJSONPrefix, func(m map[string]interface{}, key string, val string) {
		err := json.Unmarshal([]byte(val), &m)
		if err != nil {
			log.Warnf("Env variable %s [%s] failed json unmarshal: %v", key, val, err)
		}
	}, untypedMeta)

	j, err := json.Marshal(untypedMeta)
	if err != nil {
		return nil, nil, err
	}
	if err := meta.UnmarshalJSON(j); err != nil {
		return nil, nil, err
	}
	extractAttributesMetadata(envs, plat, meta)

	// Support multiple network interfaces, removing duplicates.
	meta.InstanceIPs = nodeIPs

	// Set SDS configuration on the metadata, if provided.
	if sdsEnabled {
		// sds is enabled
		meta.SdsEnabled = true
		meta.SdsTrustJwt = true
	}

	// Add STS port into node metadata if it is not 0.
	if stsPort != 0 {
		meta.StsPort = strconv.Itoa(stsPort)
	}

	// Add all pod labels found from filesystem
	// These are typically volume mounted by the downward API
	lbls, err := readPodLabels()
	if err == nil {
		if meta.Labels == nil {
			meta.Labels = map[string]string{}
		}
		for k, v := range lbls {
			meta.Labels[k] = v
		}
	} else {
		log.Warnf("failed to read pod labels: %v", err)
	}

	return meta, untypedMeta, nil
}

func readPodLabels() (map[string]string, error) {
	b, err := ioutil.ReadFile(constants.PodInfoLabelsPath)
	if err != nil {
		return nil, err
	}
	return ParseDownwardAPI(string(b))
}

// Fields are stored as format `%s=%q`, we will parse this back to a map
func ParseDownwardAPI(i string) (map[string]string, error) {
	res := map[string]string{}
	for _, line := range strings.Split(i, "\n") {
		sl := strings.SplitN(line, "=", 2)
		if len(sl) != 2 {
			continue
		}
		key := sl[0]
		// Strip the leading/trailing quotes
		val := sl[1][1 : len(sl[1])-1]
		res[key] = val
	}
	return res, nil
}

func removeDuplicates(values []string) []string {
	set := make(map[string]struct{})
	newValues := make([]string, 0, len(values))
	for _, v := range values {
		if _, ok := set[v]; !ok {
			set[v] = struct{}{}
			newValues = append(newValues, v)
		}
	}
	return newValues
}<|MERGE_RESOLUTION|>--- conflicted
+++ resolved
@@ -79,6 +79,7 @@
 // Config for creating a bootstrap file.
 type Config struct {
 	Node                string
+	DNSRefreshRate      string
 	Proxy               *meshAPI.ProxyConfig
 	PlatEnv             platform.Environment
 	PilotSubjectAltName []string
@@ -89,10 +90,7 @@
 	PodNamespace        string
 	PodIP               net.IP
 	SDSUDSPath          string
-<<<<<<< HEAD
-=======
 	SDSTokenPath        string
->>>>>>> 6c050fb1
 	STSPort             int
 	ControlPlaneAuth    bool
 	DisableReportCalls  bool
@@ -122,6 +120,8 @@
 		option.PodIP(cfg.PodIP),
 		option.PilotSubjectAltName(cfg.PilotSubjectAltName),
 		option.MixerSubjectAltName(cfg.MixerSubjectAltName),
+		option.DNSRefreshRate(cfg.DNSRefreshRate),
+		option.SDSTokenPath(cfg.SDSTokenPath),
 		option.SDSUDSPath(cfg.SDSUDSPath),
 		option.ControlPlaneAuth(cfg.ControlPlaneAuth),
 		option.DisableReportCalls(cfg.DisableReportCalls),
@@ -134,11 +134,7 @@
 	}
 
 	// Support passing extra info from node environment as metadata
-<<<<<<< HEAD
-	sdsEnabled := cfg.SDSUDSPath != ""
-=======
 	sdsEnabled := cfg.SDSTokenPath != "" && cfg.SDSUDSPath != ""
->>>>>>> 6c050fb1
 	meta, rawMeta, err := getNodeMetaData(cfg.LocalEnv, cfg.PlatEnv, cfg.NodeIPs, sdsEnabled, cfg.STSPort)
 	if err != nil {
 		return nil, err
@@ -243,7 +239,7 @@
 }
 
 func getLocalityOptions(meta *model.NodeMetadata, platEnv platform.Environment) []option.Instance {
-	l := util.ConvertLocality(model.GetLocalityLabelOrDefault(meta.LocalityLabel, ""))
+	l := util.ConvertLocality(model.GetLocalityOrDefault(meta.LocalityLabel, ""))
 	if l == nil {
 		// Populate the platform locality if available.
 		l = platEnv.Locality()
