{
  "node": {
    "id": "sidecar~1.2.3.4~foo~bar",
    "cluster": "istio-proxy",
<<<<<<< HEAD
    "locality": {
    },
    "metadata": {"EXCHANGE_KEYS":"NAME,NAMESPACE,INSTANCE_IPS,LABELS,OWNER,PLATFORM_METADATA,WORKLOAD_NAME,CANONICAL_TELEMETRY_SERVICE,MESH_ID,SERVICE_ACCOUNT","INSTANCE_IPS":"10.3.3.3,10.4.4.4,10.5.5.5,10.6.6.6","sidecar.istio.io/extraStatTags":"dlp_status,dlp_error","sidecar.istio.io/statsInclusionRegexps":"http.[0-9]*\\.[0-9]*\\.[0-9]*\\.[0-9]*_8080.downstream_rq_time"}
=======
    "locality": {},
    "metadata": {"INSTANCE_IPS":"10.3.3.3,10.4.4.4,10.5.5.5,10.6.6.6","sidecar.istio.io/statsInclusionPrefixes":"cluster_manager,cluster.xds-grpc,listener.","EXCHANGE_KEYS":"NAME,NAMESPACE,INSTANCE_IPS,LABELS,OWNER,PLATFORM_METADATA,WORKLOAD_NAME,CANONICAL_TELEMETRY_SERVICE,MESH_ID,SERVICE_ACCOUNT","sidecar.istio.io/extraStatTags":"dlp_status,dlp_error"}
>>>>>>> 6c050fb1
  },
  "stats_config": {
    "use_all_default_tags": false,
    "stats_tags": [
      {
        "tag_name": "cluster_name",
        "regex": "^cluster\\.((.+?(\\..+?\\.svc\\.cluster\\.local)?)\\.)"
      },
      {
        "tag_name": "tcp_prefix",
        "regex": "^tcp\\.((.*?)\\.)\\w+?$"
      },
      {
          "regex": "(response_code=\\.=(.+?);\\.;)|_rq(_(\\.d{3}))$",
          "tag_name": "response_code"
      },
      {
        "tag_name": "response_code_class",
        "regex": "_rq(_(\\dxx))$"
      },
      {
        "tag_name": "http_conn_manager_listener_prefix",
        "regex": "^listener(?=\\.).*?\\.http\\.(((?:[_.[:digit:]]*|[_\\[\\]aAbBcCdDeEfF[:digit:]]*))\\.)"
      },
      {
        "tag_name": "http_conn_manager_prefix",
        "regex": "^http\\.(((?:[_.[:digit:]]*|[_\\[\\]aAbBcCdDeEfF[:digit:]]*))\\.)"
      },
      {
        "tag_name": "listener_address",
        "regex": "^listener\\.(((?:[_.[:digit:]]*|[_\\[\\]aAbBcCdDeEfF[:digit:]]*))\\.)"
      },
      {
        "tag_name": "mongo_prefix",
        "regex": "^mongo\\.(.+?)\\.(collection|cmd|cx_|op_|delays_|decoding_)(.*?)$"
      },
      {
          "regex": "(reporter=\\.=(.+?);\\.;)",
          "tag_name": "reporter"
      },
      {
          "regex": "(source_namespace=\\.=(.+?);\\.;)",
          "tag_name": "source_namespace"
      },
      {
          "regex": "(source_workload=\\.=(.+?);\\.;)",
          "tag_name": "source_workload"
      },
      {
          "regex": "(source_workload_namespace=\\.=(.+?);\\.;)",
          "tag_name": "source_workload_namespace"
      },
      {
          "regex": "(source_principal=\\.=(.+?);\\.;)",
          "tag_name": "source_principal"
      },
      {
          "regex": "(source_app=\\.=(.+?);\\.;)",
          "tag_name": "source_app"
      },
      {
          "regex": "(source_version=\\.=(.+?);\\.;)",
          "tag_name": "source_version"
      },
      {
          "regex": "(destination_namespace=\\.=(.+?);\\.;)",
          "tag_name": "destination_namespace"
      },
      {
          "regex": "(destination_workload=\\.=(.+?);\\.;)",
          "tag_name": "destination_workload"
      },
      {
          "regex": "(destination_workload_namespace=\\.=(.+?);\\.;)",
          "tag_name": "destination_workload_namespace"
      },
      {
          "regex": "(destination_principal=\\.=(.+?);\\.;)",
          "tag_name": "destination_principal"
      },
      {
          "regex": "(destination_app=\\.=(.+?);\\.;)",
          "tag_name": "destination_app"
      },
      {
          "regex": "(destination_version=\\.=(.+?);\\.;)",
          "tag_name": "destination_version"
      },
      {
          "regex": "(destination_service=\\.=(.+?);\\.;)",
          "tag_name": "destination_service"
      },
      {
          "regex": "(destination_service_name=\\.=(.+?);\\.;)",
          "tag_name": "destination_service_name"
      },
      {
          "regex": "(destination_service_namespace=\\.=(.+?);\\.;)",
          "tag_name": "destination_service_namespace"
      },
      {
<<<<<<< HEAD
        "regex": "(destination_port=\\.=(.+?);\\.;)",
        "tag_name": "destination_port"
      },
      {
          "regex": "(request_protocol=\\.=(.+?);\\.;)",
          "tag_name": "request_protocol"
      },
      {
          "regex": "(response_flags=\\.=(.+?);\\.;)",
          "tag_name": "response_flags"
      },
      {
          "regex": "(grpc_response_status=\\.=(.*?);\\.;)",
          "tag_name": "grpc_response_status"
=======
        "regex": "(request_protocol=\\.=(.+?);\\.;)",
        "tag_name": "request_protocol"
>>>>>>> 6c050fb1
      },
      {
          "regex": "(connection_security_policy=\\.=(.+?);\\.;)",
          "tag_name": "connection_security_policy"
      },
      {
<<<<<<< HEAD
          "regex": "(permissive_response_code=\\.=(.+?);\\.;)",
          "tag_name": "permissive_response_code"
=======
        "regex": "(grpc_response_status=\\.=(.*?);\\.;)",
        "tag_name": "grpc_response_status"
      },
      {
        "regex": "(connection_security_policy=\\.=(.+?);\\.;)",
        "tag_name": "connection_security_policy"
>>>>>>> 6c050fb1
      },
      {
          "regex": "(permissive_response_policyid=\\.=(.+?);\\.;)",
          "tag_name": "permissive_response_policyid"
      },
      {
          "regex": "(cache\\.(.+?)\\.)",
          "tag_name": "cache"
      },
      {
          "regex": "(component\\.(.+?)\\.)",
          "tag_name": "component"
      },
      {
          "regex": "(tag\\.(.+?);\\.)",
          "tag_name": "tag"
      },
      {
<<<<<<< HEAD
          "regex": "(dlp_status=\\.=(.*?);\\.;)",
          "tag_name": "dlp_status"
      },
      {
          "regex": "(dlp_error=\\.=(.*?);\\.;)",
          "tag_name": "dlp_error"
=======
        "regex": "(tag\\.(.+?)\\.)",
        "tag_name": "tag"
      },
      {
        "regex": "(dlp_status=\\.=(.*?);\\.;)",
        "tag_name": "dlp_status"
      },
      {
        "regex": "(dlp_error=\\.=(.*?);\\.;)",
        "tag_name": "dlp_error"
>>>>>>> 6c050fb1
      },
      {
          "regex": "(source_canonical_service=\\.=(.+?);\\.;)",
          "tag_name": "source_canonical_service"
      },
      {
          "regex": "(destination_canonical_service=\\.=(.+?);\\.;)",
          "tag_name": "destination_canonical_service"
      },
      {
          "regex": "(source_canonical_revision=\\.=(.+?);\\.;)",
          "tag_name": "source_canonical_revision"
      },
      {
          "regex": "(destination_canonical_revision=\\.=(.+?);\\.;)",
          "tag_name": "destination_canonical_revision"
      }
    ],
    "stats_matcher": {
      "inclusion_list": {
        "patterns": [
          {
          "prefix": "reporter="
          },
          {
          "prefix": "component"
          },
          {
          "prefix": "cluster_manager"
          },
          {
          "prefix": "listener_manager"
          },
          {
          "prefix": "http_mixer_filter"
          },
          {
          "prefix": "tcp_mixer_filter"
          },
          {
          "prefix": "server"
          },
          {
          "prefix": "cluster.xds-grpc"
          },
          {
          "suffix": "ssl_context_update_by_sds"
          },
          {
          "regex": "http.[0-9]*\\.[0-9]*\\.[0-9]*\\.[0-9]*_8080.downstream_rq_time"
          },
        ]
      }
    }
  },
  "admin": {
    "access_log_path": "/dev/null",
    "profile_path": "/tmp/bootstrap/stats_inclusion/envoy.prof",
    "address": {
      "socket_address": {
        "address": "127.0.0.1",
        "port_value": 15000
      }
    }
  },
  "dynamic_resources": {
    "lds_config": {
      "ads": {}
    },
    "cds_config": {
      "ads": {}
    },
    "ads_config": {
      "api_type": "GRPC",
      "grpc_services": [
        {
          "envoy_grpc": {
            "cluster_name": "xds-grpc"
          }
        }
      ]
    }
  },
  "static_resources": {
    "clusters": [
      {
        "name": "prometheus_stats",
        "type": "STATIC",
        "connect_timeout": "0.250s",
        "lb_policy": "ROUND_ROBIN",
        "load_assignment": {
          "cluster_name": "prometheus_stats",
          "endpoints": [{
            "lb_endpoints": [{
              "endpoint": {
                "address":{
                  "socket_address": {
                    "protocol": "TCP",
                    "address": "127.0.0.1",
                    "port_value": 15000
                  }
                }
              }
            }]
          }]
        }
      },
      {
        "name": "agent",
        "type": "STATIC",
        "connect_timeout": "0.250s",
        "lb_policy": "ROUND_ROBIN",
        "load_assignment": {
          "cluster_name": "prometheus_stats",
          "endpoints": [{
            "lb_endpoints": [{
              "endpoint": {
                "address":{
                  "socket_address": {
                    "protocol": "TCP",
                    "address": "127.0.0.1",
                    "port_value": 15020
                  }
                }
              }
            }]
          }]
        }
      },
      {
        "name": "sds-grpc",
        "type": "STATIC",
        "http2_protocol_options": {},
        "connect_timeout": "1s",
        "lb_policy": "ROUND_ROBIN",
        "load_assignment": {
          "cluster_name": "sds-grpc",
          "endpoints": [{
            "lb_endpoints": [{
              "endpoint": {
                "address":{
                  "pipe": {
                    "path": "/etc/istio/proxy/SDS"
                  }
                }
              }
            }]
          }]
        }
      },
      {
        "name": "xds-grpc",
        "type": "STRICT_DNS",
        "respect_dns_ttl": true,
        "dns_lookup_family": "V4_ONLY",
        "connect_timeout": "1s",
        "lb_policy": "ROUND_ROBIN",
        "load_assignment": {
          "cluster_name": "xds-grpc",
          "endpoints": [{
            "lb_endpoints": [{
              "endpoint": {
                "address":{
                  "socket_address": {"address": "istio-pilot", "port_value": 15010}
                }
              }
            }]
          }]
        },
        "circuit_breakers": {
          "thresholds": [
            {
              "priority": "DEFAULT",
              "max_connections": 100000,
              "max_pending_requests": 100000,
              "max_requests": 100000
            },
            {
              "priority": "HIGH",
              "max_connections": 100000,
              "max_pending_requests": 100000,
              "max_requests": 100000
            }
          ]
        },
        "upstream_connection_options": {
          "tcp_keepalive": {
            "keepalive_time": 300
          }
        },
        "max_requests_per_connection": 1,
        "http2_protocol_options": { }
      }
      
      
      
    ],
    "listeners":[
      {
        "address": {
          "socket_address": {
            "protocol": "TCP",
            "address": "0.0.0.0",
            "port_value": 15090
          }
        },
        "filter_chains": [
          {
            "filters": [
              {
                "name": "envoy.http_connection_manager",
                "typed_config": {
                  "@type": "type.googleapis.com/envoy.config.filter.network.http_connection_manager.v2.HttpConnectionManager",
                  "codec_type": "AUTO",
                  "stat_prefix": "stats",
                  "route_config": {
                    "virtual_hosts": [
                      {
                        "name": "backend",
                        "domains": [
                          "*"
                        ],
                        "routes": [
                          {
                            "match": {
                              "prefix": "/stats/prometheus"
                            },
                            "route": {
                              "cluster": "prometheus_stats"
                            }
                          },
                          {
                            "match": {
                              "prefix": "/healthz/ready"
                            },
                            "route": {
                              "cluster": "agent"
                            }
                          }
                        ]
                      }
                    ]
                  },
                  "http_filters": [{
                    "name": "envoy.router"
                  }]
                }
              }
            ]
          }
        ]
      }
    ]
  }
  
  
  
  ,
  "cluster_manager": {
    "outlier_detection": {
      "event_log_path": /dev/stdout
    }
  }
  
}<|MERGE_RESOLUTION|>--- conflicted
+++ resolved
@@ -2,14 +2,8 @@
   "node": {
     "id": "sidecar~1.2.3.4~foo~bar",
     "cluster": "istio-proxy",
-<<<<<<< HEAD
-    "locality": {
-    },
-    "metadata": {"EXCHANGE_KEYS":"NAME,NAMESPACE,INSTANCE_IPS,LABELS,OWNER,PLATFORM_METADATA,WORKLOAD_NAME,CANONICAL_TELEMETRY_SERVICE,MESH_ID,SERVICE_ACCOUNT","INSTANCE_IPS":"10.3.3.3,10.4.4.4,10.5.5.5,10.6.6.6","sidecar.istio.io/extraStatTags":"dlp_status,dlp_error","sidecar.istio.io/statsInclusionRegexps":"http.[0-9]*\\.[0-9]*\\.[0-9]*\\.[0-9]*_8080.downstream_rq_time"}
-=======
     "locality": {},
     "metadata": {"INSTANCE_IPS":"10.3.3.3,10.4.4.4,10.5.5.5,10.6.6.6","sidecar.istio.io/statsInclusionPrefixes":"cluster_manager,cluster.xds-grpc,listener.","EXCHANGE_KEYS":"NAME,NAMESPACE,INSTANCE_IPS,LABELS,OWNER,PLATFORM_METADATA,WORKLOAD_NAME,CANONICAL_TELEMETRY_SERVICE,MESH_ID,SERVICE_ACCOUNT","sidecar.istio.io/extraStatTags":"dlp_status,dlp_error"}
->>>>>>> 6c050fb1
   },
   "stats_config": {
     "use_all_default_tags": false,
@@ -23,8 +17,8 @@
         "regex": "^tcp\\.((.*?)\\.)\\w+?$"
       },
       {
-          "regex": "(response_code=\\.=(.+?);\\.;)|_rq(_(\\.d{3}))$",
-          "tag_name": "response_code"
+        "tag_name": "response_code",
+        "regex": "(response_code=\\.=(.+?);\\.;)|_rq(_(\\.d{3}))$",
       },
       {
         "tag_name": "response_code_class",
@@ -47,132 +41,102 @@
         "regex": "^mongo\\.(.+?)\\.(collection|cmd|cx_|op_|delays_|decoding_)(.*?)$"
       },
       {
-          "regex": "(reporter=\\.=(.+?);\\.;)",
-          "tag_name": "reporter"
-      },
-      {
-          "regex": "(source_namespace=\\.=(.+?);\\.;)",
-          "tag_name": "source_namespace"
-      },
-      {
-          "regex": "(source_workload=\\.=(.+?);\\.;)",
-          "tag_name": "source_workload"
-      },
-      {
-          "regex": "(source_workload_namespace=\\.=(.+?);\\.;)",
-          "tag_name": "source_workload_namespace"
-      },
-      {
-          "regex": "(source_principal=\\.=(.+?);\\.;)",
-          "tag_name": "source_principal"
-      },
-      {
-          "regex": "(source_app=\\.=(.+?);\\.;)",
-          "tag_name": "source_app"
-      },
-      {
-          "regex": "(source_version=\\.=(.+?);\\.;)",
-          "tag_name": "source_version"
-      },
-      {
-          "regex": "(destination_namespace=\\.=(.+?);\\.;)",
-          "tag_name": "destination_namespace"
-      },
-      {
-          "regex": "(destination_workload=\\.=(.+?);\\.;)",
-          "tag_name": "destination_workload"
-      },
-      {
-          "regex": "(destination_workload_namespace=\\.=(.+?);\\.;)",
-          "tag_name": "destination_workload_namespace"
-      },
-      {
-          "regex": "(destination_principal=\\.=(.+?);\\.;)",
-          "tag_name": "destination_principal"
-      },
-      {
-          "regex": "(destination_app=\\.=(.+?);\\.;)",
-          "tag_name": "destination_app"
-      },
-      {
-          "regex": "(destination_version=\\.=(.+?);\\.;)",
-          "tag_name": "destination_version"
-      },
-      {
-          "regex": "(destination_service=\\.=(.+?);\\.;)",
-          "tag_name": "destination_service"
-      },
-      {
-          "regex": "(destination_service_name=\\.=(.+?);\\.;)",
-          "tag_name": "destination_service_name"
-      },
-      {
-          "regex": "(destination_service_namespace=\\.=(.+?);\\.;)",
-          "tag_name": "destination_service_namespace"
-      },
-      {
-<<<<<<< HEAD
-        "regex": "(destination_port=\\.=(.+?);\\.;)",
-        "tag_name": "destination_port"
-      },
-      {
-          "regex": "(request_protocol=\\.=(.+?);\\.;)",
-          "tag_name": "request_protocol"
-      },
-      {
-          "regex": "(response_flags=\\.=(.+?);\\.;)",
-          "tag_name": "response_flags"
-      },
-      {
-          "regex": "(grpc_response_status=\\.=(.*?);\\.;)",
-          "tag_name": "grpc_response_status"
-=======
+        "regex": "(reporter=\\.=(.+?);\\.;)",
+        "tag_name": "reporter"
+      },
+      {
+        "regex": "(source_namespace=\\.=(.+?);\\.;)",
+        "tag_name": "source_namespace"
+      },
+      {
+        "regex": "(source_workload=\\.=(.+?);\\.;)",
+        "tag_name": "source_workload"
+      },
+      {
+        "regex": "(source_workload_namespace=\\.=(.+?);\\.;)",
+        "tag_name": "source_workload_namespace"
+      },
+      {
+        "regex": "(source_principal=\\.=(.+?);\\.;)",
+        "tag_name": "source_principal"
+      },
+      {
+        "regex": "(source_app=\\.=(.+?);\\.;)",
+        "tag_name": "source_app"
+      },
+      {
+        "regex": "(source_version=\\.=(.+?);\\.;)",
+        "tag_name": "source_version"
+      },
+      {
+        "regex": "(destination_namespace=\\.=(.+?);\\.;)",
+        "tag_name": "destination_namespace"
+      },
+      {
+        "regex": "(destination_workload=\\.=(.+?);\\.;)",
+        "tag_name": "destination_workload"
+      },
+      {
+        "regex": "(destination_workload_namespace=\\.=(.+?);\\.;)",
+        "tag_name": "destination_workload_namespace"
+      },
+      {
+        "regex": "(destination_principal=\\.=(.+?);\\.;)",
+        "tag_name": "destination_principal"
+      },
+      {
+        "regex": "(destination_app=\\.=(.+?);\\.;)",
+        "tag_name": "destination_app"
+      },
+      {
+        "regex": "(destination_version=\\.=(.+?);\\.;)",
+        "tag_name": "destination_version"
+      },
+      {
+        "regex": "(destination_service=\\.=(.+?);\\.;)",
+        "tag_name": "destination_service"
+      },
+      {
+        "regex": "(destination_service_name=\\.=(.+?);\\.;)",
+        "tag_name": "destination_service_name"
+      },
+      {
+        "regex": "(destination_service_namespace=\\.=(.+?);\\.;)",
+        "tag_name": "destination_service_namespace"
+      },
+      {
         "regex": "(request_protocol=\\.=(.+?);\\.;)",
         "tag_name": "request_protocol"
->>>>>>> 6c050fb1
-      },
-      {
-          "regex": "(connection_security_policy=\\.=(.+?);\\.;)",
-          "tag_name": "connection_security_policy"
-      },
-      {
-<<<<<<< HEAD
-          "regex": "(permissive_response_code=\\.=(.+?);\\.;)",
-          "tag_name": "permissive_response_code"
-=======
+      },
+      {
+        "regex": "(response_flags=\\.=(.+?);\\.;)",
+        "tag_name": "response_flags"
+      },
+      {
         "regex": "(grpc_response_status=\\.=(.*?);\\.;)",
         "tag_name": "grpc_response_status"
       },
       {
         "regex": "(connection_security_policy=\\.=(.+?);\\.;)",
         "tag_name": "connection_security_policy"
->>>>>>> 6c050fb1
-      },
-      {
-          "regex": "(permissive_response_policyid=\\.=(.+?);\\.;)",
-          "tag_name": "permissive_response_policyid"
-      },
-      {
-          "regex": "(cache\\.(.+?)\\.)",
-          "tag_name": "cache"
-      },
-      {
-          "regex": "(component\\.(.+?)\\.)",
-          "tag_name": "component"
-      },
-      {
-          "regex": "(tag\\.(.+?);\\.)",
-          "tag_name": "tag"
-      },
-      {
-<<<<<<< HEAD
-          "regex": "(dlp_status=\\.=(.*?);\\.;)",
-          "tag_name": "dlp_status"
-      },
-      {
-          "regex": "(dlp_error=\\.=(.*?);\\.;)",
-          "tag_name": "dlp_error"
-=======
+      },
+      {
+        "regex": "(permissive_response_code=\\.=(.+?);\\.;)",
+        "tag_name": "permissive_response_code"
+      },
+      {
+        "regex": "(permissive_response_policyid=\\.=(.+?);\\.;)",
+        "tag_name": "permissive_response_policyid"
+      },
+      {
+        "regex": "(cache\\.(.+?)\\.)",
+        "tag_name": "cache"
+      },
+      {
+        "regex": "(component\\.(.+?)\\.)",
+        "tag_name": "component"
+      },
+      {
         "regex": "(tag\\.(.+?)\\.)",
         "tag_name": "tag"
       },
@@ -183,7 +147,6 @@
       {
         "regex": "(dlp_error=\\.=(.*?);\\.;)",
         "tag_name": "dlp_error"
->>>>>>> 6c050fb1
       },
       {
           "regex": "(source_canonical_service=\\.=(.+?);\\.;)",
@@ -204,44 +167,21 @@
     ],
     "stats_matcher": {
       "inclusion_list": {
-        "patterns": [
-          {
-          "prefix": "reporter="
+        "patterns": [{"prefix": "reporter="},{
+            "prefix": "cluster_manager"
           },
           {
-          "prefix": "component"
+            "prefix": "cluster.xds-grpc"
           },
           {
-          "prefix": "cluster_manager"
-          },
-          {
-          "prefix": "listener_manager"
-          },
-          {
-          "prefix": "http_mixer_filter"
-          },
-          {
-          "prefix": "tcp_mixer_filter"
-          },
-          {
-          "prefix": "server"
-          },
-          {
-          "prefix": "cluster.xds-grpc"
-          },
-          {
-          "suffix": "ssl_context_update_by_sds"
-          },
-          {
-          "regex": "http.[0-9]*\\.[0-9]*\\.[0-9]*\\.[0-9]*_8080.downstream_rq_time"
-          },
+            "prefix": "listener."
+          }
         ]
       }
     }
   },
   "admin": {
     "access_log_path": "/dev/null",
-    "profile_path": "/tmp/bootstrap/stats_inclusion/envoy.prof",
     "address": {
       "socket_address": {
         "address": "127.0.0.1",
@@ -274,85 +214,29 @@
         "type": "STATIC",
         "connect_timeout": "0.250s",
         "lb_policy": "ROUND_ROBIN",
-        "load_assignment": {
-          "cluster_name": "prometheus_stats",
-          "endpoints": [{
-            "lb_endpoints": [{
-              "endpoint": {
-                "address":{
-                  "socket_address": {
-                    "protocol": "TCP",
-                    "address": "127.0.0.1",
-                    "port_value": 15000
-                  }
-                }
-              }
-            }]
-          }]
-        }
-      },
-      {
-        "name": "agent",
-        "type": "STATIC",
-        "connect_timeout": "0.250s",
-        "lb_policy": "ROUND_ROBIN",
-        "load_assignment": {
-          "cluster_name": "prometheus_stats",
-          "endpoints": [{
-            "lb_endpoints": [{
-              "endpoint": {
-                "address":{
-                  "socket_address": {
-                    "protocol": "TCP",
-                    "address": "127.0.0.1",
-                    "port_value": 15020
-                  }
-                }
-              }
-            }]
-          }]
-        }
-      },
-      {
-        "name": "sds-grpc",
-        "type": "STATIC",
-        "http2_protocol_options": {},
-        "connect_timeout": "1s",
-        "lb_policy": "ROUND_ROBIN",
-        "load_assignment": {
-          "cluster_name": "sds-grpc",
-          "endpoints": [{
-            "lb_endpoints": [{
-              "endpoint": {
-                "address":{
-                  "pipe": {
-                    "path": "/etc/istio/proxy/SDS"
-                  }
-                }
-              }
-            }]
-          }]
-        }
+        "hosts": [
+          {
+            "socket_address": {
+              "protocol": "TCP",
+              "address": "127.0.0.1",
+              "port_value": 15000
+            }
+          }
+        ]
       },
       {
         "name": "xds-grpc",
         "type": "STRICT_DNS",
-        "respect_dns_ttl": true,
+        "dns_refresh_rate": "60s",
         "dns_lookup_family": "V4_ONLY",
         "connect_timeout": "1s",
         "lb_policy": "ROUND_ROBIN",
-        "load_assignment": {
-          "cluster_name": "xds-grpc",
-          "endpoints": [{
-            "lb_endpoints": [{
-              "endpoint": {
-                "address":{
-                  "socket_address": {"address": "istio-pilot", "port_value": 15010}
-                }
-              }
-            }]
-          }]
-        },
+        
+        "hosts": [
+          {
+            "socket_address": {"address": "istio-pilot", "port_value": 15010}
+          }
+        ],
         "circuit_breakers": {
           "thresholds": [
             {
@@ -378,8 +262,6 @@
         "http2_protocol_options": { }
       }
       
-      
-      
     ],
     "listeners":[
       {
@@ -395,8 +277,7 @@
             "filters": [
               {
                 "name": "envoy.http_connection_manager",
-                "typed_config": {
-                  "@type": "type.googleapis.com/envoy.config.filter.network.http_connection_manager.v2.HttpConnectionManager",
+                "config": {
                   "codec_type": "AUTO",
                   "stat_prefix": "stats",
                   "route_config": {
@@ -414,22 +295,14 @@
                             "route": {
                               "cluster": "prometheus_stats"
                             }
-                          },
-                          {
-                            "match": {
-                              "prefix": "/healthz/ready"
-                            },
-                            "route": {
-                              "cluster": "agent"
-                            }
                           }
                         ]
                       }
                     ]
                   },
-                  "http_filters": [{
+                  "http_filters": {
                     "name": "envoy.router"
-                  }]
+                  }
                 }
               }
             ]
@@ -438,14 +311,11 @@
       }
     ]
   }
-  
-  
   
   ,
   "cluster_manager": {
     "outlier_detection": {
-      "event_log_path": /dev/stdout
+      "event_log_path": "/dev/stdout"
     }
   }
-  
 }