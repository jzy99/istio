--- conflicted
+++ resolved
@@ -19,7 +19,9 @@
 import (
 	"encoding/json"
 	"fmt"
+	"regexp"
 	"strconv"
+	"strings"
 
 	"istio.io/api/annotation"
 	"istio.io/istio/pilot/cmd/pilot-agent/status"
@@ -27,6 +29,19 @@
 
 	corev1 "k8s.io/api/core/v1"
 	"k8s.io/apimachinery/pkg/util/intstr"
+)
+
+const (
+	// StatusPortCmdFlagName is the name of the command line flag passed to pilot-agent for sidecar readiness probe.
+	// We reuse it for taking over application's readiness probing as well.
+	// TODO: replace the hardcoded statusPort elsewhere by this variable as much as possible.
+	StatusPortCmdFlagName = "statusPort"
+)
+
+var (
+	// regex pattern for to extract the pilot agent probing port.
+	// Supported format, --statusPort, -statusPort, --statusPort=15020.
+	statusPortPattern = regexp.MustCompile(fmt.Sprintf(`^-{1,2}%s(=(?P<port>\d+))?$`, StatusPortCmdFlagName))
 )
 
 // ShouldRewriteAppHTTPProbers returns if we should rewrite apps' probers config.
@@ -54,8 +69,6 @@
 	return nil
 }
 
-<<<<<<< HEAD
-=======
 // extractStatusPort accepts the sidecar container spec and returns its port for healthiness probing.
 func extractStatusPort(sidecar *corev1.Container) int {
 	for i, arg := range sidecar.Args {
@@ -91,7 +104,6 @@
 	return -1
 }
 
->>>>>>> 6c050fb1
 // convertAppProber returns an overwritten `Probe` for pilot agent to take over.
 func convertAppProber(probe *corev1.Probe, newURL string, statusPort int) *corev1.Probe {
 	if probe == nil || probe.HTTPGet == nil {
@@ -154,7 +166,7 @@
 }
 
 // rewriteAppHTTPProbes modifies the app probers in place for kube-inject.
-func rewriteAppHTTPProbe(annotations map[string]string, podSpec *corev1.PodSpec, spec *SidecarInjectionSpec, port int32) {
+func rewriteAppHTTPProbe(annotations map[string]string, podSpec *corev1.PodSpec, spec *SidecarInjectionSpec) {
 	if !ShouldRewriteAppHTTPProbers(annotations, spec) {
 		return
 	}
@@ -163,14 +175,7 @@
 		return
 	}
 
-	statusPort := int(port)
-	if v, f := annotations[annotation.SidecarStatusPort.Name]; f {
-		p, err := strconv.Atoi(v)
-		if err != nil {
-			log.Errorf("Invalid annotation %v=%v: %v", annotation.SidecarStatusPort, p, err)
-		}
-		statusPort = p
-	}
+	statusPort := extractStatusPort(sidecar)
 	// Pilot agent statusPort is not defined, skip changing application http probe.
 	if statusPort == -1 {
 		return
@@ -196,7 +201,7 @@
 }
 
 // createProbeRewritePatch generates the patch for webhook.
-func createProbeRewritePatch(annotations map[string]string, podSpec *corev1.PodSpec, spec *SidecarInjectionSpec, defaultPort int32) []rfc6902PatchOperation {
+func createProbeRewritePatch(annotations map[string]string, podSpec *corev1.PodSpec, spec *SidecarInjectionSpec) []rfc6902PatchOperation {
 	if !ShouldRewriteAppHTTPProbers(annotations, spec) {
 		return []rfc6902PatchOperation{}
 	}
@@ -205,13 +210,10 @@
 	if sidecar == nil {
 		return nil
 	}
-	statusPort := int(defaultPort)
-	if v, f := annotations[annotation.SidecarStatusPort.Name]; f {
-		p, err := strconv.Atoi(v)
-		if err != nil {
-			log.Errorf("Invalid annotation %v=%v: %v", annotation.SidecarStatusPort, p, err)
-		}
-		statusPort = p
+	statusPort := extractStatusPort(sidecar)
+	// Pilot agent statusPort is not defined, skip changing application http probe.
+	if statusPort == -1 {
+		return nil
 	}
 	for i, c := range podSpec.Containers {
 		// Skip sidecar container.
