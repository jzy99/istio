--- conflicted
+++ resolved
@@ -399,8 +399,6 @@
 		if first {
 			first = false
 			value = []corev1.Container{add}
-		} else if add.Name == "istio-validation" {
-			path += "/0"
 		} else {
 			path += "/-"
 		}
@@ -548,11 +546,7 @@
 }
 
 func createPatch(pod *corev1.Pod, prevStatus *SidecarInjectionStatus, annotations map[string]string, sic *SidecarInjectionSpec,
-<<<<<<< HEAD
-	workloadName string, statusPort int32) ([]byte, error) {
-=======
 	workloadName string) ([]byte, error) {
->>>>>>> 6c050fb1
 
 	var patch []rfc6902PatchOperation
 
@@ -602,7 +596,7 @@
 		model.IstioCanonicalServiceRevisionLabelName: canonicalRev})...)
 
 	if rewrite {
-		patch = append(patch, createProbeRewritePatch(pod.Annotations, &pod.Spec, sic, statusPort)...)
+		patch = append(patch, createProbeRewritePatch(pod.Annotations, &pod.Spec, sic)...)
 	}
 
 	return json.Marshal(patch)
@@ -783,11 +777,7 @@
 		annotations[k] = v
 	}
 
-<<<<<<< HEAD
-	patchBytes, err := createPatch(&pod, injectionStatus(&pod), annotations, spec, deployMeta.Name, wh.meshConfig.GetDefaultConfig().GetStatusPort())
-=======
 	patchBytes, err := createPatch(&pod, injectionStatus(&pod), annotations, spec, deployMeta.Name)
->>>>>>> 6c050fb1
 	if err != nil {
 		handleError(fmt.Sprintf("AdmissionResponse: err=%v spec=%v\n", err, spec))
 		return toAdmissionResponse(err)
