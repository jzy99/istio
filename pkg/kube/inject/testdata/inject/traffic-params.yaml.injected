apiVersion: apps/v1
kind: Deployment
metadata:
  creationTimestamp: null
  name: traffic
spec:
  replicas: 7
  selector:
    matchLabels:
      app: traffic
  strategy: {}
  template:
    metadata:
      annotations:
        sidecar.istio.io/interceptionMode: REDIRECT
<<<<<<< HEAD
        sidecar.istio.io/status: '{"version":"","initContainers":["istio-init"],"containers":["istio-proxy"],"volumes":["istio-envoy","istio-podinfo","istio-token","istiod-ca-cert"],"imagePullSecrets":null}'
=======
        sidecar.istio.io/status: '{"version":"","initContainers":["istio-init"],"containers":["istio-proxy"],"volumes":["istio-envoy","podinfo","istio-token","istiod-ca-cert"],"imagePullSecrets":null}'
>>>>>>> 6c050fb1
        traffic.sidecar.istio.io/excludeInboundPorts: 4,5,6
        traffic.sidecar.istio.io/excludeOutboundIPRanges: 10.96.0.2/24,10.96.0.3/24
        traffic.sidecar.istio.io/includeInboundPorts: "80"
        traffic.sidecar.istio.io/includeOutboundIPRanges: 127.0.0.1/24,10.96.0.1/24
      creationTimestamp: null
      labels:
        app: traffic
        security.istio.io/tlsMode: istio
    spec:
      containers:
      - image: fake.docker.io/google-samples/traffic-go-gke:1.0
        name: traffic
        ports:
        - containerPort: 80
          name: http
        resources: {}
      - args:
        - proxy
        - sidecar
        - --domain
        - $(POD_NAMESPACE).svc.cluster.local
        - --serviceCluster
        - traffic.$(POD_NAMESPACE)
        - --proxyLogLevel=warning
        - --proxyComponentLogLevel=misc:error
        - --trust-domain=cluster.local
        - --controlPlaneBootstrap=false
        - --concurrency
        - "2"
        env:
        - name: JWT_POLICY
          value: third-party-jwt
        - name: PILOT_CERT_PROVIDER
          value: istiod
        - name: CA_ADDR
          value: istiod.istio-system.svc:15012
        - name: POD_NAME
          valueFrom:
            fieldRef:
              fieldPath: metadata.name
        - name: POD_NAMESPACE
          valueFrom:
            fieldRef:
              fieldPath: metadata.namespace
        - name: INSTANCE_IP
          valueFrom:
            fieldRef:
              fieldPath: status.podIP
        - name: SERVICE_ACCOUNT
          valueFrom:
            fieldRef:
              fieldPath: spec.serviceAccountName
        - name: HOST_IP
          valueFrom:
            fieldRef:
              fieldPath: status.hostIP
        - name: MESH_CONFIG
          value: |
            {}
        - name: ISTIO_META_POD_PORTS
          value: |-
            [
                {"name":"http","containerPort":80}
            ]
        - name: ISTIO_META_CLUSTER_ID
          value: Kubernetes
        - name: ISTIO_META_POD_NAME
          valueFrom:
            fieldRef:
              fieldPath: metadata.name
        - name: ISTIO_META_CONFIG_NAMESPACE
          valueFrom:
            fieldRef:
              fieldPath: metadata.namespace
        - name: ISTIO_META_INTERCEPTION_MODE
          value: REDIRECT
        - name: ISTIO_META_WORKLOAD_NAME
          value: traffic
        - name: ISTIO_META_OWNER
          value: kubernetes://apis/apps/v1/namespaces/default/deployments/traffic
        - name: ISTIO_META_MESH_ID
          value: cluster.local
        - name: ISTIO_KUBE_APP_PROBERS
          value: '{}'
        image: gcr.io/istio-testing/proxyv2:latest
        imagePullPolicy: Always
        name: istio-proxy
        ports:
        - containerPort: 15090
          name: http-envoy-prom
          protocol: TCP
        resources:
          limits:
            cpu: "2"
            memory: 1Gi
          requests:
            cpu: 100m
            memory: 128Mi
        securityContext:
          allowPrivilegeEscalation: false
          capabilities:
            drop:
            - ALL
          privileged: false
          readOnlyRootFilesystem: true
          runAsGroup: 1337
          runAsNonRoot: true
          runAsUser: 1337
        volumeMounts:
        - mountPath: /var/run/secrets/istio
          name: istiod-ca-cert
        - mountPath: /etc/istio/proxy
          name: istio-envoy
        - mountPath: /var/run/secrets/tokens
          name: istio-token
        - mountPath: /etc/istio/pod
<<<<<<< HEAD
          name: istio-podinfo
=======
          name: podinfo
>>>>>>> 6c050fb1
      initContainers:
      - args:
        - istio-iptables
        - -p
        - "15001"
        - -z
        - "15006"
        - -u
        - "1337"
        - -m
        - REDIRECT
        - -i
        - 127.0.0.1/24,10.96.0.1/24
        - -x
        - 10.96.0.2/24,10.96.0.3/24
        - -b
        - '*'
        - -d
        - 15090,4,5,6
        image: gcr.io/istio-testing/proxyv2:latest
        imagePullPolicy: Always
        name: istio-init
        resources:
          limits:
            cpu: 100m
            memory: 50Mi
          requests:
            cpu: 10m
            memory: 10Mi
        securityContext:
          allowPrivilegeEscalation: false
          capabilities:
            add:
            - NET_ADMIN
            - NET_RAW
            drop:
            - ALL
          privileged: false
          readOnlyRootFilesystem: false
          runAsGroup: 0
          runAsNonRoot: false
          runAsUser: 0
      volumes:
      - emptyDir:
          medium: Memory
        name: istio-envoy
      - downwardAPI:
          items:
          - fieldRef:
              fieldPath: metadata.labels
            path: labels
          - fieldRef:
              fieldPath: metadata.annotations
            path: annotations
<<<<<<< HEAD
        name: istio-podinfo
=======
        name: podinfo
>>>>>>> 6c050fb1
      - name: istio-token
        projected:
          sources:
          - serviceAccountToken:
              audience: istio-ca
              expirationSeconds: 43200
              path: istio-token
      - configMap:
          name: istio-ca-root-cert
        name: istiod-ca-cert
status: {}
---<|MERGE_RESOLUTION|>--- conflicted
+++ resolved
@@ -13,11 +13,7 @@
     metadata:
       annotations:
         sidecar.istio.io/interceptionMode: REDIRECT
-<<<<<<< HEAD
-        sidecar.istio.io/status: '{"version":"","initContainers":["istio-init"],"containers":["istio-proxy"],"volumes":["istio-envoy","istio-podinfo","istio-token","istiod-ca-cert"],"imagePullSecrets":null}'
-=======
         sidecar.istio.io/status: '{"version":"","initContainers":["istio-init"],"containers":["istio-proxy"],"volumes":["istio-envoy","podinfo","istio-token","istiod-ca-cert"],"imagePullSecrets":null}'
->>>>>>> 6c050fb1
         traffic.sidecar.istio.io/excludeInboundPorts: 4,5,6
         traffic.sidecar.istio.io/excludeOutboundIPRanges: 10.96.0.2/24,10.96.0.3/24
         traffic.sidecar.istio.io/includeInboundPorts: "80"
@@ -39,10 +35,30 @@
         - sidecar
         - --domain
         - $(POD_NAMESPACE).svc.cluster.local
+        - --configPath
+        - /etc/istio/proxy
+        - --binaryPath
+        - /usr/local/bin/envoy
         - --serviceCluster
         - traffic.$(POD_NAMESPACE)
+        - --drainDuration
+        - 45s
+        - --parentShutdownDuration
+        - 1m0s
+        - --discoveryAddress
+        - istio-pilot:15010
+        - --zipkinAddress
+        - ""
         - --proxyLogLevel=warning
         - --proxyComponentLogLevel=misc:error
+        - --connectTimeout
+        - 1s
+        - --proxyAdminPort
+        - "15000"
+        - --controlPlaneAuthPolicy
+        - NONE
+        - --dnsRefreshRate
+        - 300s
         - --trust-domain=cluster.local
         - --controlPlaneBootstrap=false
         - --concurrency
@@ -53,7 +69,7 @@
         - name: PILOT_CERT_PROVIDER
           value: istiod
         - name: CA_ADDR
-          value: istiod.istio-system.svc:15012
+          value: istio-pilot.istio-system.svc:15012
         - name: POD_NAME
           valueFrom:
             fieldRef:
@@ -74,9 +90,6 @@
           valueFrom:
             fieldRef:
               fieldPath: status.hostIP
-        - name: MESH_CONFIG
-          value: |
-            {}
         - name: ISTIO_META_POD_PORTS
           value: |-
             [
@@ -100,10 +113,8 @@
           value: kubernetes://apis/apps/v1/namespaces/default/deployments/traffic
         - name: ISTIO_META_MESH_ID
           value: cluster.local
-        - name: ISTIO_KUBE_APP_PROBERS
-          value: '{}'
         image: gcr.io/istio-testing/proxyv2:latest
-        imagePullPolicy: Always
+        imagePullPolicy: IfNotPresent
         name: istio-proxy
         ports:
         - containerPort: 15090
@@ -134,13 +145,9 @@
         - mountPath: /var/run/secrets/tokens
           name: istio-token
         - mountPath: /etc/istio/pod
-<<<<<<< HEAD
-          name: istio-podinfo
-=======
           name: podinfo
->>>>>>> 6c050fb1
       initContainers:
-      - args:
+      - command:
         - istio-iptables
         - -p
         - "15001"
@@ -159,7 +166,7 @@
         - -d
         - 15090,4,5,6
         image: gcr.io/istio-testing/proxyv2:latest
-        imagePullPolicy: Always
+        imagePullPolicy: IfNotPresent
         name: istio-init
         resources:
           limits:
@@ -193,11 +200,7 @@
           - fieldRef:
               fieldPath: metadata.annotations
             path: annotations
-<<<<<<< HEAD
-        name: istio-podinfo
-=======
         name: podinfo
->>>>>>> 6c050fb1
       - name: istio-token
         projected:
           sources:
