--- conflicted
+++ resolved
@@ -18,11 +18,7 @@
       metadata:
         annotations:
           sidecar.istio.io/interceptionMode: REDIRECT
-<<<<<<< HEAD
-          sidecar.istio.io/status: '{"version":"","initContainers":["istio-init"],"containers":["istio-proxy"],"volumes":["istio-envoy","istio-podinfo","istio-token","istiod-ca-cert"],"imagePullSecrets":null}'
-=======
           sidecar.istio.io/status: '{"version":"","initContainers":["istio-init"],"containers":["istio-proxy"],"volumes":["istio-envoy","podinfo","istio-token","istiod-ca-cert"],"imagePullSecrets":null}'
->>>>>>> 6c050fb1
           traffic.sidecar.istio.io/excludeInboundPorts: "15020"
           traffic.sidecar.istio.io/includeInboundPorts: "80"
           traffic.sidecar.istio.io/includeOutboundIPRanges: '*'
@@ -46,10 +42,32 @@
           - sidecar
           - --domain
           - $(POD_NAMESPACE).svc.cluster.local
+          - --configPath
+          - /etc/istio/proxy
+          - --binaryPath
+          - /usr/local/bin/envoy
           - --serviceCluster
           - hello.$(POD_NAMESPACE)
+          - --drainDuration
+          - 45s
+          - --parentShutdownDuration
+          - 1m0s
+          - --discoveryAddress
+          - istio-pilot:15010
+          - --zipkinAddress
+          - ""
           - --proxyLogLevel=warning
           - --proxyComponentLogLevel=misc:error
+          - --connectTimeout
+          - 1s
+          - --proxyAdminPort
+          - "15000"
+          - --controlPlaneAuthPolicy
+          - NONE
+          - --dnsRefreshRate
+          - 300s
+          - --statusPort
+          - "15020"
           - --trust-domain=cluster.local
           - --controlPlaneBootstrap=false
           - --concurrency
@@ -60,7 +78,7 @@
           - name: PILOT_CERT_PROVIDER
             value: istiod
           - name: CA_ADDR
-            value: istiod.istio-system.svc:15012
+            value: istio-pilot.istio-system.svc:15012
           - name: POD_NAME
             valueFrom:
               fieldRef:
@@ -81,9 +99,6 @@
             valueFrom:
               fieldRef:
                 fieldPath: status.hostIP
-          - name: MESH_CONFIG
-            value: |
-              {}
           - name: ISTIO_META_POD_PORTS
             value: |-
               [
@@ -107,10 +122,8 @@
             value: kubernetes://apis/apps/v1/namespaces/default/deployments/hello-v1
           - name: ISTIO_META_MESH_ID
             value: cluster.local
-          - name: ISTIO_KUBE_APP_PROBERS
-            value: '{}'
           image: gcr.io/istio-testing/proxyv2:latest
-          imagePullPolicy: Always
+          imagePullPolicy: IfNotPresent
           name: istio-proxy
           ports:
           - containerPort: 15090
@@ -120,7 +133,7 @@
             failureThreshold: 30
             httpGet:
               path: /healthz/ready
-              port: 15090
+              port: 15020
             initialDelaySeconds: 1
             periodSeconds: 2
           resources:
@@ -148,13 +161,9 @@
           - mountPath: /var/run/secrets/tokens
             name: istio-token
           - mountPath: /etc/istio/pod
-<<<<<<< HEAD
-            name: istio-podinfo
-=======
             name: podinfo
->>>>>>> 6c050fb1
         initContainers:
-        - args:
+        - command:
           - istio-iptables
           - -p
           - "15001"
@@ -173,7 +182,7 @@
           - -d
           - 15090,15020
           image: gcr.io/istio-testing/proxyv2:latest
-          imagePullPolicy: Always
+          imagePullPolicy: IfNotPresent
           name: istio-init
           resources:
             limits:
@@ -207,11 +216,7 @@
             - fieldRef:
                 fieldPath: metadata.annotations
               path: annotations
-<<<<<<< HEAD
-          name: istio-podinfo
-=======
           name: podinfo
->>>>>>> 6c050fb1
         - name: istio-token
           projected:
             sources:
@@ -241,11 +246,7 @@
       metadata:
         annotations:
           sidecar.istio.io/interceptionMode: REDIRECT
-<<<<<<< HEAD
-          sidecar.istio.io/status: '{"version":"","initContainers":["istio-init"],"containers":["istio-proxy"],"volumes":["istio-envoy","istio-podinfo","istio-token","istiod-ca-cert"],"imagePullSecrets":null}'
-=======
           sidecar.istio.io/status: '{"version":"","initContainers":["istio-init"],"containers":["istio-proxy"],"volumes":["istio-envoy","podinfo","istio-token","istiod-ca-cert"],"imagePullSecrets":null}'
->>>>>>> 6c050fb1
           traffic.sidecar.istio.io/excludeInboundPorts: "15020"
           traffic.sidecar.istio.io/includeInboundPorts: "81"
           traffic.sidecar.istio.io/includeOutboundIPRanges: '*'
@@ -269,10 +270,32 @@
           - sidecar
           - --domain
           - $(POD_NAMESPACE).svc.cluster.local
+          - --configPath
+          - /etc/istio/proxy
+          - --binaryPath
+          - /usr/local/bin/envoy
           - --serviceCluster
           - hello.$(POD_NAMESPACE)
+          - --drainDuration
+          - 45s
+          - --parentShutdownDuration
+          - 1m0s
+          - --discoveryAddress
+          - istio-pilot:15010
+          - --zipkinAddress
+          - ""
           - --proxyLogLevel=warning
           - --proxyComponentLogLevel=misc:error
+          - --connectTimeout
+          - 1s
+          - --proxyAdminPort
+          - "15000"
+          - --controlPlaneAuthPolicy
+          - NONE
+          - --dnsRefreshRate
+          - 300s
+          - --statusPort
+          - "15020"
           - --trust-domain=cluster.local
           - --controlPlaneBootstrap=false
           - --concurrency
@@ -283,7 +306,7 @@
           - name: PILOT_CERT_PROVIDER
             value: istiod
           - name: CA_ADDR
-            value: istiod.istio-system.svc:15012
+            value: istio-pilot.istio-system.svc:15012
           - name: POD_NAME
             valueFrom:
               fieldRef:
@@ -304,9 +327,6 @@
             valueFrom:
               fieldRef:
                 fieldPath: status.hostIP
-          - name: MESH_CONFIG
-            value: |
-              {}
           - name: ISTIO_META_POD_PORTS
             value: |-
               [
@@ -330,10 +350,8 @@
             value: kubernetes://apis/apps/v1/namespaces/default/deployments/hello-v2
           - name: ISTIO_META_MESH_ID
             value: cluster.local
-          - name: ISTIO_KUBE_APP_PROBERS
-            value: '{}'
           image: gcr.io/istio-testing/proxyv2:latest
-          imagePullPolicy: Always
+          imagePullPolicy: IfNotPresent
           name: istio-proxy
           ports:
           - containerPort: 15090
@@ -343,7 +361,7 @@
             failureThreshold: 30
             httpGet:
               path: /healthz/ready
-              port: 15090
+              port: 15020
             initialDelaySeconds: 1
             periodSeconds: 2
           resources:
@@ -371,13 +389,9 @@
           - mountPath: /var/run/secrets/tokens
             name: istio-token
           - mountPath: /etc/istio/pod
-<<<<<<< HEAD
-            name: istio-podinfo
-=======
             name: podinfo
->>>>>>> 6c050fb1
         initContainers:
-        - args:
+        - command:
           - istio-iptables
           - -p
           - "15001"
@@ -396,7 +410,7 @@
           - -d
           - 15090,15020
           image: gcr.io/istio-testing/proxyv2:latest
-          imagePullPolicy: Always
+          imagePullPolicy: IfNotPresent
           name: istio-init
           resources:
             limits:
@@ -430,11 +444,7 @@
             - fieldRef:
                 fieldPath: metadata.annotations
               path: annotations
-<<<<<<< HEAD
-          name: istio-podinfo
-=======
           name: podinfo
->>>>>>> 6c050fb1
         - name: istio-token
           projected:
             sources:
