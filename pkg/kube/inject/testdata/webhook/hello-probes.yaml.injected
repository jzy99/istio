apiVersion: apps/v1
kind: Deployment
metadata:
  creationTimestamp: null
  name: hello
spec:
  replicas: 7
  selector:
    matchLabels:
      app: hello
      tier: backend
      track: stable
  strategy: {}
  template:
    metadata:
      annotations:
        sidecar.istio.io/status: '{"version":"unit-test-fake-version","initContainers":["istio-init"],"containers":["istio-proxy"],"volumes":["istio-envoy"],"imagePullSecrets":null}'
      creationTimestamp: null
      labels:
        app: hello
        security.istio.io/tlsMode: istio
        service.istio.io/canonical-name: hello
        service.istio.io/canonical-revision: latest
        tier: backend
        track: stable
    spec:
      containers:
      - image: fake.docker.io/google-samples/hello-go-gke:1.0
        livenessProbe:
          httpGet:
            path: /app-health/hello/livez
            port: 15020
        name: hello
        ports:
        - containerPort: 80
          name: http
        readinessProbe:
          httpGet:
            path: /app-health/hello/readyz
            port: 15020
        resources: {}
      - image: fake.docker.io/google-samples/hello-go-gke:1.0
        livenessProbe:
          httpGet:
            path: /app-health/world/livez
            port: 15020
        name: world
        ports:
        - containerPort: 90
          name: http
        readinessProbe:
          exec:
            command:
            - cat
            - /tmp/healthy
        resources: {}
      - args:
        - proxy
        - sidecar
        - --domain
        - $(POD_NAMESPACE).svc.cluster.local
        - --serviceCluster
        - hello.$(POD_NAMESPACE)
        - --proxyLogLevel=warning
        - --proxyComponentLogLevel=misc:error
        - --trust-domain=cluster.local
        - --controlPlaneBootstrap=false
        - --concurrency
        - "2"
        env:
        - name: JWT_POLICY
          value: third-party-jwt
        - name: PILOT_CERT_PROVIDER
          value: istiod
        - name: CA_ADDR
          value: istiod.istio-system.svc:15012
        - name: POD_NAME
          valueFrom:
            fieldRef:
              fieldPath: metadata.name
        - name: POD_NAMESPACE
          valueFrom:
            fieldRef:
              fieldPath: metadata.namespace
        - name: INSTANCE_IP
          valueFrom:
            fieldRef:
              fieldPath: status.podIP
        - name: SERVICE_ACCOUNT
          valueFrom:
            fieldRef:
              fieldPath: spec.serviceAccountName
        - name: HOST_IP
          valueFrom:
            fieldRef:
              fieldPath: status.hostIP
        - name: MESH_CONFIG
          value: |
            {}
        - name: ISTIO_META_POD_PORTS
          value: |-
            [
                {"name":"http","containerPort":80}
                ,{"name":"http","containerPort":90}
            ]
        - name: ISTIO_META_CLUSTER_ID
          value: Kubernetes
        - name: ISTIO_META_POD_NAME
          valueFrom:
            fieldRef:
              fieldPath: metadata.name
        - name: ISTIO_META_CONFIG_NAMESPACE
          valueFrom:
            fieldRef:
              fieldPath: metadata.namespace
        - name: ISTIO_META_INTERCEPTION_MODE
          value: REDIRECT
        - name: ISTIO_META_MESH_ID
          value: cluster.local
        - name: ISTIO_KUBE_APP_PROBERS
          value: '{"/app-health/hello/livez":{"httpGet":{"port":80}},"/app-health/hello/readyz":{"httpGet":{"port":3333}},"/app-health/world/livez":{"httpGet":{"port":90}}}'
        image: gcr.io/istio-release/proxyv2:master-latest-daily
        imagePullPolicy: Always
        name: istio-proxy
        ports:
        - containerPort: 15090
          name: http-envoy-prom
          protocol: TCP
        readinessProbe:
          failureThreshold: 30
          httpGet:
            path: /healthz/ready
            port: 15090
          initialDelaySeconds: 1
          periodSeconds: 2
        resources:
          limits:
            cpu: "2"
            memory: 1Gi
          requests:
            cpu: 100m
            memory: 128Mi
        securityContext:
          allowPrivilegeEscalation: false
          capabilities:
            drop:
            - ALL
          privileged: false
          readOnlyRootFilesystem: true
          runAsGroup: 1337
          runAsNonRoot: true
          runAsUser: 1337
        volumeMounts:
        - mountPath: /var/run/secrets/istio
          name: istiod-ca-cert
        - mountPath: /etc/istio/proxy
          name: istio-envoy
        - mountPath: /var/run/secrets/tokens
          name: istio-token
        - mountPath: /etc/istio/pod
<<<<<<< HEAD
          name: istio-podinfo
=======
          name: podinfo
>>>>>>> 6c050fb1
      initContainers:
      - args:
        - istio-iptables
        - -p
        - "15001"
        - -z
        - "15006"
        - -u
        - "1337"
        - -m
        - REDIRECT
        - -i
        - '*'
        - -x
        - ""
        - -b
        - '*'
        - -d
        - 15090,15020
        image: gcr.io/istio-release/proxy_init:master-latest-daily
        imagePullPolicy: Always
        name: istio-init
        resources:
          limits:
            cpu: 100m
            memory: 50Mi
          requests:
            cpu: 10m
            memory: 10Mi
        securityContext:
          allowPrivilegeEscalation: false
          capabilities:
            add:
            - NET_ADMIN
            - NET_RAW
            drop:
            - ALL
          privileged: false
          readOnlyRootFilesystem: false
          runAsGroup: 0
          runAsNonRoot: false
          runAsUser: 0
      volumes:
      - emptyDir:
          medium: Memory
        name: istio-envoy
      - downwardAPI:
          items:
          - fieldRef:
              fieldPath: metadata.labels
            path: labels
          - fieldRef:
              fieldPath: metadata.annotations
            path: annotations
<<<<<<< HEAD
        name: istio-podinfo
=======
        name: podinfo
>>>>>>> 6c050fb1
      - name: istio-token
        projected:
          sources:
          - serviceAccountToken:
              audience: istio-ca
              expirationSeconds: 43200
              path: istio-token
      - configMap:
          name: istio-ca-root-cert
        name: istiod-ca-cert
status: {}

---<|MERGE_RESOLUTION|>--- conflicted
+++ resolved
@@ -28,22 +28,19 @@
       - image: fake.docker.io/google-samples/hello-go-gke:1.0
         livenessProbe:
           httpGet:
-            path: /app-health/hello/livez
-            port: 15020
+            port: http
         name: hello
         ports:
         - containerPort: 80
           name: http
         readinessProbe:
           httpGet:
-            path: /app-health/hello/readyz
-            port: 15020
+            port: 3333
         resources: {}
       - image: fake.docker.io/google-samples/hello-go-gke:1.0
         livenessProbe:
           httpGet:
-            path: /app-health/world/livez
-            port: 15020
+            port: http
         name: world
         ports:
         - containerPort: 90
@@ -59,10 +56,32 @@
         - sidecar
         - --domain
         - $(POD_NAMESPACE).svc.cluster.local
+        - --configPath
+        - /etc/istio/proxy
+        - --binaryPath
+        - /usr/local/bin/envoy
         - --serviceCluster
         - hello.$(POD_NAMESPACE)
+        - --drainDuration
+        - 45s
+        - --parentShutdownDuration
+        - 1m0s
+        - --discoveryAddress
+        - istio-pilot:15010
+        - --zipkinAddress
+        - ""
         - --proxyLogLevel=warning
         - --proxyComponentLogLevel=misc:error
+        - --connectTimeout
+        - 1s
+        - --proxyAdminPort
+        - "15000"
+        - --controlPlaneAuthPolicy
+        - NONE
+        - --dnsRefreshRate
+        - 300s
+        - --statusPort
+        - "15020"
         - --trust-domain=cluster.local
         - --controlPlaneBootstrap=false
         - --concurrency
@@ -73,7 +92,7 @@
         - name: PILOT_CERT_PROVIDER
           value: istiod
         - name: CA_ADDR
-          value: istiod.istio-system.svc:15012
+          value: istio-pilot.istio-system.svc:15012
         - name: POD_NAME
           valueFrom:
             fieldRef:
@@ -94,9 +113,6 @@
           valueFrom:
             fieldRef:
               fieldPath: status.hostIP
-        - name: MESH_CONFIG
-          value: |
-            {}
         - name: ISTIO_META_POD_PORTS
           value: |-
             [
@@ -117,10 +133,8 @@
           value: REDIRECT
         - name: ISTIO_META_MESH_ID
           value: cluster.local
-        - name: ISTIO_KUBE_APP_PROBERS
-          value: '{"/app-health/hello/livez":{"httpGet":{"port":80}},"/app-health/hello/readyz":{"httpGet":{"port":3333}},"/app-health/world/livez":{"httpGet":{"port":90}}}'
         image: gcr.io/istio-release/proxyv2:master-latest-daily
-        imagePullPolicy: Always
+        imagePullPolicy: IfNotPresent
         name: istio-proxy
         ports:
         - containerPort: 15090
@@ -130,7 +144,7 @@
           failureThreshold: 30
           httpGet:
             path: /healthz/ready
-            port: 15090
+            port: 15020
           initialDelaySeconds: 1
           periodSeconds: 2
         resources:
@@ -158,13 +172,9 @@
         - mountPath: /var/run/secrets/tokens
           name: istio-token
         - mountPath: /etc/istio/pod
-<<<<<<< HEAD
-          name: istio-podinfo
-=======
           name: podinfo
->>>>>>> 6c050fb1
       initContainers:
-      - args:
+      - command:
         - istio-iptables
         - -p
         - "15001"
@@ -183,7 +193,7 @@
         - -d
         - 15090,15020
         image: gcr.io/istio-release/proxy_init:master-latest-daily
-        imagePullPolicy: Always
+        imagePullPolicy: IfNotPresent
         name: istio-init
         resources:
           limits:
@@ -217,11 +227,7 @@
           - fieldRef:
               fieldPath: metadata.annotations
             path: annotations
-<<<<<<< HEAD
-        name: istio-podinfo
-=======
         name: podinfo
->>>>>>> 6c050fb1
       - name: istio-token
         projected:
           sources:
