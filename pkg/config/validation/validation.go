// Copyright 2017 Istio Authors
//
// Licensed under the Apache License, Version 2.0 (the "License");
// you may not use this file except in compliance with the License.
// You may obtain a copy of the License at
//
//     http://www.apache.org/licenses/LICENSE-2.0
//
// Unless required by applicable law or agreed to in writing, software
// distributed under the License is distributed on an "AS IS" BASIS,
// WITHOUT WARRANTIES OR CONDITIONS OF ANY KIND, either express or implied.
// See the License for the specific language governing permissions and
// limitations under the License.

package validation

import (
	"errors"
	"fmt"
	"net"
	"net/http"
	"path"
	"regexp"
	"strconv"
	"strings"
	"time"

	xdsUtil "github.com/envoyproxy/go-control-plane/pkg/wellknown"
	"github.com/gogo/protobuf/proto"
	"github.com/gogo/protobuf/types"
	multierror "github.com/hashicorp/go-multierror"

	authn "istio.io/api/authentication/v1alpha1"
	meshconfig "istio.io/api/mesh/v1alpha1"
	mpb "istio.io/api/mixer/v1"
	mccpb "istio.io/api/mixer/v1/config/client"
	networking "istio.io/api/networking/v1alpha3"
	rbac "istio.io/api/rbac/v1alpha1"
	security_beta "istio.io/api/security/v1beta1"
	type_beta "istio.io/api/type/v1beta1"
	"istio.io/pkg/log"

	"istio.io/istio/pkg/config/constants"
	"istio.io/istio/pkg/config/gateway"
	"istio.io/istio/pkg/config/host"
	"istio.io/istio/pkg/config/labels"
	"istio.io/istio/pkg/config/protocol"
	"istio.io/istio/pkg/config/security"
	"istio.io/istio/pkg/config/visibility"
	"istio.io/istio/pkg/config/xds"
)

// Constants for duration fields
const (
	connectTimeoutMax = time.Second * 30
	connectTimeoutMin = time.Millisecond

	drainTimeMax          = time.Hour
	parentShutdownTimeMax = time.Hour

	// UnixAddressPrefix is the prefix used to indicate an address is for a Unix Domain socket. It is used in
	// ServiceEntry.Endpoint.Address message.
	UnixAddressPrefix = "unix://"
)

var (
	// envoy supported retry on header values
	supportedRetryOnPolicies = map[string]bool{
		// 'x-envoy-retry-on' supported policies:
		// https://www.envoyproxy.io/docs/envoy/latest/configuration/http/http_filters/router_filter.html#x-envoy-retry-on
		"5xx":                    true,
		"gateway-error":          true,
		"reset":                  true,
		"connect-failure":        true,
		"retriable-4xx":          true,
		"refused-stream":         true,
		"retriable-status-codes": true,

		// 'x-envoy-retry-grpc-on' supported policies:
		// https://www.envoyproxy.io/docs/envoy/latest/configuration/http/http_filters/router_filter#x-envoy-retry-grpc-on
		"cancelled":          true,
		"deadline-exceeded":  true,
		"internal":           true,
		"resource-exhausted": true,
		"unavailable":        true,
	}

	// golang supported methods: https://golang.org/src/net/http/method.go
	supportedMethods = map[string]bool{
		http.MethodGet:     true,
		http.MethodHead:    true,
		http.MethodPost:    true,
		http.MethodPut:     true,
		http.MethodPatch:   true,
		http.MethodDelete:  true,
		http.MethodConnect: true,
		http.MethodOptions: true,
		http.MethodTrace:   true,
	}

	scope = log.RegisterScope("validation", "CRD validation debugging", 0)

	_ ValidateFunc = EmptyValidate

	// EmptyValidate is a Validate that does nothing and returns no error.
	EmptyValidate = registerValidateFunc("EmptyValidate",
		func(string, string, proto.Message) error {
			return nil
		})

	validateFuncs = make(map[string]ValidateFunc)
)

// Validate defines a validation func for an API proto.
type ValidateFunc func(name, namespace string, config proto.Message) error

// IsValidateFunc indicates whether there is a validation function with the given name.
func IsValidateFunc(name string) bool {
	return GetValidateFunc(name) != nil
}

// GetValidateFunc returns the validation function with the given name, or null if it does not exist.
func GetValidateFunc(name string) ValidateFunc {
	return validateFuncs[name]
}

func registerValidateFunc(name string, f ValidateFunc) ValidateFunc {
	validateFuncs[name] = f
	return f
}

// ValidatePort checks that the network port is in range
func ValidatePort(port int) error {
	if 1 <= port && port <= 65535 {
		return nil
	}
	return fmt.Errorf("port number %d must be in the range 1..65535", port)
}

// ValidatePorts checks if all ports are in range [0, 65535]
func ValidatePorts(ports []int32) bool {
	for _, port := range ports {
		if ValidatePort(int(port)) != nil {
			return false
		}
	}
	return true
}

// ValidateFQDN checks a fully-qualified domain name
func ValidateFQDN(fqdn string) error {
	if err := checkDNS1123Preconditions(fqdn); err != nil {
		return err
	}
	return validateDNS1123Labels(fqdn)
}

// ValidateWildcardDomain checks that a domain is a valid FQDN, but also allows wildcard prefixes.
func ValidateWildcardDomain(domain string) error {
	if err := checkDNS1123Preconditions(domain); err != nil {
		return err
	}
	// We only allow wildcards in the first label; split off the first label (parts[0]) from the rest of the host (parts[1])
	parts := strings.SplitN(domain, ".", 2)
	if !labels.IsWildcardDNS1123Label(parts[0]) {
		return fmt.Errorf("domain name %q invalid (label %q invalid)", domain, parts[0])
	} else if len(parts) > 1 {
		return validateDNS1123Labels(parts[1])
	}
	return nil
}

// encapsulates DNS 1123 checks common to both wildcarded hosts and FQDNs
func checkDNS1123Preconditions(name string) error {
	if len(name) > 255 {
		return fmt.Errorf("domain name %q too long (max 255)", name)
	}
	if len(name) == 0 {
		return fmt.Errorf("empty domain name not allowed")
	}
	return nil
}

func validateDNS1123Labels(domain string) error {
	parts := strings.Split(domain, ".")
	topLevelDomain := parts[len(parts)-1]
	if _, err := strconv.Atoi(topLevelDomain); err == nil {
		return fmt.Errorf("domain name %q invalid (top level domain %q cannot be all-numeric)", domain, topLevelDomain)
	}
	for i, label := range parts {
		// Allow the last part to be empty, for unambiguous names like `istio.io.`
		if i == len(parts)-1 && label == "" {
			return nil
		}
		if !labels.IsDNS1123Label(label) {
			return fmt.Errorf("domain name %q invalid (label %q invalid)", domain, label)
		}
	}
	return nil
}

// ValidateMixerService checks for validity of a service reference
func ValidateMixerService(svc *mccpb.IstioService) (errs error) {
	if svc.Name == "" && svc.Service == "" {
		errs = multierror.Append(errs, errors.New("name or service is mandatory for a service reference"))
	} else if svc.Service != "" && svc.Name != "" {
		errs = multierror.Append(errs, errors.New("specify either name or service, not both"))
	} else if svc.Service != "" {
		if svc.Namespace != "" {
			errs = multierror.Append(errs, errors.New("namespace is not valid when service is provided"))
		}
		if svc.Domain != "" {
			errs = multierror.Append(errs, errors.New("domain is not valid when service is provided"))
		}
	} else if svc.Name != "" {
		if !labels.IsDNS1123Label(svc.Name) {
			errs = multierror.Append(errs, fmt.Errorf("name %q must be a valid label", svc.Name))
		}
	}

	if svc.Namespace != "" && !labels.IsDNS1123Label(svc.Namespace) {
		errs = multierror.Append(errs, fmt.Errorf("namespace %q must be a valid label", svc.Namespace))
	}

	if svc.Domain != "" {
		if err := ValidateFQDN(svc.Domain); err != nil {
			errs = multierror.Append(errs, err)
		}
	}

	if err := labels.Instance(svc.Labels).Validate(); err != nil {
		errs = multierror.Append(errs, err)
	}

	return
}

// ValidateHTTPHeaderName validates a header name
func ValidateHTTPHeaderName(name string) error {
	if name == "" {
		return fmt.Errorf("header name cannot be empty")
	}
	return nil
}

// ValidatePercent checks that percent is in range
func ValidatePercent(val int32) error {
	if val < 0 || val > 100 {
		return fmt.Errorf("percentage %v is not in range 0..100", val)
	}
	return nil
}

// validatePercentage checks if the specified fractional percentage is valid.
func validatePercentage(percentage *networking.Percent) error {
	if percentage != nil {
		if percentage.Value < 0.0 || percentage.Value > 100.0 || (percentage.Value > 0.0 && percentage.Value < 0.0001) {
			return fmt.Errorf("percentage %v is neither 0.0, nor in range [0.0001, 100.0]", percentage.Value)
		}
	}
	return nil
}

// ValidateIPSubnet checks that a string is in "CIDR notation" or "Dot-decimal notation"
func ValidateIPSubnet(subnet string) error {
	// We expect a string in "CIDR notation" or "Dot-decimal notation"
	// E.g., a.b.c.d/xx form or just a.b.c.d or 2001:1::1/64
	if strings.Count(subnet, "/") == 1 {
		// We expect a string in "CIDR notation", i.e. a.b.c.d/xx or 2001:1::1/64 form
		ip, _, err := net.ParseCIDR(subnet)
		if err != nil {
			return fmt.Errorf("%v is not a valid CIDR block", subnet)
		}
		if ip.To4() == nil && ip.To16() == nil {
			return fmt.Errorf("%v is not a valid IPv4 or IPv6 address", subnet)
		}
		return nil
	}
	return ValidateIPAddress(subnet)
}

// ValidateIPAddress validates that a string in "CIDR notation" or "Dot-decimal notation"
func ValidateIPAddress(addr string) error {
	ip := net.ParseIP(addr)
	if ip == nil {
		return fmt.Errorf("%v is not a valid IP", addr)
	}

	return nil
}

// ValidateUnixAddress validates that the string is a valid unix domain socket path.
func ValidateUnixAddress(addr string) error {
	if len(addr) == 0 {
		return errors.New("unix address must not be empty")
	}

	// Allow unix abstract domain sockets whose names start with @
	if strings.HasPrefix(addr, "@") {
		return nil
	}

	// Note that we use path, not path/filepath even though a domain socket path is a file path.  We don't want the
	// Pilot output to depend on which OS Pilot is run on, so we always use Unix-style forward slashes.
	if !path.IsAbs(addr) || strings.HasSuffix(addr, "/") {
		return fmt.Errorf("%s is not an absolute path to a file", addr)
	}
	return nil
}

// ValidateGateway checks gateway specifications
var ValidateGateway = registerValidateFunc("ValidateGateway",
	func(name, _ string, msg proto.Message) (errs error) {
		// Gateway name must conform to the DNS label format (no dots)
		if !labels.IsDNS1123Label(name) {
			errs = appendErrors(errs, fmt.Errorf("invalid gateway name: %q", name))
		}
		value, ok := msg.(*networking.Gateway)
		if !ok {
			errs = appendErrors(errs, fmt.Errorf("cannot cast to gateway: %#v", msg))
			return
		}

		if len(value.Servers) == 0 {
			errs = appendErrors(errs, fmt.Errorf("gateway must have at least one server"))
		} else {
			for _, server := range value.Servers {
				errs = appendErrors(errs, validateServer(server))
			}
		}

		// Ensure unique port names
		portNames := make(map[string]bool)

		for _, s := range value.Servers {
			if s.Port != nil {
				if portNames[s.Port.Name] {
					errs = appendErrors(errs, fmt.Errorf("port names in servers must be unique: duplicate name %s", s.Port.Name))
				}
				portNames[s.Port.Name] = true
			}
		}

		return errs
	})

func validateServer(server *networking.Server) (errs error) {
	if len(server.Hosts) == 0 {
		errs = appendErrors(errs, fmt.Errorf("server config must contain at least one host"))
	} else {
		for _, hostname := range server.Hosts {
			errs = appendErrors(errs, validateNamespaceSlashWildcardHostname(hostname, true))
		}
	}
	portErr := validateServerPort(server.Port)
	if portErr != nil {
		errs = appendErrors(errs, portErr)
	}
	errs = appendErrors(errs, validateTLSOptions(server.Tls))

	// If port is HTTPS or TLS, make sure that server has TLS options
	if portErr == nil {
		p := protocol.Parse(server.Port.Protocol)
		if p.IsTLS() && server.Tls == nil {
			errs = appendErrors(errs, fmt.Errorf("server must have TLS settings for HTTPS/TLS protocols"))
		} else if !p.IsTLS() && server.Tls != nil {
			// only tls redirect is allowed if this is a HTTP server
			if p.IsHTTP() {
				if !gateway.IsPassThroughServer(server) ||
					server.Tls.CaCertificates != "" || server.Tls.PrivateKey != "" || server.Tls.ServerCertificate != "" {
					errs = appendErrors(errs, fmt.Errorf("server cannot have TLS settings for plain text HTTP ports"))
				}
			} else {
				errs = appendErrors(errs, fmt.Errorf("server cannot have TLS settings for non HTTPS/TLS ports"))
			}
		}
	}
	return errs
}

func validateServerPort(port *networking.Port) (errs error) {
	if port == nil {
		return appendErrors(errs, fmt.Errorf("port is required"))
	}
	if protocol.Parse(port.Protocol) == protocol.Unsupported {
		errs = appendErrors(errs, fmt.Errorf("invalid protocol %q, supported protocols are HTTP, HTTP2, GRPC, GRPC-WEB, MONGO, REDIS, MYSQL, TCP", port.Protocol))
	}
	if port.Number > 0 {
		errs = appendErrors(errs, ValidatePort(int(port.Number)))
	}

	if port.Name == "" {
		errs = appendErrors(errs, fmt.Errorf("port name must be set: %v", port))
	}
	return
}

func validateTLSOptions(tls *networking.Server_TLSOptions) (errs error) {
	if tls == nil {
		// no tls config at all is valid
		return
	}

	if tls.Mode == networking.Server_TLSOptions_ISTIO_MUTUAL {
		// ISTIO_MUTUAL TLS mode uses either SDS or default certificate mount paths
		// therefore, we should fail validation if other TLS fields are set
		if tls.ServerCertificate != "" {
			errs = appendErrors(errs, fmt.Errorf("ISTIO_MUTUAL TLS cannot have associated server certificate"))
		}
		if tls.PrivateKey != "" {
			errs = appendErrors(errs, fmt.Errorf("ISTIO_MUTUAL TLS cannot have associated private key"))
		}
		if tls.CaCertificates != "" {
			errs = appendErrors(errs, fmt.Errorf("ISTIO_MUTUAL TLS cannot have associated CA bundle"))
		}

		return
	}

	if (tls.Mode == networking.Server_TLSOptions_SIMPLE || tls.Mode == networking.Server_TLSOptions_MUTUAL) && tls.CredentialName != "" {
		// If tls mode is SIMPLE or MUTUAL, and CredentialName is specified, credentials are fetched
		// remotely. ServerCertificate and CaCertificates fields are not required.
		return
	}
	if tls.Mode == networking.Server_TLSOptions_SIMPLE {
		if tls.ServerCertificate == "" {
			errs = appendErrors(errs, fmt.Errorf("SIMPLE TLS requires a server certificate"))
		}
		if tls.PrivateKey == "" {
			errs = appendErrors(errs, fmt.Errorf("SIMPLE TLS requires a private key"))
		}
	} else if tls.Mode == networking.Server_TLSOptions_MUTUAL {
		if tls.ServerCertificate == "" {
			errs = appendErrors(errs, fmt.Errorf("MUTUAL TLS requires a server certificate"))
		}
		if tls.PrivateKey == "" {
			errs = appendErrors(errs, fmt.Errorf("MUTUAL TLS requires a private key"))
		}
		if tls.CaCertificates == "" {
			errs = appendErrors(errs, fmt.Errorf("MUTUAL TLS requires a client CA bundle"))
		}
	}
	return
}

// ValidateDestinationRule checks proxy policies
var ValidateDestinationRule = registerValidateFunc("ValidateDestinationRule",
	func(_, _ string, msg proto.Message) (errs error) {
		rule, ok := msg.(*networking.DestinationRule)
		if !ok {
			return fmt.Errorf("cannot cast to destination rule")
		}

		errs = appendErrors(errs,
			ValidateWildcardDomain(rule.Host),
			validateTrafficPolicy(rule.TrafficPolicy))

		for _, subset := range rule.Subsets {
			errs = appendErrors(errs, validateSubset(subset))
		}

		errs = appendErrors(errs, validateExportTo(rule.ExportTo))
		return
	})

func validateExportTo(exportTo []string) (errs error) {
	if len(exportTo) > 0 {
		if len(exportTo) > 1 {
			errs = appendErrors(errs, fmt.Errorf("exportTo should have only one entry (. or *) in the current release"))
		} else {
			errs = appendErrors(errs, visibility.Instance(exportTo[0]).Validate())
		}
	}

	return
}

// ValidateEnvoyFilter checks envoy filter config supplied by user
var ValidateEnvoyFilter = registerValidateFunc("ValidateEnvoyFilter",
	func(_, _ string, msg proto.Message) (errs error) {
		rule, ok := msg.(*networking.EnvoyFilter)
		if !ok {
			return fmt.Errorf("cannot cast to Envoy filter")
		}

		if len(rule.Filters) > 0 {
			scope.Warn("Envoy filter: Filters is deprecated. use configPatches instead") // nolint: golint,stylecheck
		}

		if rule.WorkloadLabels != nil {
			scope.Warn("Envoy filter: workloadLabels is deprecated. use workloadSelector instead") // nolint: golint,stylecheck
		}

		if rule.WorkloadSelector != nil {
			if rule.WorkloadSelector.GetLabels() == nil {
				errs = appendErrors(errs, fmt.Errorf("Envoy filter: workloadSelector cannot have empty labels")) // nolint: golint,stylecheck
			}
		}

		for _, f := range rule.Filters {
			if f.InsertPosition != nil {
				if f.InsertPosition.Index == networking.EnvoyFilter_InsertPosition_BEFORE ||
					f.InsertPosition.Index == networking.EnvoyFilter_InsertPosition_AFTER {
					if f.InsertPosition.RelativeTo == "" {
						errs = appendErrors(errs, fmt.Errorf("Envoy filter: missing relativeTo filter with BEFORE/AFTER index")) // nolint: golint,stylecheck
					}
				}
			}
			if f.FilterType == networking.EnvoyFilter_Filter_INVALID {
				errs = appendErrors(errs, fmt.Errorf("Envoy filter: missing filter type")) // nolint: golint,stylecheck
			}
			if len(f.FilterName) == 0 {
				errs = appendErrors(errs, fmt.Errorf("Envoy filter: missing filter name")) // nolint: golint,stylecheck
			}

			if f.FilterConfig == nil {
				errs = appendErrors(errs, fmt.Errorf("Envoy filter: missing filter config")) // nolint: golint,stylecheck
			}
		}

		for _, cp := range rule.ConfigPatches {
			if cp.ApplyTo == networking.EnvoyFilter_INVALID {
				errs = appendErrors(errs, fmt.Errorf("Envoy filter: missing applyTo")) // nolint: golint,stylecheck
				continue
			}
			if cp.Patch == nil {
				errs = appendErrors(errs, fmt.Errorf("Envoy filter: missing patch")) // nolint: golint,stylecheck
				continue
			}
			if cp.Patch.Operation == networking.EnvoyFilter_Patch_INVALID {
				errs = appendErrors(errs, fmt.Errorf("Envoy filter: missing patch operation")) // nolint: golint,stylecheck
				continue
			}
			if cp.Patch.Operation != networking.EnvoyFilter_Patch_REMOVE && cp.Patch.Value == nil {
				errs = appendErrors(errs, fmt.Errorf("Envoy filter: missing patch value for non-remove operation")) // nolint: golint,stylecheck
				continue
			}

			// ensure that the supplied regex for proxy version compiles
			if cp.Match != nil && cp.Match.Proxy != nil && cp.Match.Proxy.ProxyVersion != "" {
				if _, err := regexp.Compile(cp.Match.Proxy.ProxyVersion); err != nil {
					errs = appendErrors(errs, fmt.Errorf("Envoy filter: invalid regex for proxy version, [%v]", err)) // nolint: golint,stylecheck
					continue
				}
			}
			// ensure that applyTo, match and patch all line up
			switch cp.ApplyTo {
			case networking.EnvoyFilter_LISTENER,
				networking.EnvoyFilter_FILTER_CHAIN,
				networking.EnvoyFilter_NETWORK_FILTER,
				networking.EnvoyFilter_HTTP_FILTER:
				if cp.Match != nil && cp.Match.ObjectTypes != nil {
					if cp.Match.GetListener() == nil {
						errs = appendErrors(errs, fmt.Errorf("Envoy filter: applyTo for listener class objects cannot have non listener match")) // nolint: golint,stylecheck
						continue
					}
					listenerMatch := cp.Match.GetListener()
					if listenerMatch.FilterChain != nil {
						if listenerMatch.FilterChain.Filter != nil {
							// filter names are required if network filter matches are being made
							if listenerMatch.FilterChain.Filter.Name == "" {
								errs = appendErrors(errs, fmt.Errorf("Envoy filter: filter match has no name to match on")) // nolint: golint,stylecheck
								continue
							} else if listenerMatch.FilterChain.Filter.SubFilter != nil {
								// sub filter match is supported only for applyTo HTTP_FILTER
								if cp.ApplyTo != networking.EnvoyFilter_HTTP_FILTER {
									errs = appendErrors(errs, fmt.Errorf("Envoy filter: subfilter match can be used with applyTo HTTP_FILTER only")) // nolint: golint,stylecheck
									continue
								}
								// sub filter match requires the network filter to match to envoy http connection manager
								if listenerMatch.FilterChain.Filter.Name != xdsUtil.HTTPConnectionManager {
									errs = appendErrors(errs, fmt.Errorf("Envoy filter: subfilter match requires filter match with %s", // nolint: golint,stylecheck
										xdsUtil.HTTPConnectionManager))
									continue
								}
								if listenerMatch.FilterChain.Filter.SubFilter.Name == "" {
									errs = appendErrors(errs, fmt.Errorf("Envoy filter: subfilter match has no name to match on")) // nolint: golint,stylecheck
									continue
								}
							}
						}
					}
				}
			case networking.EnvoyFilter_ROUTE_CONFIGURATION, networking.EnvoyFilter_VIRTUAL_HOST, networking.EnvoyFilter_HTTP_ROUTE:
				if cp.Match != nil && cp.Match.ObjectTypes != nil {
					if cp.Match.GetRouteConfiguration() == nil {
						errs = appendErrors(errs,
							fmt.Errorf("Envoy filter: applyTo for http route class objects cannot have non route configuration match")) // nolint: golint,stylecheck
					}
				}

			case networking.EnvoyFilter_CLUSTER:
				if cp.Match != nil && cp.Match.ObjectTypes != nil {
					if cp.Match.GetCluster() == nil {
						errs = appendErrors(errs, fmt.Errorf("Envoy filter: applyTo for cluster class objects cannot have non cluster match")) // nolint: golint,stylecheck
					}
				}
			}
			// ensure that the struct is valid
			if _, err := xds.BuildXDSObjectFromStruct(cp.ApplyTo, cp.Patch.Value); err != nil {
				errs = appendErrors(errs, err)
			}
		}

		return
	})

// validates that hostname in ns/<hostname> is a valid hostname according to
// API specs
func validateSidecarOrGatewayHostnamePart(hostname string, isGateway bool) (errs error) {
	// short name hosts are not allowed
	if hostname != "*" && !strings.Contains(hostname, ".") {
		errs = appendErrors(errs, fmt.Errorf("short names (non FQDN) are not allowed"))
	}

	if err := ValidateWildcardDomain(hostname); err != nil {
		if !isGateway {
			errs = appendErrors(errs, err)
		}

		// Gateway allows IP as the host string, as well
		ipAddr := net.ParseIP(hostname)
		if ipAddr == nil {
			errs = appendErrors(errs, err)
		}
	}
	return
}

func validateNamespaceSlashWildcardHostname(hostname string, isGateway bool) (errs error) {
	parts := strings.SplitN(hostname, "/", 2)
	if len(parts) != 2 {
		if isGateway {
			// Old style host in the gateway
			return validateSidecarOrGatewayHostnamePart(hostname, true)
		}
		errs = appendErrors(errs, fmt.Errorf("host must be of form namespace/dnsName"))
		return
	}

	if len(parts[0]) == 0 || len(parts[1]) == 0 {
		errs = appendErrors(errs, fmt.Errorf("config namespace and dnsName in host entry cannot be empty"))
	}

	if !isGateway {
		// namespace can be * or . or ~ or a valid DNS label in sidecars
		if parts[0] != "*" && parts[0] != "." && parts[0] != "~" {
			if !labels.IsDNS1123Label(parts[0]) {
				errs = appendErrors(errs, fmt.Errorf("invalid namespace value %q in sidecar", parts[0]))
			}
		}
	} else {
		// namespace can be * or . or a valid DNS label in gateways
		if parts[0] != "*" && parts[0] != "." {
			if !labels.IsDNS1123Label(parts[0]) {
				errs = appendErrors(errs, fmt.Errorf("invalid namespace value %q in gateway", parts[0]))
			}
		}
	}
	errs = appendErrors(errs, validateSidecarOrGatewayHostnamePart(parts[1], isGateway))
	return
}

// ValidateSidecar checks sidecar config supplied by user
var ValidateSidecar = registerValidateFunc("ValidateSidecar",
	func(_, _ string, msg proto.Message) (errs error) {
		rule, ok := msg.(*networking.Sidecar)
		if !ok {
			return fmt.Errorf("cannot cast to Sidecar")
		}

		if rule.WorkloadSelector != nil {
			if rule.WorkloadSelector.GetLabels() == nil {
				errs = appendErrors(errs, fmt.Errorf("sidecar: workloadSelector cannot have empty labels"))
			}
		}

		if len(rule.Egress) == 0 {
			return fmt.Errorf("sidecar: missing egress")
		}

		portMap := make(map[uint32]struct{})
		for _, i := range rule.Ingress {
			if i.Port == nil {
				errs = appendErrors(errs, fmt.Errorf("sidecar: port is required for ingress listeners"))
				continue
			}

			bind := i.GetBind()
			errs = appendErrors(errs, validateSidecarIngressPortAndBind(i.Port, bind))

			if _, found := portMap[i.Port.Number]; found {
				errs = appendErrors(errs, fmt.Errorf("sidecar: ports on IP bound listeners must be unique"))
			}
			portMap[i.Port.Number] = struct{}{}

			if len(i.DefaultEndpoint) == 0 {
				errs = appendErrors(errs, fmt.Errorf("sidecar: default endpoint must be set for all ingress listeners"))
			} else {
				if strings.HasPrefix(i.DefaultEndpoint, UnixAddressPrefix) {
					errs = appendErrors(errs, ValidateUnixAddress(strings.TrimPrefix(i.DefaultEndpoint, UnixAddressPrefix)))
				} else {
					// format should be 127.0.0.1:port or :port
					parts := strings.Split(i.DefaultEndpoint, ":")
					if len(parts) < 2 {
						errs = appendErrors(errs, fmt.Errorf("sidecar: defaultEndpoint must be of form 127.0.0.1:<port>"))
					} else {
						if len(parts[0]) > 0 && parts[0] != "127.0.0.1" {
							errs = appendErrors(errs, fmt.Errorf("sidecar: defaultEndpoint must be of form 127.0.0.1:<port>"))
						}

						port, err := strconv.Atoi(parts[1])
						if err != nil {
							errs = appendErrors(errs, fmt.Errorf("sidecar: defaultEndpoint port (%s) is not a number: %v", parts[1], err))
						} else {
							errs = appendErrors(errs, ValidatePort(port))
						}
					}
				}
			}

			errs = appendErrors(errs, validateSidecarIngressTLS(i.InboundTls))

			// If inbound TLS defined, the port must be either TLS or HTTPS
			if i.InboundTls != nil {
				p := protocol.Parse(i.Port.Protocol)
				if !p.IsTLS() {
					errs = appendErrors(errs, fmt.Errorf("sidecar: ingress cannot have TLS settings for non HTTPS/TLS ports"))
				}
			}
		}

		portMap = make(map[uint32]struct{})
		udsMap := make(map[string]struct{})
		catchAllEgressListenerFound := false
		for index, i := range rule.Egress {
			// there can be only one catch all egress listener with empty port, and it should be the last listener.
			if i.Port == nil {
				if !catchAllEgressListenerFound {
					if index == len(rule.Egress)-1 {
						catchAllEgressListenerFound = true
					} else {
						errs = appendErrors(errs, fmt.Errorf("sidecar: the egress listener with empty port should be the last listener in the list"))
					}
				} else {
					errs = appendErrors(errs, fmt.Errorf("sidecar: egress can have only one listener with empty port"))
					continue
				}
			} else {
				bind := i.GetBind()
				captureMode := i.GetCaptureMode()
				errs = appendErrors(errs, validateSidecarEgressPortBindAndCaptureMode(i.Port, bind, captureMode))

				if i.Port.Number == 0 {
					if _, found := udsMap[bind]; found {
						errs = appendErrors(errs, fmt.Errorf("sidecar: unix domain socket values for listeners must be unique"))
					}
					udsMap[bind] = struct{}{}
				} else {
					if _, found := portMap[i.Port.Number]; found {
						errs = appendErrors(errs, fmt.Errorf("sidecar: ports on IP bound listeners must be unique"))
					}
					portMap[i.Port.Number] = struct{}{}
				}
			}

			// validate that the hosts field is a slash separated value
			// of form ns1/host, or */host, or */*, or ns1/*, or ns1/*.example.com
			if len(i.Hosts) == 0 {
				errs = appendErrors(errs, fmt.Errorf("sidecar: egress listener must contain at least one host"))
			} else {
				for _, hostname := range i.Hosts {
					errs = appendErrors(errs, validateNamespaceSlashWildcardHostname(hostname, false))
				}
			}

		}

		errs = appendErrors(errs, validateSidecarOutboundTrafficPolicy(rule.OutboundTrafficPolicy))

		return
	})

func validateSidecarIngressTLS(tls *networking.Server_TLSOptions) (errs error) {
	if tls == nil {
		return nil
	}

	if tls.HttpsRedirect {
		errs = appendErrors(errs, fmt.Errorf("sidecar: inbound tls must not set 'httpsRedirect'"))
	}

	if tls.Mode == networking.Server_TLSOptions_AUTO_PASSTHROUGH ||
		tls.Mode == networking.Server_TLSOptions_ISTIO_MUTUAL {
		errs = appendErrors(errs, fmt.Errorf("sidecar: inbound tls mode must not be %s", tls.Mode.String()))
	}
	errs = appendErrors(errs, validateTLSOptions(tls))
	return
}

func validateSidecarOutboundTrafficPolicy(tp *networking.OutboundTrafficPolicy) (errs error) {
	if tp == nil {
		return
	}
	mode := tp.GetMode()
	if tp.EgressProxy != nil {
		if mode != networking.OutboundTrafficPolicy_ALLOW_ANY {
			errs = appendErrors(errs, fmt.Errorf("sidecar: egress_proxy must be set only with ALLOW_ANY outbound_traffic_policy mode"))
			return
		}

		errs = appendErrors(errs, ValidateFQDN(tp.EgressProxy.GetHost()))

		if tp.EgressProxy.Port == nil {
			errs = appendErrors(errs, fmt.Errorf("sidecar: egress_proxy port must be non-nil"))
			return
		}
		errs = appendErrors(errs, validateDestination(tp.EgressProxy))
	}
	return
}

func validateSidecarEgressPortBindAndCaptureMode(port *networking.Port, bind string,
	captureMode networking.CaptureMode) (errs error) {

	// Port name is optional. Validate if exists.
	if len(port.Name) > 0 {
		errs = appendErrors(errs, ValidatePortName(port.Name))
	}

	// Handle Unix domain sockets
	if port.Number == 0 {
		// require bind to be a unix domain socket
		errs = appendErrors(errs,
			ValidateProtocol(port.Protocol))

		if !strings.HasPrefix(bind, UnixAddressPrefix) {
			errs = appendErrors(errs, fmt.Errorf("sidecar: ports with 0 value must have a unix domain socket bind address"))
		} else {
			errs = appendErrors(errs, ValidateUnixAddress(strings.TrimPrefix(bind, UnixAddressPrefix)))
		}

		if captureMode != networking.CaptureMode_DEFAULT && captureMode != networking.CaptureMode_NONE {
			errs = appendErrors(errs, fmt.Errorf("sidecar: captureMode must be DEFAULT/NONE for unix domain socket listeners"))
		}
	} else {
		errs = appendErrors(errs,
			ValidateProtocol(port.Protocol),
			ValidatePort(int(port.Number)))

		if len(bind) != 0 {
			errs = appendErrors(errs, ValidateIPAddress(bind))
		}
	}

	return
}

func validateSidecarIngressPortAndBind(port *networking.Port, bind string) (errs error) {

	// Port name is optional. Validate if exists.
	if len(port.Name) > 0 {
		errs = appendErrors(errs, ValidatePortName(port.Name))
	}

	errs = appendErrors(errs,
		ValidateProtocol(port.Protocol),
		ValidatePort(int(port.Number)))

	if len(bind) != 0 {
		errs = appendErrors(errs, ValidateIPAddress(bind))
	}

	return
}

func validateTrafficPolicy(policy *networking.TrafficPolicy) error {
	if policy == nil {
		return nil
	}
	if policy.OutlierDetection == nil && policy.ConnectionPool == nil &&
		policy.LoadBalancer == nil && policy.Tls == nil && policy.PortLevelSettings == nil {
		return fmt.Errorf("traffic policy must have at least one field")
	}

	return appendErrors(validateOutlierDetection(policy.OutlierDetection),
		validateConnectionPool(policy.ConnectionPool),
		validateLoadBalancer(policy.LoadBalancer),
		validateTLS(policy.Tls), validatePortTrafficPolicies(policy.PortLevelSettings))
}

func validateOutlierDetection(outlier *networking.OutlierDetection) (errs error) {
	if outlier == nil {
		return
	}

	if outlier.BaseEjectionTime != nil {
		errs = appendErrors(errs, ValidateDurationGogo(outlier.BaseEjectionTime))
	}
	if outlier.ConsecutiveErrors < 0 {
		errs = appendErrors(errs, fmt.Errorf("outlier detection consecutive errors cannot be negative"))
	}
	if outlier.Consecutive_5XxErrors != nil || outlier.ConsecutiveGatewayErrors != nil {
		// ConsecutiveErrors is deprecated for Consecutive_5XxErrors and
		// ConsecutiveGatewayErrors; they should not be set at the same time.
		if outlier.ConsecutiveErrors > 0 {
			errs = appendErrors(errs, fmt.Errorf("consecutive_errors should not be set with consecutive_5xx_errors or consecutive_gateway_errors"))
		}
	}
	if outlier.Interval != nil {
		errs = appendErrors(errs, ValidateDurationGogo(outlier.Interval))
	}
	errs = appendErrors(errs, ValidatePercent(outlier.MaxEjectionPercent), ValidatePercent(outlier.MinHealthPercent))

	return
}

func validateConnectionPool(settings *networking.ConnectionPoolSettings) (errs error) {
	if settings == nil {
		return
	}
	if settings.Http == nil && settings.Tcp == nil {
		return fmt.Errorf("connection pool must have at least one field")
	}

	if httpSettings := settings.Http; httpSettings != nil {
		if httpSettings.Http1MaxPendingRequests < 0 {
			errs = appendErrors(errs, fmt.Errorf("http1 max pending requests must be non-negative"))
		}
		if httpSettings.Http2MaxRequests < 0 {
			errs = appendErrors(errs, fmt.Errorf("http2 max requests must be non-negative"))
		}
		if httpSettings.MaxRequestsPerConnection < 0 {
			errs = appendErrors(errs, fmt.Errorf("max requests per connection must be non-negative"))
		}
		if httpSettings.MaxRetries < 0 {
			errs = appendErrors(errs, fmt.Errorf("max retries must be non-negative"))
		}
		if httpSettings.IdleTimeout != nil {
			errs = appendErrors(errs, ValidateDurationGogo(httpSettings.IdleTimeout))
		}
	}

	if tcp := settings.Tcp; tcp != nil {
		if tcp.MaxConnections < 0 {
			errs = appendErrors(errs, fmt.Errorf("max connections must be non-negative"))
		}
		if tcp.ConnectTimeout != nil {
			errs = appendErrors(errs, ValidateDurationGogo(tcp.ConnectTimeout))
		}
	}

	return
}

func validateLoadBalancer(settings *networking.LoadBalancerSettings) (errs error) {
	if settings == nil {
		return
	}

	// simple load balancing is always valid

	consistentHash := settings.GetConsistentHash()
	if consistentHash != nil {
		httpCookie := consistentHash.GetHttpCookie()
		if httpCookie != nil {
			if httpCookie.Name == "" {
				errs = appendErrors(errs, fmt.Errorf("name required for HttpCookie"))
			}
			if httpCookie.Ttl == nil {
				errs = appendErrors(errs, fmt.Errorf("ttl required for HttpCookie"))
			}
		}
	}
	if err := validateLocalityLbSetting(settings.LocalityLbSetting); err != nil {
		errs = multierror.Append(errs, err)
	}
	return
}

func validateTLS(settings *networking.TLSSettings) (errs error) {
	if settings == nil {
		return
	}

	if settings.Mode == networking.TLSSettings_MUTUAL {
		if settings.ClientCertificate == "" {
			errs = appendErrors(errs, fmt.Errorf("client certificate required for mutual tls"))
		}
		if settings.PrivateKey == "" {
			errs = appendErrors(errs, fmt.Errorf("private key required for mutual tls"))
		}
	}

	return
}

func validateSubset(subset *networking.Subset) error {
	return appendErrors(validateSubsetName(subset.Name),
		labels.Instance(subset.Labels).Validate(),
		validateTrafficPolicy(subset.TrafficPolicy))
}

func validatePortTrafficPolicies(pls []*networking.TrafficPolicy_PortTrafficPolicy) (errs error) {
	for _, t := range pls {
		if t.Port == nil {
			errs = appendErrors(errs, fmt.Errorf("portTrafficPolicy must have valid port"))
		}
		if t.OutlierDetection == nil && t.ConnectionPool == nil &&
			t.LoadBalancer == nil && t.Tls == nil {
			errs = appendErrors(errs, fmt.Errorf("port traffic policy must have at least one field"))
		} else {
			errs = appendErrors(errs, validateOutlierDetection(t.OutlierDetection),
				validateConnectionPool(t.ConnectionPool),
				validateLoadBalancer(t.LoadBalancer),
				validateTLS(t.Tls))
		}
	}
	return
}

// ValidateProxyAddress checks that a network address is well-formed
func ValidateProxyAddress(hostAddr string) error {
	hostname, p, err := net.SplitHostPort(hostAddr)
	if err != nil {
		return fmt.Errorf("unable to split %q: %v", hostAddr, err)
	}
	port, err := strconv.Atoi(p)
	if err != nil {
		return fmt.Errorf("port (%s) is not a number: %v", p, err)
	}
	if err = ValidatePort(port); err != nil {
		return err
	}
	if err = ValidateFQDN(hostname); err != nil {
		ip := net.ParseIP(hostname)
		if ip == nil {
			return fmt.Errorf("%q is not a valid hostname or an IP address", hostname)
		}
	}

	return nil
}

// ValidateDurationGogo checks that a gogo proto duration is well-formed
func ValidateDurationGogo(pd *types.Duration) error {
	dur, err := types.DurationFromProto(pd)
	if err != nil {
		return err
	}
	if dur < time.Millisecond {
		return errors.New("duration must be greater than 1ms")
	}
	if dur%time.Millisecond != 0 {
		return errors.New("only durations to ms precision are supported")
	}
	return nil
}

// ValidateDuration checks that a proto duration is well-formed
func ValidateDuration(pd *types.Duration) error {
	dur, err := types.DurationFromProto(pd)
	if err != nil {
		return err
	}
	if dur < time.Millisecond {
		return errors.New("duration must be greater than 1ms")
	}
	if dur%time.Millisecond != 0 {
		return errors.New("only durations to ms precision are supported")
	}
	return nil
}

// ValidateGogoDuration validates the variant of duration.
func ValidateGogoDuration(in *types.Duration) error {
	return ValidateDuration(&types.Duration{
		Seconds: in.Seconds,
		Nanos:   in.Nanos,
	})
}

// ValidateDurationRange verifies range is in specified duration
func ValidateDurationRange(dur, min, max time.Duration) error {
	if dur > max || dur < min {
		return fmt.Errorf("time %v must be >%v and <%v", dur.String(), min.String(), max.String())
	}

	return nil
}

// ValidateParentAndDrain checks that parent and drain durations are valid
func ValidateParentAndDrain(drainTime, parentShutdown *types.Duration) (errs error) {
	if err := ValidateDuration(drainTime); err != nil {
		errs = multierror.Append(errs, multierror.Prefix(err, "invalid drain duration:"))
	}
	if err := ValidateDuration(parentShutdown); err != nil {
		errs = multierror.Append(errs, multierror.Prefix(err, "invalid parent shutdown duration:"))
	}
	if errs != nil {
		return
	}

	drainDuration, _ := types.DurationFromProto(drainTime)
	parentShutdownDuration, _ := types.DurationFromProto(parentShutdown)

	if drainDuration%time.Second != 0 {
		errs = multierror.Append(errs,
			errors.New("drain time only supports durations to seconds precision"))
	}
	if parentShutdownDuration%time.Second != 0 {
		errs = multierror.Append(errs,
			errors.New("parent shutdown time only supports durations to seconds precision"))
	}
	if parentShutdownDuration <= drainDuration {
		errs = multierror.Append(errs,
			fmt.Errorf("parent shutdown time %v must be greater than drain time %v",
				parentShutdownDuration.String(), drainDuration.String()))
	}

	if drainDuration > drainTimeMax {
		errs = multierror.Append(errs,
			fmt.Errorf("drain time %v must be <%v", drainDuration.String(), drainTimeMax.String()))
	}

	if parentShutdownDuration > parentShutdownTimeMax {
		errs = multierror.Append(errs,
			fmt.Errorf("parent shutdown time %v must be <%v",
				parentShutdownDuration.String(), parentShutdownTimeMax.String()))
	}

	return
}

// ValidateLightstepCollector validates the configuration for sending envoy spans to LightStep
func ValidateLightstepCollector(ls *meshconfig.Tracing_Lightstep) error {
	var errs error
	if ls.GetAddress() == "" {
		errs = multierror.Append(errs, errors.New("address is required"))
	}
	if err := ValidateProxyAddress(ls.GetAddress()); err != nil {
		errs = multierror.Append(errs, multierror.Prefix(err, "invalid lightstep address:"))
	}
	if ls.GetAccessToken() == "" {
		errs = multierror.Append(errs, errors.New("access token is required"))
	}
	if ls.GetSecure() && (ls.GetCacertPath() == "") {
		errs = multierror.Append(errs, errors.New("cacertPath is required"))
	}
	return errs
}

// ValidateZipkinCollector validates the configuration for sending envoy spans to Zipkin
func ValidateZipkinCollector(z *meshconfig.Tracing_Zipkin) error {
	return ValidateProxyAddress(z.GetAddress())
}

// ValidateDatadogCollector validates the configuration for sending envoy spans to Datadog
func ValidateDatadogCollector(d *meshconfig.Tracing_Datadog) error {
	// If the address contains $(HOST_IP), replace it with a valid IP before validation.
	return ValidateProxyAddress(strings.Replace(d.GetAddress(), "$(HOST_IP)", "127.0.0.1", 1))
}

// ValidateConnectTimeout validates the envoy conncection timeout
func ValidateConnectTimeout(timeout *types.Duration) error {
	if err := ValidateDuration(timeout); err != nil {
		return err
	}

	timeoutDuration, _ := types.DurationFromProto(timeout)
	err := ValidateDurationRange(timeoutDuration, connectTimeoutMin, connectTimeoutMax)
	return err
}

// ValidateProtocolDetectionTimeout validates the envoy protocol detection timeout
func ValidateProtocolDetectionTimeout(timeout *types.Duration) error {
	dur, err := types.DurationFromProto(timeout)
	if err != nil {
		return err
	}
	// 0s is a valid value if trying to disable protocol detection timeout
	if dur == time.Second*0 {
		return nil
	}
	if dur%time.Millisecond != 0 {
		return errors.New("only durations to ms precision are supported")
	}

	return nil
}

// ValidateMeshConfig checks that the mesh config is well-formed
func ValidateMeshConfig(mesh *meshconfig.MeshConfig) (errs error) {
	if mesh.MixerCheckServer != "" {
		if err := ValidateProxyAddress(mesh.MixerCheckServer); err != nil {
			errs = multierror.Append(errs, multierror.Prefix(err, "invalid Policy Check Server address:"))
		}
	}

	if mesh.MixerReportServer != "" {
		if err := ValidateProxyAddress(mesh.MixerReportServer); err != nil {
			errs = multierror.Append(errs, multierror.Prefix(err, "invalid Telemetry Server address:"))
		}
	}

	if err := ValidatePort(int(mesh.ProxyListenPort)); err != nil {
		errs = multierror.Append(errs, multierror.Prefix(err, "invalid proxy listen port:"))
	}

	if err := ValidateConnectTimeout(mesh.ConnectTimeout); err != nil {
		errs = multierror.Append(errs, multierror.Prefix(err, "invalid connect timeout:"))
	}

	if err := ValidateProtocolDetectionTimeout(mesh.ProtocolDetectionTimeout); err != nil {
		errs = multierror.Append(errs, multierror.Prefix(err, "invalid protocol detection timeout:"))
	}

	if mesh.DefaultConfig == nil {
		errs = multierror.Append(errs, errors.New("missing default config"))
	} else if err := ValidateProxyConfig(mesh.DefaultConfig); err != nil {
		errs = multierror.Append(errs, err)
	}

	if err := validateLocalityLbSetting(mesh.LocalityLbSetting); err != nil {
		errs = multierror.Append(errs, err)
	}

	return
}

// ValidateProxyConfig checks that the mesh config is well-formed
func ValidateProxyConfig(config *meshconfig.ProxyConfig) (errs error) {
	if config.ConfigPath == "" {
		errs = multierror.Append(errs, errors.New("config path must be set"))
	}

	if config.BinaryPath == "" {
		errs = multierror.Append(errs, errors.New("binary path must be set"))
	}

	if config.ServiceCluster == "" {
		errs = multierror.Append(errs, errors.New("service cluster must be set"))
	}

	if err := ValidateParentAndDrain(config.DrainDuration, config.ParentShutdownDuration); err != nil {
		errs = multierror.Append(errs, multierror.Prefix(err, "invalid parent and drain time combination"))
	}

	// discovery address is mandatory since mutual TLS relies on CDS.
	// strictly speaking, proxies can operate without RDS/CDS and with hot restarts
	// but that requires additional test validation
	if config.DiscoveryAddress == "" {
		errs = multierror.Append(errs, errors.New("discovery address must be set to the proxy discovery service"))
	} else if err := ValidateProxyAddress(config.DiscoveryAddress); err != nil {
		errs = multierror.Append(errs, multierror.Prefix(err, "invalid discovery address:"))
	}

	if tracer := config.GetTracing().GetLightstep(); tracer != nil {
		if err := ValidateLightstepCollector(tracer); err != nil {
			errs = multierror.Append(errs, multierror.Prefix(err, "invalid lightstep config:"))
		}
	}

	if tracer := config.GetTracing().GetZipkin(); tracer != nil {
		if err := ValidateZipkinCollector(tracer); err != nil {
			errs = multierror.Append(errs, multierror.Prefix(err, "invalid zipkin config:"))
		}
	}

	if tracer := config.GetTracing().GetDatadog(); tracer != nil {
		if err := ValidateDatadogCollector(tracer); err != nil {
			errs = multierror.Append(errs, multierror.Prefix(err, "invalid datadog config:"))
		}
	}

	if err := ValidateConnectTimeout(config.ConnectTimeout); err != nil {
		errs = multierror.Append(errs, multierror.Prefix(err, "invalid connect timeout:"))
	}

	if config.StatsdUdpAddress != "" {
		if err := ValidateProxyAddress(config.StatsdUdpAddress); err != nil {
			errs = multierror.Append(errs, multierror.Prefix(err, fmt.Sprintf("invalid statsd udp address %q:", config.StatsdUdpAddress)))
		}
	}

	if config.EnvoyMetricsServiceAddress != "" {
		if err := ValidateProxyAddress(config.EnvoyMetricsServiceAddress); err != nil {
			errs = multierror.Append(errs, multierror.Prefix(err, fmt.Sprintf("invalid envoy metrics service address %q:", config.EnvoyMetricsServiceAddress)))
		} else {
			scope.Warnf("EnvoyMetricsServiceAddress is deprecated, use EnvoyMetricsService instead.") // nolint: golint,stylecheck
		}
	}

	if config.EnvoyMetricsService != nil && config.EnvoyMetricsService.Address != "" {
		if err := ValidateProxyAddress(config.EnvoyMetricsService.Address); err != nil {
			errs = multierror.Append(errs, multierror.Prefix(err, fmt.Sprintf("invalid envoy metrics service address %q:", config.EnvoyMetricsService.Address)))
		}
	}

	if config.EnvoyAccessLogService != nil && config.EnvoyAccessLogService.Address != "" {
		if err := ValidateProxyAddress(config.EnvoyAccessLogService.Address); err != nil {
			errs = multierror.Append(errs, multierror.Prefix(err, fmt.Sprintf("invalid envoy access log service address %q:", config.EnvoyAccessLogService.Address)))
		}
	}

	if err := ValidatePort(int(config.ProxyAdminPort)); err != nil {
		errs = multierror.Append(errs, multierror.Prefix(err, "invalid proxy admin port:"))
	}

	switch config.ControlPlaneAuthPolicy {
	case meshconfig.AuthenticationPolicy_NONE, meshconfig.AuthenticationPolicy_MUTUAL_TLS:
	default:
		errs = multierror.Append(errs,
			fmt.Errorf("unrecognized control plane auth policy %q", config.ControlPlaneAuthPolicy))
	}

	return
}

// ValidateMixerAttributes checks that Mixer attributes is
// well-formed.
func ValidateMixerAttributes(msg proto.Message) error {
	in, ok := msg.(*mpb.Attributes)
	if !ok {
		return errors.New("cannot case to attributes")
	}
	if in == nil || len(in.Attributes) == 0 {
		return errors.New("list of attributes is nil/empty")
	}
	var errs error
	for k, v := range in.Attributes {
		if v == nil {
			errs = multierror.Append(errs, errors.New("an attribute cannot be empty"))
			continue
		}
		switch val := v.Value.(type) {
		case *mpb.Attributes_AttributeValue_StringValue:
			if val.StringValue == "" {
				errs = multierror.Append(errs,
					fmt.Errorf("string attribute for %q should not be empty", k))
			}
		case *mpb.Attributes_AttributeValue_DurationValue:
			if val.DurationValue == nil {
				errs = multierror.Append(errs,
					fmt.Errorf("duration attribute for %q should not be nil", k))
			}
			if err := ValidateGogoDuration(val.DurationValue); err != nil {
				errs = multierror.Append(errs, err)
			}
		case *mpb.Attributes_AttributeValue_BytesValue:
			if len(val.BytesValue) == 0 {
				errs = multierror.Append(errs,
					fmt.Errorf("bytes attribute for %q should not be ", k))
			}
		case *mpb.Attributes_AttributeValue_TimestampValue:
			if val.TimestampValue == nil {
				errs = multierror.Append(errs,
					fmt.Errorf("timestamp attribute for %q should not be nil", k))
			}
			if _, err := types.TimestampFromProto(val.TimestampValue); err != nil {
				errs = multierror.Append(errs, err)
			}
		case *mpb.Attributes_AttributeValue_StringMapValue:
			if val.StringMapValue == nil || val.StringMapValue.Entries == nil {
				errs = multierror.Append(errs,
					fmt.Errorf("stringmap attribute for %q should not be nil", k))
			}
		}
	}
	return errs
}

// ValidateHTTPAPISpec checks that HTTPAPISpec is well-formed.
var ValidateHTTPAPISpec = registerValidateFunc("ValidateHTTPAPISpec",
	func(_, _ string, msg proto.Message) error {
		in, ok := msg.(*mccpb.HTTPAPISpec)
		if !ok {
			return errors.New("cannot case to HTTPAPISpec")
		}
		var errs error
		// top-level list of attributes is optional
		if in.Attributes != nil {
			if err := ValidateMixerAttributes(in.Attributes); err != nil {
				errs = multierror.Append(errs, err)
			}
		}
		if len(in.Patterns) == 0 {
			errs = multierror.Append(errs, errors.New("at least one pattern must be specified"))
		}
		for _, pattern := range in.Patterns {
			if err := ValidateMixerAttributes(in.Attributes); err != nil {
				errs = multierror.Append(errs, err)
			}
			if pattern.HttpMethod == "" {
				errs = multierror.Append(errs, errors.New("http_method cannot be empty"))
			}
			switch m := pattern.Pattern.(type) {
			case *mccpb.HTTPAPISpecPattern_UriTemplate:
				if m.UriTemplate == "" {
					errs = multierror.Append(errs, errors.New("uri_template cannot be empty"))
				}
			case *mccpb.HTTPAPISpecPattern_Regex:
				if m.Regex == "" {
					errs = multierror.Append(errs, errors.New("regex cannot be empty"))
				}
			}
		}
		for _, key := range in.ApiKeys {
			switch m := key.Key.(type) {
			case *mccpb.APIKey_Query:
				if m.Query == "" {
					errs = multierror.Append(errs, errors.New("query cannot be empty"))
				}
			case *mccpb.APIKey_Header:
				if m.Header == "" {
					errs = multierror.Append(errs, errors.New("header cannot be empty"))
				}
			case *mccpb.APIKey_Cookie:
				if m.Cookie == "" {
					errs = multierror.Append(errs, errors.New("cookie cannot be empty"))
				}
			}
		}
		return errs
	})

// ValidateHTTPAPISpecBinding checks that HTTPAPISpecBinding is well-formed.
var ValidateHTTPAPISpecBinding = registerValidateFunc("ValidateHTTPAPISpecBinding",
	func(_, _ string, msg proto.Message) error {
		in, ok := msg.(*mccpb.HTTPAPISpecBinding)
		if !ok {
			return errors.New("cannot case to HTTPAPISpecBinding")
		}
		var errs error
		if len(in.Services) == 0 {
			errs = multierror.Append(errs, errors.New("at least one service must be specified"))
		}
		for _, service := range in.Services {
			if err := ValidateMixerService(service); err != nil {
				errs = multierror.Append(errs, err)
			}
		}
		if len(in.ApiSpecs) == 0 {
			errs = multierror.Append(errs, errors.New("at least one spec must be specified"))
		}
		for _, spec := range in.ApiSpecs {
			if spec.Name == "" {
				errs = multierror.Append(errs, errors.New("name is mandatory for HTTPAPISpecReference"))
			}
			if spec.Namespace != "" && !labels.IsDNS1123Label(spec.Namespace) {
				errs = multierror.Append(errs, fmt.Errorf("namespace %q must be a valid label", spec.Namespace))
			}
		}
		return errs
	})

// ValidateQuotaSpec checks that Quota is well-formed.
var ValidateQuotaSpec = registerValidateFunc("ValidateQuotaSpec",
	func(_, _ string, msg proto.Message) error {
		in, ok := msg.(*mccpb.QuotaSpec)
		if !ok {
			return errors.New("cannot case to HTTPAPISpecBinding")
		}
		var errs error
		if len(in.Rules) == 0 {
			errs = multierror.Append(errs, errors.New("a least one rule must be specified"))
		}
		for _, rule := range in.Rules {
			for _, match := range rule.Match {
				for name, clause := range match.Clause {
					if clause == nil {
						errs = multierror.Append(errs, errors.New("a clause cannot be empty"))
						continue
					}
					switch matchType := clause.MatchType.(type) {
					case *mccpb.StringMatch_Exact:
						if matchType.Exact == "" {
							errs = multierror.Append(errs,
								fmt.Errorf("StringMatch_Exact for attribute %q cannot be empty", name)) // nolint: golint
						}
					case *mccpb.StringMatch_Prefix:
						if matchType.Prefix == "" {
							errs = multierror.Append(errs,
								fmt.Errorf("StringMatch_Prefix for attribute %q cannot be empty", name)) // nolint: golint
						}
					case *mccpb.StringMatch_Regex:
						if matchType.Regex == "" {
							errs = multierror.Append(errs,
								fmt.Errorf("StringMatch_Regex for attribute %q cannot be empty", name)) // nolint: golint
						}
					}
				}
			}
			if len(rule.Quotas) == 0 {
				errs = multierror.Append(errs, errors.New("a least one quota must be specified"))
			}
			for _, quota := range rule.Quotas {
				if quota.Quota == "" {
					errs = multierror.Append(errs, errors.New("quota name cannot be empty"))
				}
				if quota.Charge <= 0 {
					errs = multierror.Append(errs, errors.New("quota charge amount must be positive"))
				}
			}
		}
		return errs
	})

// ValidateQuotaSpecBinding checks that QuotaSpecBinding is well-formed.
var ValidateQuotaSpecBinding = registerValidateFunc("ValidateQuotaSpecBinding",
	func(_, _ string, msg proto.Message) error {
		in, ok := msg.(*mccpb.QuotaSpecBinding)
		if !ok {
			return errors.New("cannot case to HTTPAPISpecBinding")
		}
		var errs error
		if len(in.Services) == 0 {
			errs = multierror.Append(errs, errors.New("at least one service must be specified"))
		}
		for _, service := range in.Services {
			if err := ValidateMixerService(service); err != nil {
				errs = multierror.Append(errs, err)
			}
		}
		if len(in.QuotaSpecs) == 0 {
			errs = multierror.Append(errs, errors.New("at least one spec must be specified"))
		}
		for _, spec := range in.QuotaSpecs {
			if spec.Name == "" {
				errs = multierror.Append(errs, errors.New("name is mandatory for QuotaSpecReference"))
			}
			if spec.Namespace != "" && !labels.IsDNS1123Label(spec.Namespace) {
				errs = multierror.Append(errs, fmt.Errorf("namespace %q must be a valid label", spec.Namespace))
			}
		}
		return errs
	})

// ValidateAuthenticationPolicy checks that AuthenticationPolicy is well-formed.
var ValidateAuthenticationPolicy = registerValidateFunc("ValidateAuthenticationPolicy",
	func(name, namespace string, msg proto.Message) error {
		// Empty namespace indicate policy is from cluster-scoped CRD.
		clusterScoped := namespace == ""
		in, ok := msg.(*authn.Policy)
		if !ok {
			return errors.New("cannot cast to AuthenticationPolicy")
		}
		var errs error

		if !clusterScoped {
			// nolint: staticcheck
			if len(in.Targets) == 0 && name != constants.DefaultAuthenticationPolicyName {
				errs = appendErrors(errs, fmt.Errorf("authentication policy with no target rules  must be named %q, found %q",
					constants.DefaultAuthenticationPolicyName, name))
			}
			// nolint: staticcheck
			if len(in.Targets) > 0 && name == constants.DefaultAuthenticationPolicyName {
				errs = appendErrors(errs, fmt.Errorf("authentication policy with name %q must not have any target rules", name))
			}
			// nolint: staticcheck
			for _, target := range in.Targets {
				errs = appendErrors(errs, validateAuthNPolicyTarget(target))
			}
		} else {
			if name != constants.DefaultAuthenticationPolicyName {
				errs = appendErrors(errs, fmt.Errorf("cluster-scoped authentication policy name must be %q, found %q",
					constants.DefaultAuthenticationPolicyName, name))
			}
			// nolint: staticcheck
			if len(in.Targets) > 0 {
				errs = appendErrors(errs, fmt.Errorf("cluster-scoped authentication policy must not have targets"))
			}
		}

		jwtIssuers := make(map[string]bool)
		for _, method := range in.Peers {
			// nolint: staticcheck
			if jwt := method.GetJwt(); jwt != nil {
				if _, jwtExist := jwtIssuers[jwt.Issuer]; jwtExist {
					errs = appendErrors(errs, fmt.Errorf("jwt with issuer %q already defined", jwt.Issuer))
				} else {
					jwtIssuers[jwt.Issuer] = true
				}
				errs = appendErrors(errs, validateJwt(jwt))
			}
		}
		// nolint: staticcheck
		for _, method := range in.Origins {
			if method == nil {
				errs = multierror.Append(errs, errors.New("origin cannot be empty"))
				continue
			}
			if method.Jwt == nil {
				errs = multierror.Append(errs, errors.New("jwt cannot be empty"))
				continue
			}
			if _, jwtExist := jwtIssuers[method.Jwt.Issuer]; jwtExist {
				errs = appendErrors(errs, fmt.Errorf("jwt with issuer %q already defined", method.Jwt.Issuer))
			} else {
				jwtIssuers[method.Jwt.Issuer] = true
			}
			errs = appendErrors(errs, validateJwt(method.Jwt))
		}

		return errs
	})

func validateWorkloadSelector(selector *type_beta.WorkloadSelector) error {
	var errs error
	if selector != nil {
		for k, v := range selector.MatchLabels {
			if k == "" {
				errs = appendErrors(errs,
					fmt.Errorf("empty key is not supported in selector: %q", fmt.Sprintf("%s=%s", k, v)))
			}
			if strings.Contains(k, "*") || strings.Contains(v, "*") {
				errs = appendErrors(errs,
					fmt.Errorf("wildcard is not supported in selector: %q", fmt.Sprintf("%s=%s", k, v)))
			}
		}
	}

	return errs
}

// ValidateAuthorizationPolicy checks that AuthorizationPolicy is well-formed.
var ValidateAuthorizationPolicy = registerValidateFunc("ValidateAuthorizationPolicy",
	func(name, namespace string, msg proto.Message) error {
		in, ok := msg.(*security_beta.AuthorizationPolicy)
		if !ok {
			return fmt.Errorf("cannot cast to AuthorizationPolicy")
		}

		if err := validateWorkloadSelector(in.Selector); err != nil {
			return err
		}

		if in.Action == security_beta.AuthorizationPolicy_DENY && in.Rules == nil {
			return fmt.Errorf("a deny policy without `rules` is meaningless and has no effect, found in %s.%s", name, namespace)
		}

		var errs error
		for i, rule := range in.GetRules() {
			if rule.From != nil && len(rule.From) == 0 {
				errs = appendErrors(errs, fmt.Errorf("`from` must not be empty, found at rule %d in %s.%s", i, name, namespace))
			}
			for _, from := range rule.From {
				if from.Source == nil {
					errs = appendErrors(errs, fmt.Errorf("`from.source` must not be nil, found at rule %d in %s.%s", i, name, namespace))
				} else {
					src := from.Source
					if len(src.Principals) == 0 && len(src.RequestPrincipals) == 0 && len(src.Namespaces) == 0 && len(src.IpBlocks) == 0 &&
						len(src.NotPrincipals) == 0 && len(src.NotRequestPrincipals) == 0 && len(src.NotNamespaces) == 0 && len(src.NotIpBlocks) == 0 {
						errs = appendErrors(errs, fmt.Errorf("`from.source` must not be empty, found at rule %d in %s.%s", i, name, namespace))
					}
					errs = appendErrors(errs, security.ValidateIPs(from.Source.GetIpBlocks()))
					errs = appendErrors(errs, security.ValidateIPs(from.Source.GetNotIpBlocks()))
<<<<<<< HEAD
=======
					errs = appendErrors(errs, security.ValidateIPs(from.Source.GetNotIpBlocks()))
>>>>>>> 6c050fb1
					errs = appendErrors(errs, security.CheckEmptyValues("Principals", src.Principals))
					errs = appendErrors(errs, security.CheckEmptyValues("RequestPrincipals", src.RequestPrincipals))
					errs = appendErrors(errs, security.CheckEmptyValues("Namespaces", src.Namespaces))
					errs = appendErrors(errs, security.CheckEmptyValues("IpBlocks", src.IpBlocks))
					errs = appendErrors(errs, security.CheckEmptyValues("NotPrincipals", src.NotPrincipals))
					errs = appendErrors(errs, security.CheckEmptyValues("NotRequestPrincipals", src.NotRequestPrincipals))
					errs = appendErrors(errs, security.CheckEmptyValues("NotNamespaces", src.NotNamespaces))
					errs = appendErrors(errs, security.CheckEmptyValues("NotIpBlocks", src.NotIpBlocks))
				}
			}
			if rule.To != nil && len(rule.To) == 0 {
				errs = appendErrors(errs, fmt.Errorf("`to` must not be empty, found at rule %d in %s.%s", i, name, namespace))
			}
			for _, to := range rule.To {
				if to.Operation == nil {
					errs = appendErrors(errs, fmt.Errorf("`to.operation` must not be nil, found at rule %d in %s.%s", i, name, namespace))
				} else {
					op := to.Operation
					if len(op.Ports) == 0 && len(op.Methods) == 0 && len(op.Paths) == 0 && len(op.Hosts) == 0 &&
						len(op.NotPorts) == 0 && len(op.NotMethods) == 0 && len(op.NotPaths) == 0 && len(op.NotHosts) == 0 {
						errs = appendErrors(errs, fmt.Errorf("`to.operation` must not be empty, found at rule %d in %s.%s", i, name, namespace))
					}
					errs = appendErrors(errs, security.ValidatePorts(to.Operation.GetPorts()))
					errs = appendErrors(errs, security.ValidatePorts(to.Operation.GetNotPorts()))
<<<<<<< HEAD
=======
					errs = appendErrors(errs, security.ValidatePorts(to.Operation.GetNotPorts()))
>>>>>>> 6c050fb1
					errs = appendErrors(errs, security.CheckEmptyValues("Ports", op.Ports))
					errs = appendErrors(errs, security.CheckEmptyValues("Methods", op.Methods))
					errs = appendErrors(errs, security.CheckEmptyValues("Paths", op.Paths))
					errs = appendErrors(errs, security.CheckEmptyValues("Hosts", op.Hosts))
					errs = appendErrors(errs, security.CheckEmptyValues("NotPorts", op.NotPorts))
					errs = appendErrors(errs, security.CheckEmptyValues("NotMethods", op.NotMethods))
					errs = appendErrors(errs, security.CheckEmptyValues("NotPaths", op.NotPaths))
					errs = appendErrors(errs, security.CheckEmptyValues("NotHosts", op.NotHosts))
				}
			}
			for _, condition := range rule.GetWhen() {
				key := condition.GetKey()
				if key == "" {
					errs = appendErrors(errs, fmt.Errorf("`key` must not be empty, found in %s.%s", name, namespace))
				} else {
					if len(condition.GetValues()) == 0 && len(condition.GetNotValues()) == 0 {
						errs = appendErrors(errs, fmt.Errorf("at least one of `values` or `notValues` must be set for key %s, found in %s.%s",
							key, name, namespace))
					} else {
						if err := security.ValidateAttribute(key, condition.GetValues()); err != nil {
							errs = appendErrors(errs, fmt.Errorf("invalid `value` for `key` %s: %v, found in %s.%s", key, err, name, namespace))
						}
						if err := security.ValidateAttribute(key, condition.GetNotValues()); err != nil {
							errs = appendErrors(errs, fmt.Errorf("invalid `notValue` for `key` %s: %v, found in %s.%s", key, err, name, namespace))
						}
					}
				}
			}
		}
		return errs
	})

// ValidateRequestAuthentication checks that request authentication spec is well-formed.
var ValidateRequestAuthentication = registerValidateFunc("ValidateRequestAuthentication",
	func(name, namespace string, msg proto.Message) error {
		in, ok := msg.(*security_beta.RequestAuthentication)
		if !ok {
			return errors.New("cannot cast to RequestAuthentication")
		}

		var errs error
		errs = appendErrors(errs, validateWorkloadSelector(in.Selector))

		for _, rule := range in.JwtRules {
			errs = appendErrors(errs, validateJwtRule(rule))
		}
		return errs
	})

func validateJwtRule(rule *security_beta.JWTRule) (errs error) {
	if rule == nil {
		return nil
	}
	if len(rule.Issuer) == 0 {
		errs = multierror.Append(errs, errors.New("issuer must be set"))
	}
	for _, audience := range rule.Audiences {
		if len(audience) == 0 {
			errs = multierror.Append(errs, errors.New("audience must be non-empty string"))
		}
	}

	if len(rule.JwksUri) != 0 {
		if _, err := security.ParseJwksURI(rule.JwksUri); err != nil {
			errs = multierror.Append(errs, err)
		}
	}

	for _, location := range rule.FromHeaders {
		if len(location.Name) == 0 {
			errs = multierror.Append(errs, errors.New("location header name must be non-empty string"))
		}
	}

	for _, location := range rule.FromParams {
		if len(location) == 0 {
			errs = multierror.Append(errs, errors.New("location query must be non-empty string"))
		}
	}
	return
}

<<<<<<< HEAD
// ValidateAccept always returns true
func ValidateAccept(_, _ string, _ proto.Message) error {
	return nil
}

=======
>>>>>>> 6c050fb1
// ValidatePeerAuthentication checks that peer authentication spec is well-formed.
var ValidatePeerAuthentication = registerValidateFunc("ValidatePeerAuthentication",
	func(name, namespace string, msg proto.Message) error {
		in, ok := msg.(*security_beta.PeerAuthentication)
		if !ok {
			return errors.New("cannot cast to PeerAuthentication")
		}

		var errs error
		emptySelector := in.Selector == nil || len(in.Selector.MatchLabels) == 0

		if emptySelector && len(in.PortLevelMtls) != 0 {
			errs = appendErrors(errs,
				fmt.Errorf("mesh/namespace peer authentication cannot have port level mTLS"))
		}

		if in.PortLevelMtls != nil && len(in.PortLevelMtls) == 0 {
			errs = appendErrors(errs,
				fmt.Errorf("port level mTLS, if defined, must have at least one element"))
		}

		for port := range in.PortLevelMtls {
			if port == 0 {
				errs = appendErrors(errs, fmt.Errorf("port cannot be 0"))
			}
		}

		errs = appendErrors(errs, validateWorkloadSelector(in.Selector))

		return errs
	})

// ValidateServiceRole checks that ServiceRole is well-formed.
var ValidateServiceRole = registerValidateFunc("ValidateServiceRole",
	func(_, _ string, msg proto.Message) error {
		in, ok := msg.(*rbac.ServiceRole)
		if !ok {
			return errors.New("cannot cast to ServiceRole")
		}
		var errs error
		if len(in.Rules) == 0 {
			errs = appendErrors(errs, fmt.Errorf("at least 1 rule must be specified"))
		}
		for i, rule := range in.Rules {
			// Regular rules and not rules (e.g. methods and not_methods should not be defined together).
			sameAttributeKindError := "cannot have both regular and *not* attributes for the same kind (%s) for rule %d"
			if len(rule.Methods) > 0 && len(rule.NotMethods) > 0 {
				errs = appendErrors(errs, fmt.Errorf(sameAttributeKindError, "i.e. methods and not_methods", i))
			}
			if len(rule.Ports) > 0 && len(rule.NotPorts) > 0 {
				errs = appendErrors(errs, fmt.Errorf(sameAttributeKindError, "i.e. ports and not_ports", i))
			}
			if !ValidatePorts(rule.Ports) || !ValidatePorts(rule.NotPorts) {
				errs = appendErrors(errs, fmt.Errorf("at least one port is not in the range of [0, 65535]"))
			}
			for j, constraint := range rule.Constraints {
				if len(constraint.Key) == 0 {
					errs = appendErrors(errs, fmt.Errorf("key cannot be empty for constraint %d in rule %d", j, i))
				}
				if len(constraint.Values) == 0 {
					errs = appendErrors(errs, fmt.Errorf("at least 1 value must be specified for constraint %d in rule %d", j, i))
				}
				if hasExistingFirstClassFieldInRole(constraint.Key, rule) {
					errs = appendErrors(errs, fmt.Errorf("cannot define %s for rule %d because a similar first-class field has been defined", constraint.Key, i))
				}
			}
		}
		return errs
	})

// Returns true if the user defines a constraint that already exists in the first-class fields, false
// if none has overlapped.
// First-class fields are the immediate-level fields right after the `rules` field in a ServiceRole, e.g.
// methods, services, etc., or after the `subjects` field in a binding, e.g. names, groups, etc. In shorts,
// they are not fields under Constraints (in ServiceRole) and Properties (in binding).
// This prevents the user from defining the same key, e.g. port of the serving service, in multiple places
// in a ServiceRole definition.
func hasExistingFirstClassFieldInRole(constraintKey string, rule *rbac.AccessRule) bool {
	// Same as authz.attrDestPort
	// Cannot use authz.attrDestPort since there is a import cycle. However, these constants can be
	// defined at another place and both authz and model package can access them.
	const attrDestPort = "destination.port"
	// Only check for port since we only have ports (or not_ports) as first-class field and in destination.port
	// in a ServiceRole definition.
	if constraintKey == attrDestPort && len(rule.Ports) > 0 {
		return true
	}
	if constraintKey == attrDestPort && len(rule.NotPorts) > 0 {
		return true
	}
	return false
}

// checkServiceRoleBinding checks that ServiceRoleBinding is well-formed.
func checkServiceRoleBinding(in *rbac.ServiceRoleBinding) error {
	var errs error
	if len(in.Subjects) == 0 {
		errs = appendErrors(errs, fmt.Errorf("at least 1 subject must be specified"))
	}
	for i, subject := range in.Subjects {
		if isFirstClassFieldEmpty(subject) {
			errs = appendErrors(errs, fmt.Errorf("empty subjects are not allowed. Found an empty subject at index %d", i))
		}
		for propertyKey := range subject.Properties {
			if hasExistingFirstClassFieldInBinding(propertyKey, subject) {
				errs = appendErrors(errs, fmt.Errorf("cannot define %s for binding %d because a similar first-class field has been defined", propertyKey, i))
			}
		}
		// Since source.principal = "*" in binding properties is different than User: "*" from the old API,
		// we want to remove ambiguity when the user defines "*" in names or not_names
		if isStarInNames(subject.Names) || isStarInNames(subject.NotNames) {
			errs = appendErrors(errs, fmt.Errorf("do not use * for names or not_names (in rule %d)", i))
		}
	}
	roleFieldCount := 0
	if in.RoleRef != nil {
		roleFieldCount++
	}
	if len(in.Actions) > 0 {
		roleFieldCount++
	}
	if in.Role != "" {
		roleFieldCount++
	}
	if roleFieldCount != 1 {
		errs = appendErrors(errs, fmt.Errorf("exactly one of `roleRef`, `role`, or `actions` must be specified"))
	}
	if in.RoleRef != nil {
		expectKind := "ServiceRole"
		if in.RoleRef.Kind != expectKind {
			errs = appendErrors(errs, fmt.Errorf("kind set to %q, currently the only supported value is %q",
				in.RoleRef.Kind, expectKind))
		}
		if len(in.RoleRef.Name) == 0 {
			errs = appendErrors(errs, fmt.Errorf("`name` in `roleRef` cannot be empty"))
		}
	}
	if len(in.Actions) > 0 {
		inlineServiceRole := &rbac.ServiceRole{Rules: in.Actions}
		errs = appendErrors(errs, ValidateServiceRole("", "", inlineServiceRole))
	}
	if in.Role != "" {
		// Same as rootNamespacePrefix in rbac_v2.go
		const rootNamespacePrefix = "/"
		if in.Role == rootNamespacePrefix {
			errs = appendErrors(errs, fmt.Errorf("`role` cannot have an empty ServiceRole name"))
		}
	}
	return errs
}

// ValidateServiceRoleBinding checks that ServiceRoleBinding is well-formed.
var ValidateServiceRoleBinding = registerValidateFunc("ValidateServiceRoleBinding",
	func(_, _ string, msg proto.Message) error {
		in, ok := msg.(*rbac.ServiceRoleBinding)
		if !ok {
			return errors.New("cannot cast to ServiceRoleBinding")
		}
		return checkServiceRoleBinding(in)
	})

// isFirstClassFieldEmpty return false if there is at least one first class field (e.g. properties)
func isFirstClassFieldEmpty(subject *rbac.Subject) bool {
	return len(subject.User) == 0 && len(subject.Group) == 0 && len(subject.Properties) == 0 &&
		len(subject.Namespaces) == 0 && len(subject.NotNamespaces) == 0 && len(subject.Groups) == 0 &&
		len(subject.NotGroups) == 0 && len(subject.Ips) == 0 && len(subject.NotIps) == 0 &&
		len(subject.Names) == 0 && len(subject.NotNames) == 0
}

// Returns true if the user defines a property that already exists in the first-class fields, false
// if none has overlapped.
// In the future when we introduce expression conditions in properties field, we might need to revisit
// this function.
func hasExistingFirstClassFieldInBinding(propertiesKey string, subject *rbac.Subject) bool {
	switch propertiesKey {
	case "source.principal":
		return len(subject.Names) > 0
	case "request.auth.claims[groups]":
		return len(subject.Groups) > 0
	case "source.namespace":
		return len(subject.Namespaces) > 0
	case "source.ip":
		return len(subject.Ips) > 0
	}
	return false
}

// isStarInNames returns true if there is a "*" in the names slice.
func isStarInNames(names []string) bool {
	for _, name := range names {
		if name == "*" {
			return true
		}
	}
	return false
}

func checkRbacConfig(name, typ string, msg proto.Message) error {
	in, ok := msg.(*rbac.RbacConfig)
	if !ok {
		return errors.New("cannot cast to " + typ)
	}

	if name != constants.DefaultRbacConfigName {
		return fmt.Errorf("%s has invalid name(%s), name must be %q", typ, name, constants.DefaultRbacConfigName)
	}

	if in.Mode == rbac.RbacConfig_ON_WITH_INCLUSION && in.Inclusion == nil {
		return errors.New("inclusion cannot be null (use 'inclusion: {}' for none)")
	}

	if in.Mode == rbac.RbacConfig_ON_WITH_EXCLUSION && in.Exclusion == nil {
		return errors.New("exclusion cannot be null (use 'exclusion: {}' for none)")
	}

	return nil
}

// ValidateClusterRbacConfig checks that ClusterRbacConfig is well-formed.
var ValidateClusterRbacConfig = registerValidateFunc("ValidateClusterRbacConfig",
	func(name, _ string, msg proto.Message) error {
		return checkRbacConfig(name, "ClusterRbacConfig", msg)
	})

// ValidateRbacConfig checks that RbacConfig is well-formed.
var ValidateRbacConfig = registerValidateFunc("ValidateRbacConfig",
	func(name, _ string, msg proto.Message) error {
		scope.Warnf("RbacConfig is deprecated, use ClusterRbacConfig instead.")
		return checkRbacConfig(name, "RbacConfig", msg)
	})

func validateJwt(jwt *authn.Jwt) (errs error) {
	if jwt == nil {
		return nil
	}
	if jwt.Issuer == "" {
		errs = multierror.Append(errs, errors.New("issuer must be set"))
	}
	for _, audience := range jwt.Audiences {
		if audience == "" {
			errs = multierror.Append(errs, errors.New("audience must be non-empty string"))
		}
	}
	if jwt.JwksUri != "" {
		if _, err := security.ParseJwksURI(jwt.JwksUri); err != nil {
			errs = multierror.Append(errs, err)
		}
	}

	for _, location := range jwt.JwtHeaders {
		if location == "" {
			errs = multierror.Append(errs, errors.New("location header must be non-empty string"))
		}
	}

	for _, location := range jwt.JwtParams {
		if location == "" {
			errs = multierror.Append(errs, errors.New("location query must be non-empty string"))
		}
	}
	return
}

func validateAuthNPolicyTarget(target *authn.TargetSelector) (errs error) {
	if target == nil {
		return
	}

	// AuthN policy target (host)name must be a shortname
	if !labels.IsDNS1123Label(target.Name) {
		errs = multierror.Append(errs, fmt.Errorf("target name %q must be a valid label", target.Name))
	}

	for _, port := range target.Ports {
		errs = appendErrors(errs, validateAuthNPortSelector(port))
	}

	return
}

// ValidateVirtualService checks that a v1alpha3 route rule is well-formed.
var ValidateVirtualService = registerValidateFunc("ValidateVirtualService",
	func(_, _ string, msg proto.Message) (errs error) {
		virtualService, ok := msg.(*networking.VirtualService)
		if !ok {
			return errors.New("cannot cast to virtual service")
		}

		appliesToMesh := false
		if len(virtualService.Gateways) == 0 {
			appliesToMesh = true
		}

		errs = appendErrors(errs, validateGatewayNames(virtualService.Gateways))
		for _, gatewayName := range virtualService.Gateways {
			if gatewayName == constants.IstioMeshGateway {
				appliesToMesh = true
				break
			}
		}

		if len(virtualService.Hosts) == 0 {
			errs = appendErrors(errs, fmt.Errorf("virtual service must have at least one host"))
		}

		allHostsValid := true
		for _, virtualHost := range virtualService.Hosts {
			if err := ValidateWildcardDomain(virtualHost); err != nil {
				ipAddr := net.ParseIP(virtualHost) // Could also be an IP
				if ipAddr == nil {
					errs = appendErrors(errs, err)
					allHostsValid = false
				}
			} else if appliesToMesh && virtualHost == "*" {
				errs = appendErrors(errs, fmt.Errorf("wildcard host * is not allowed for virtual services bound to the mesh gateway"))
				allHostsValid = false
			}
		}

		// Check for duplicate hosts
		// Duplicates include literal duplicates as well as wildcard duplicates
		// E.g., *.foo.com, and *.com are duplicates in the same virtual service
		if allHostsValid {
			for i := 0; i < len(virtualService.Hosts); i++ {
				hostI := host.Name(virtualService.Hosts[i])
				for j := i + 1; j < len(virtualService.Hosts); j++ {
					hostJ := host.Name(virtualService.Hosts[j])
					if hostI.Matches(hostJ) {
						errs = appendErrors(errs, fmt.Errorf("duplicate hosts in virtual service: %s & %s", hostI, hostJ))
					}
				}
			}
		}

		if len(virtualService.Http) == 0 && len(virtualService.Tcp) == 0 && len(virtualService.Tls) == 0 {
			errs = appendErrors(errs, errors.New("http, tcp or tls must be provided in virtual service"))
		}
		for _, httpRoute := range virtualService.Http {
			errs = appendErrors(errs, validateHTTPRoute(httpRoute))
		}
		for _, tlsRoute := range virtualService.Tls {
			errs = appendErrors(errs, validateTLSRoute(tlsRoute, virtualService))
		}
		for _, tcpRoute := range virtualService.Tcp {
			errs = appendErrors(errs, validateTCPRoute(tcpRoute))
		}

		errs = appendErrors(errs, validateExportTo(virtualService.ExportTo))
		return
	})

func validateTLSRoute(tls *networking.TLSRoute, context *networking.VirtualService) (errs error) {
	if tls == nil {
		return nil
	}
	if len(tls.Match) == 0 {
		errs = appendErrors(errs, errors.New("TLS route must have at least one match condition"))
	}
	for _, match := range tls.Match {
		errs = appendErrors(errs, validateTLSMatch(match, context))
	}
	if len(tls.Route) == 0 {
		errs = appendErrors(errs, errors.New("TLS route is required"))
	}
	errs = appendErrors(errs, validateRouteDestinations(tls.Route))
	return
}

func validateTLSMatch(match *networking.TLSMatchAttributes, context *networking.VirtualService) (errs error) {
	if len(match.SniHosts) == 0 {
		errs = appendErrors(errs, fmt.Errorf("TLS match must have at least one SNI host"))
	} else {
		for _, sniHost := range match.SniHosts {
			err := validateSniHost(sniHost, context)
			if err != nil {
				errs = appendErrors(errs, err)
			}
		}
	}

	for _, destinationSubnet := range match.DestinationSubnets {
		errs = appendErrors(errs, ValidateIPSubnet(destinationSubnet))
	}

	if match.Port != 0 {
		errs = appendErrors(errs, ValidatePort(int(match.Port)))
	}
	errs = appendErrors(errs, labels.Instance(match.SourceLabels).Validate())
	errs = appendErrors(errs, validateGatewayNames(match.Gateways))
	return
}

func validateSniHost(sniHost string, context *networking.VirtualService) error {
	if err := ValidateWildcardDomain(sniHost); err != nil {
		ipAddr := net.ParseIP(sniHost) // Could also be an IP
		if ipAddr == nil {
			return err
		}
	}
	sniHostname := host.Name(sniHost)
	for _, hostname := range context.Hosts {
		if sniHostname.SubsetOf(host.Name(hostname)) {
			return nil
		}
	}
	return fmt.Errorf("SNI host %q is not a compatible subset of any of the virtual service hosts: [%s]",
		sniHost, strings.Join(context.Hosts, ", "))
}

func validateTCPRoute(tcp *networking.TCPRoute) (errs error) {
	if tcp == nil {
		return nil
	}
	for _, match := range tcp.Match {
		errs = appendErrors(errs, validateTCPMatch(match))
	}
	if len(tcp.Route) == 0 {
		errs = appendErrors(errs, errors.New("TCP route is required"))
	}
	errs = appendErrors(errs, validateRouteDestinations(tcp.Route))
	return
}

func validateTCPMatch(match *networking.L4MatchAttributes) (errs error) {
	for _, destinationSubnet := range match.DestinationSubnets {
		errs = appendErrors(errs, ValidateIPSubnet(destinationSubnet))
	}
	if match.Port != 0 {
		errs = appendErrors(errs, ValidatePort(int(match.Port)))
	}
	errs = appendErrors(errs, labels.Instance(match.SourceLabels).Validate())
	errs = appendErrors(errs, validateGatewayNames(match.Gateways))
	return
}

func validateHTTPRoute(http *networking.HTTPRoute) (errs error) {
	// check for conflicts
	if http.Redirect != nil {
		if len(http.Route) > 0 {
			errs = appendErrors(errs, errors.New("HTTP route cannot contain both route and redirect"))
		}

		if http.Fault != nil {
			errs = appendErrors(errs, errors.New("HTTP route cannot contain both fault and redirect"))
		}

		if http.Rewrite != nil {
			errs = appendErrors(errs, errors.New("HTTP route rule cannot contain both rewrite and redirect"))
		}
	} else if len(http.Route) == 0 {
		errs = appendErrors(errs, errors.New("HTTP route or redirect is required"))
	}

	// header manipulation
	for name := range http.Headers.GetRequest().GetAdd() {
		errs = appendErrors(errs, ValidateHTTPHeaderName(name))
	}
	for name := range http.Headers.GetRequest().GetSet() {
		errs = appendErrors(errs, ValidateHTTPHeaderName(name))
	}
	for _, name := range http.Headers.GetRequest().GetRemove() {
		errs = appendErrors(errs, ValidateHTTPHeaderName(name))
	}
	for name := range http.Headers.GetResponse().GetAdd() {
		errs = appendErrors(errs, ValidateHTTPHeaderName(name))
	}
	for name := range http.Headers.GetResponse().GetSet() {
		errs = appendErrors(errs, ValidateHTTPHeaderName(name))
	}
	for _, name := range http.Headers.GetResponse().GetRemove() {
		errs = appendErrors(errs, ValidateHTTPHeaderName(name))
	}

	errs = appendErrors(errs, validateCORSPolicy(http.CorsPolicy))
	errs = appendErrors(errs, validateHTTPFaultInjection(http.Fault))

	for _, match := range http.Match {
		if match != nil {
			for name, header := range match.Headers {
				if header == nil {
					errs = appendErrors(errs, fmt.Errorf("header match %v cannot be null", name))
				}
				errs = appendErrors(errs, ValidateHTTPHeaderName(name))
			}

			if match.Port != 0 {
				errs = appendErrors(errs, ValidatePort(int(match.Port)))
			}
			errs = appendErrors(errs, labels.Instance(match.SourceLabels).Validate())
			errs = appendErrors(errs, validateGatewayNames(match.Gateways))
		}
	}

	if http.MirrorPercent != nil {
		if value := http.MirrorPercent.GetValue(); value > 100 {
			errs = appendErrors(errs, fmt.Errorf("mirror_percent must have a max value of 100 (it has %d)", value))
		}
	}

	if http.MirrorPercentage != nil {
		if value := http.MirrorPercentage.GetValue(); value > 100 {
			errs = appendErrors(errs, fmt.Errorf("mirror_percentage must have a max value of 100 (it has %f)", value))
		}
	}

	errs = appendErrors(errs, validateDestination(http.Mirror))
	errs = appendErrors(errs, validateHTTPRedirect(http.Redirect))
	errs = appendErrors(errs, validateHTTPRetry(http.Retries))
	errs = appendErrors(errs, validateHTTPRewrite(http.Rewrite))
	errs = appendErrors(errs, validateHTTPRouteDestinations(http.Route))
	if http.Timeout != nil {
		errs = appendErrors(errs, ValidateDurationGogo(http.Timeout))
	}

	return
}

func validateGatewayNames(gatewayNames []string) (errs error) {
	for _, gatewayName := range gatewayNames {
		parts := strings.SplitN(gatewayName, "/", 2)
		if len(parts) != 2 {
			// deprecated
			// Old style spec with FQDN gateway name
			errs = appendErrors(errs, ValidateFQDN(gatewayName))
			return
		}

		if len(parts[0]) == 0 || len(parts[1]) == 0 {
			errs = appendErrors(errs, fmt.Errorf("config namespace and gateway name cannot be empty"))
		}

		// namespace and name must be DNS labels
		if !labels.IsDNS1123Label(parts[0]) {
			errs = appendErrors(errs, fmt.Errorf("invalid value for namespace: %q", parts[0]))
		}

		if !labels.IsDNS1123Label(parts[1]) {
			errs = appendErrors(errs, fmt.Errorf("invalid value for gateway name: %q", parts[1]))
		}
	}
	return
}

func validateHTTPRouteDestinations(weights []*networking.HTTPRouteDestination) (errs error) {
	var totalWeight int32
	for _, weight := range weights {
		if weight.Destination == nil {
			errs = multierror.Append(errs, errors.New("destination is required"))
		}

		// header manipulations
		for name := range weight.Headers.GetRequest().GetAdd() {
			errs = appendErrors(errs, ValidateHTTPHeaderName(name))
		}
		for name := range weight.Headers.GetRequest().GetSet() {
			errs = appendErrors(errs, ValidateHTTPHeaderName(name))
		}
		for _, name := range weight.Headers.GetRequest().GetRemove() {
			errs = appendErrors(errs, ValidateHTTPHeaderName(name))
		}
		for name := range weight.Headers.GetResponse().GetAdd() {
			errs = appendErrors(errs, ValidateHTTPHeaderName(name))
		}
		for name := range weight.Headers.GetResponse().GetSet() {
			errs = appendErrors(errs, ValidateHTTPHeaderName(name))
		}
		for _, name := range weight.Headers.GetResponse().GetRemove() {
			errs = appendErrors(errs, ValidateHTTPHeaderName(name))
		}

		errs = appendErrors(errs, validateDestination(weight.Destination))
		errs = appendErrors(errs, ValidatePercent(weight.Weight))
		totalWeight += weight.Weight
	}
	if len(weights) > 1 && totalWeight != 100 {
		errs = appendErrors(errs, fmt.Errorf("total destination weight %v != 100", totalWeight))
	}
	return
}

func validateRouteDestinations(weights []*networking.RouteDestination) (errs error) {
	var totalWeight int32
	for _, weight := range weights {
		if weight.Destination == nil {
			errs = multierror.Append(errs, errors.New("destination is required"))
		}
		errs = appendErrors(errs, validateDestination(weight.Destination))
		errs = appendErrors(errs, ValidatePercent(weight.Weight))
		totalWeight += weight.Weight
	}
	if len(weights) > 1 && totalWeight != 100 {
		errs = appendErrors(errs, fmt.Errorf("total destination weight %v != 100", totalWeight))
	}
	return
}

func validateCORSPolicy(policy *networking.CorsPolicy) (errs error) {
	if policy == nil {
		return
	}

	for _, hostname := range policy.AllowOrigin {
		if hostname != "*" {
			hostname = strings.TrimPrefix(hostname, "https://")
			hostname = strings.TrimPrefix(hostname, "http://")
			parts := strings.Split(hostname, ":")
			if len(parts) > 2 {
				errs = appendErrors(errs, fmt.Errorf("CORS Allow Origin must be '*' or of [http[s]://]host[:port] format"))
			} else {
				if len(parts) == 2 {
					if port, err := strconv.Atoi(parts[1]); err != nil {
						errs = appendErrors(errs, fmt.Errorf("port in CORS Allow Origin is not a number: %s", parts[1]))
					} else {
						errs = ValidatePort(port)
					}
					hostname = parts[0]
				}
				errs = appendErrors(errs, ValidateFQDN(hostname))
			}
		}
	}

	for _, method := range policy.AllowMethods {
		errs = appendErrors(errs, validateHTTPMethod(method))
	}

	for _, name := range policy.AllowHeaders {
		errs = appendErrors(errs, ValidateHTTPHeaderName(name))
	}

	for _, name := range policy.ExposeHeaders {
		errs = appendErrors(errs, ValidateHTTPHeaderName(name))
	}

	if policy.MaxAge != nil {
		errs = appendErrors(errs, ValidateDurationGogo(policy.MaxAge))
		if policy.MaxAge.Nanos > 0 {
			errs = multierror.Append(errs, errors.New("max_age duration is accurate only to seconds precision"))
		}
	}

	return
}

func validateHTTPMethod(method string) error {
	if !supportedMethods[method] {
		return fmt.Errorf("%q is not a supported HTTP method", method)
	}
	return nil
}

func validateHTTPFaultInjection(fault *networking.HTTPFaultInjection) (errs error) {
	if fault == nil {
		return
	}

	if fault.Abort == nil && fault.Delay == nil {
		errs = multierror.Append(errs, errors.New("HTTP fault injection must have an abort and/or a delay"))
	}

	errs = appendErrors(errs, validateHTTPFaultInjectionAbort(fault.Abort))
	errs = appendErrors(errs, validateHTTPFaultInjectionDelay(fault.Delay))

	return
}

func validateHTTPFaultInjectionAbort(abort *networking.HTTPFaultInjection_Abort) (errs error) {
	if abort == nil {
		return
	}

	errs = appendErrors(errs, validatePercentage(abort.Percentage))

	switch abort.ErrorType.(type) {
	case *networking.HTTPFaultInjection_Abort_GrpcStatus:
		// TODO: gRPC status validation
		errs = multierror.Append(errs, errors.New("gRPC abort fault injection not supported yet"))
	case *networking.HTTPFaultInjection_Abort_Http2Error:
		// TODO: HTTP2 error validation
		errs = multierror.Append(errs, errors.New("HTTP/2 abort fault injection not supported yet"))
	case *networking.HTTPFaultInjection_Abort_HttpStatus:
		errs = appendErrors(errs, validateHTTPStatus(abort.GetHttpStatus()))
	}

	return
}

func validateHTTPStatus(status int32) error {
	if status < 200 || status > 600 {
		return fmt.Errorf("HTTP status %d is not in range 200-599", status)
	}
	return nil
}

func validateHTTPFaultInjectionDelay(delay *networking.HTTPFaultInjection_Delay) (errs error) {
	if delay == nil {
		return
	}

	errs = appendErrors(errs, validatePercentage(delay.Percentage))

	switch v := delay.HttpDelayType.(type) {
	case *networking.HTTPFaultInjection_Delay_FixedDelay:
		errs = appendErrors(errs, ValidateDurationGogo(v.FixedDelay))
	case *networking.HTTPFaultInjection_Delay_ExponentialDelay:
		errs = appendErrors(errs, ValidateDurationGogo(v.ExponentialDelay))
		errs = multierror.Append(errs, fmt.Errorf("exponentialDelay not supported yet"))
	}

	return
}

func validateDestination(destination *networking.Destination) (errs error) {
	if destination == nil {
		return
	}

	hostname := destination.Host
	if hostname == "*" {
		errs = appendErrors(errs, fmt.Errorf("invalid destination host %s", hostname))
	} else {
		errs = appendErrors(errs, ValidateWildcardDomain(hostname))
	}
	if destination.Subset != "" {
		errs = appendErrors(errs, validateSubsetName(destination.Subset))
	}
	if destination.Port != nil {
		errs = appendErrors(errs, validatePortSelector(destination.Port))
	}

	return
}

func validateSubsetName(name string) error {
	if len(name) == 0 {
		return fmt.Errorf("subset name cannot be empty")
	}
	if !labels.IsDNS1123Label(name) {
		return fmt.Errorf("subset name is invalid: %s", name)
	}
	return nil
}

func validatePortSelector(selector *networking.PortSelector) (errs error) {
	if selector == nil {
		return nil
	}

	// port must be a number
	number := int(selector.GetNumber())
	errs = appendErrors(errs, ValidatePort(number))
	return
}

func validateAuthNPortSelector(selector *authn.PortSelector) error {
	if selector == nil {
		return nil
	}

	// port selector is either a name or a number
	name := selector.GetName()
	number := int(selector.GetNumber())
	if name == "" && number == 0 {
		// an unset value is indistinguishable from a zero value, so return both errors
		return appendErrors(validateSubsetName(name), ValidatePort(number))
	} else if number != 0 {
		return ValidatePort(number)
	}
	return validateSubsetName(name)
}

func validateHTTPRetry(retries *networking.HTTPRetry) (errs error) {
	if retries == nil {
		return
	}

	if retries.Attempts < 0 {
		errs = multierror.Append(errs, errors.New("attempts cannot be negative"))
	}

	if retries.Attempts == 0 && (retries.PerTryTimeout != nil || retries.RetryOn != "" || retries.RetryRemoteLocalities != nil) {
		errs = appendErrors(errs, errors.New("http retry policy configured when attempts are set to 0 (disabled)"))
	}

	if retries.PerTryTimeout != nil {
		errs = appendErrors(errs, ValidateDurationGogo(retries.PerTryTimeout))
	}
	if retries.RetryOn != "" {
		retryOnPolicies := strings.Split(retries.RetryOn, ",")
		for _, policy := range retryOnPolicies {
			// Try converting it to an integer to see if it's a valid HTTP status code.
			i, _ := strconv.Atoi(policy)

			if http.StatusText(i) == "" && !supportedRetryOnPolicies[policy] {
				errs = appendErrors(errs, fmt.Errorf("%q is not a valid retryOn policy", policy))
			}
		}
	}

	return
}

func validateHTTPRedirect(redirect *networking.HTTPRedirect) error {
	if redirect != nil && redirect.Uri == "" && redirect.Authority == "" {
		return errors.New("redirect must specify URI, authority, or both")
	}

	if redirect != nil && redirect.RedirectCode != 0 {
		if redirect.RedirectCode < 300 || redirect.RedirectCode > 399 {
			return fmt.Errorf("%d is not a valid redirect code, must be 3xx", redirect.RedirectCode)
		}
	}
	return nil
}

func validateHTTPRewrite(rewrite *networking.HTTPRewrite) error {
	if rewrite != nil && rewrite.Uri == "" && rewrite.Authority == "" {
		return errors.New("rewrite must specify URI, authority, or both")
	}
	return nil
}

// ValidateServiceEntry validates a service entry.
var ValidateServiceEntry = registerValidateFunc("ValidateServiceEntry",
	func(_, _ string, config proto.Message) (errs error) {
		serviceEntry, ok := config.(*networking.ServiceEntry)
		if !ok {
			return fmt.Errorf("cannot cast to service entry")
		}

		if len(serviceEntry.Hosts) == 0 {
			errs = appendErrors(errs, fmt.Errorf("service entry must have at least one host"))
		}
		for _, hostname := range serviceEntry.Hosts {
			// Full wildcard is not allowed in the service entry.
			if hostname == "*" {
				errs = appendErrors(errs, fmt.Errorf("invalid host %s", hostname))
			} else {
				errs = appendErrors(errs, ValidateWildcardDomain(hostname))
			}
		}

		cidrFound := false
		for _, address := range serviceEntry.Addresses {
			cidrFound = cidrFound || strings.Contains(address, "/")
			errs = appendErrors(errs, ValidateIPSubnet(address))
		}

		if cidrFound {
			if serviceEntry.Resolution != networking.ServiceEntry_NONE && serviceEntry.Resolution != networking.ServiceEntry_STATIC {
				errs = appendErrors(errs, fmt.Errorf("CIDR addresses are allowed only for NONE/STATIC resolution types"))
			}
		}

		servicePortNumbers := make(map[uint32]bool)
		servicePorts := make(map[string]bool, len(serviceEntry.Ports))
		for _, port := range serviceEntry.Ports {
			if servicePorts[port.Name] {
				errs = appendErrors(errs, fmt.Errorf("service entry port name %q already defined", port.Name))
			}
			servicePorts[port.Name] = true
			if servicePortNumbers[port.Number] {
				errs = appendErrors(errs, fmt.Errorf("service entry port %d already defined", port.Number))
			}
			servicePortNumbers[port.Number] = true
		}

		switch serviceEntry.Resolution {
		case networking.ServiceEntry_NONE:
			if len(serviceEntry.Endpoints) != 0 {
				errs = appendErrors(errs, fmt.Errorf("no endpoints should be provided for resolution type none"))
			}
		case networking.ServiceEntry_STATIC:
			unixEndpoint := false
			for _, endpoint := range serviceEntry.Endpoints {
				addr := endpoint.GetAddress()
				if strings.HasPrefix(addr, UnixAddressPrefix) {
					unixEndpoint = true
					errs = appendErrors(errs, ValidateUnixAddress(strings.TrimPrefix(addr, UnixAddressPrefix)))
					if len(endpoint.Ports) != 0 {
						errs = appendErrors(errs, fmt.Errorf("unix endpoint %s must not include ports", addr))
					}
				} else {
					errs = appendErrors(errs, ValidateIPAddress(addr))

					for name, port := range endpoint.Ports {
						if !servicePorts[name] {
							errs = appendErrors(errs, fmt.Errorf("endpoint port %v is not defined by the service entry", port))
						}
					}
				}
				errs = appendErrors(errs, labels.Instance(endpoint.Labels).Validate())

			}
			if unixEndpoint && len(serviceEntry.Ports) != 1 {
				errs = appendErrors(errs, errors.New("exactly 1 service port required for unix endpoints"))
			}
		case networking.ServiceEntry_DNS:
			if len(serviceEntry.Endpoints) == 0 {
				for _, hostname := range serviceEntry.Hosts {
					if err := ValidateFQDN(hostname); err != nil {
						errs = appendErrors(errs,
							fmt.Errorf("hosts must be FQDN if no endpoints are provided for resolution mode DNS"))
					}
				}
			}

			for _, endpoint := range serviceEntry.Endpoints {
				ipAddr := net.ParseIP(endpoint.Address) // Typically it is an IP address
				if ipAddr == nil {
					if err := ValidateFQDN(endpoint.Address); err != nil { // Otherwise could be an FQDN
						errs = appendErrors(errs,
							fmt.Errorf("endpoint address %q is not a valid FQDN or an IP address", endpoint.Address))
					}
				}
				errs = appendErrors(errs,
					labels.Instance(endpoint.Labels).Validate())
				for name, port := range endpoint.Ports {
					if !servicePorts[name] {
						errs = appendErrors(errs, fmt.Errorf("endpoint port %v is not defined by the service entry", port))
					}
					errs = appendErrors(errs,
						ValidatePortName(name),
						ValidatePort(int(port)))
				}
			}
		default:
			errs = appendErrors(errs, fmt.Errorf("unsupported resolution type %s",
				networking.ServiceEntry_Resolution_name[int32(serviceEntry.Resolution)]))
		}

		// multiple hosts and TCP is invalid unless the resolution type is NONE.
		// depending on the protocol, we can differentiate between hosts when proxying:
		// - with HTTP, the authority header can be used
		// - with HTTPS/TLS with SNI, the ServerName can be used
		// however, for plain TCP there is no way to differentiate between the
		// hosts so we consider it invalid, unless the resolution type is NONE
		// (because the hosts are ignored).
		if serviceEntry.Resolution != networking.ServiceEntry_NONE && len(serviceEntry.Hosts) > 1 {
			canDifferentiate := true
			for _, port := range serviceEntry.Ports {
				p := protocol.Parse(port.Protocol)
				if !p.IsHTTP() && !p.IsTLS() {
					canDifferentiate = false
					break
				}
			}

			if !canDifferentiate {
				errs = appendErrors(errs, fmt.Errorf("multiple hosts provided with non-HTTP, non-TLS ports"))
			}
		}

		for _, port := range serviceEntry.Ports {
			errs = appendErrors(errs,
				ValidatePortName(port.Name),
				ValidateProtocol(port.Protocol),
				ValidatePort(int(port.Number)))
		}

		errs = appendErrors(errs, validateExportTo(serviceEntry.ExportTo))
		return
	})

func ValidatePortName(name string) error {
	if !labels.IsDNS1123Label(name) {
		return fmt.Errorf("invalid port name: %s", name)
	}
	return nil
}

func ValidateProtocol(protocolStr string) error {
	// Empty string is used for protocol sniffing.
	if protocolStr != "" && protocol.Parse(protocolStr) == protocol.Unsupported {
		return fmt.Errorf("unsupported protocol: %s", protocolStr)
	}
	return nil
}

// wrapper around multierror.Append that enforces the invariant that if all input errors are nil, the output
// error is nil (allowing validation without branching).
func appendErrors(err error, errs ...error) error {
	appendError := func(err, err2 error) error {
		if err == nil {
			return err2
		} else if err2 == nil {
			return err
		}
		return multierror.Append(err, err2)
	}

	for _, err2 := range errs {
		err = appendError(err, err2)
	}
	return err
}

// validateLocalityLbSetting checks the LocalityLbSetting of MeshConfig
func validateLocalityLbSetting(lb *networking.LocalityLoadBalancerSetting) error {
	if lb == nil {
		return nil
	}

	if len(lb.GetDistribute()) > 0 && len(lb.GetFailover()) > 0 {
		return fmt.Errorf("can not simultaneously specify 'distribute' and 'failover'")
	}

	srcLocalities := make([]string, 0)
	for _, locality := range lb.GetDistribute() {
		srcLocalities = append(srcLocalities, locality.From)
		var totalWeight uint32
		destLocalities := make([]string, 0)
		for loc, weight := range locality.To {
			destLocalities = append(destLocalities, loc)
			if weight == 0 {
				return fmt.Errorf("locality weight must be in range [1, 100]")
			}
			totalWeight += weight
		}
		if totalWeight != 100 {
			return fmt.Errorf("total locality weight %v != 100", totalWeight)
		}
		if err := validateLocalities(destLocalities); err != nil {
			return err
		}
	}

	if err := validateLocalities(srcLocalities); err != nil {
		return err
	}

	for _, failover := range lb.GetFailover() {
		if failover.From == failover.To {
			return fmt.Errorf("locality lb failover settings must specify different regions")
		}
		if strings.Contains(failover.To, "*") {
			return fmt.Errorf("locality lb failover region should not contain '*' wildcard")
		}
	}

	return nil
}

func validateLocalities(localities []string) error {
	regionZoneSubZoneMap := map[string]map[string]map[string]bool{}

	for _, locality := range localities {
		if n := strings.Count(locality, "*"); n > 0 {
			if n > 1 || !strings.HasSuffix(locality, "*") {
				return fmt.Errorf("locality %s wildcard '*' number can not exceed 1 and must be in the end", locality)
			}
		}

		items := strings.SplitN(locality, "/", 3)
		for _, item := range items {
			if item == "" {
				return fmt.Errorf("locality %s must not contain empty region/zone/subzone info", locality)
			}
		}
		if _, ok := regionZoneSubZoneMap["*"]; ok {
			return fmt.Errorf("locality %s overlap with previous specified ones", locality)
		}
		switch len(items) {
		case 1:
			if _, ok := regionZoneSubZoneMap[items[0]]; ok {
				return fmt.Errorf("locality %s overlap with previous specified ones", locality)
			}
			regionZoneSubZoneMap[items[0]] = map[string]map[string]bool{"*": {"*": true}}
		case 2:
			if _, ok := regionZoneSubZoneMap[items[0]]; ok {
				if _, ok := regionZoneSubZoneMap[items[0]]["*"]; ok {
					return fmt.Errorf("locality %s overlap with previous specified ones", locality)
				}
				if _, ok := regionZoneSubZoneMap[items[0]][items[1]]; ok {
					return fmt.Errorf("locality %s overlap with previous specified ones", locality)
				}
				regionZoneSubZoneMap[items[0]][items[1]] = map[string]bool{"*": true}
			} else {
				regionZoneSubZoneMap[items[0]] = map[string]map[string]bool{items[1]: {"*": true}}
			}
		case 3:
			if _, ok := regionZoneSubZoneMap[items[0]]; ok {
				if _, ok := regionZoneSubZoneMap[items[0]]["*"]; ok {
					return fmt.Errorf("locality %s overlap with previous specified ones", locality)
				}
				if _, ok := regionZoneSubZoneMap[items[0]][items[1]]; ok {
					if regionZoneSubZoneMap[items[0]][items[1]]["*"] {
						return fmt.Errorf("locality %s overlap with previous specified ones", locality)
					}
					if regionZoneSubZoneMap[items[0]][items[1]][items[2]] {
						return fmt.Errorf("locality %s overlap with previous specified ones", locality)
					}
					regionZoneSubZoneMap[items[0]][items[1]][items[2]] = true
				} else {
					regionZoneSubZoneMap[items[0]][items[1]] = map[string]bool{items[2]: true}
				}
			} else {
				regionZoneSubZoneMap[items[0]] = map[string]map[string]bool{items[1]: {items[2]: true}}
			}
		}
	}

	return nil
}<|MERGE_RESOLUTION|>--- conflicted
+++ resolved
@@ -383,7 +383,7 @@
 		return appendErrors(errs, fmt.Errorf("port is required"))
 	}
 	if protocol.Parse(port.Protocol) == protocol.Unsupported {
-		errs = appendErrors(errs, fmt.Errorf("invalid protocol %q, supported protocols are HTTP, HTTP2, GRPC, GRPC-WEB, MONGO, REDIS, MYSQL, TCP", port.Protocol))
+		errs = appendErrors(errs, fmt.Errorf("invalid protocol %q, supported protocols are HTTP, HTTP2, GRPC, MONGO, REDIS, MYSQL, TCP", port.Protocol))
 	}
 	if port.Number > 0 {
 		errs = appendErrors(errs, ValidatePort(int(port.Number)))
@@ -718,16 +718,6 @@
 					}
 				}
 			}
-
-			errs = appendErrors(errs, validateSidecarIngressTLS(i.InboundTls))
-
-			// If inbound TLS defined, the port must be either TLS or HTTPS
-			if i.InboundTls != nil {
-				p := protocol.Parse(i.Port.Protocol)
-				if !p.IsTLS() {
-					errs = appendErrors(errs, fmt.Errorf("sidecar: ingress cannot have TLS settings for non HTTPS/TLS ports"))
-				}
-			}
 		}
 
 		portMap = make(map[uint32]struct{})
@@ -773,52 +763,10 @@
 					errs = appendErrors(errs, validateNamespaceSlashWildcardHostname(hostname, false))
 				}
 			}
-
-		}
-
-		errs = appendErrors(errs, validateSidecarOutboundTrafficPolicy(rule.OutboundTrafficPolicy))
+		}
 
 		return
 	})
-
-func validateSidecarIngressTLS(tls *networking.Server_TLSOptions) (errs error) {
-	if tls == nil {
-		return nil
-	}
-
-	if tls.HttpsRedirect {
-		errs = appendErrors(errs, fmt.Errorf("sidecar: inbound tls must not set 'httpsRedirect'"))
-	}
-
-	if tls.Mode == networking.Server_TLSOptions_AUTO_PASSTHROUGH ||
-		tls.Mode == networking.Server_TLSOptions_ISTIO_MUTUAL {
-		errs = appendErrors(errs, fmt.Errorf("sidecar: inbound tls mode must not be %s", tls.Mode.String()))
-	}
-	errs = appendErrors(errs, validateTLSOptions(tls))
-	return
-}
-
-func validateSidecarOutboundTrafficPolicy(tp *networking.OutboundTrafficPolicy) (errs error) {
-	if tp == nil {
-		return
-	}
-	mode := tp.GetMode()
-	if tp.EgressProxy != nil {
-		if mode != networking.OutboundTrafficPolicy_ALLOW_ANY {
-			errs = appendErrors(errs, fmt.Errorf("sidecar: egress_proxy must be set only with ALLOW_ANY outbound_traffic_policy mode"))
-			return
-		}
-
-		errs = appendErrors(errs, ValidateFQDN(tp.EgressProxy.GetHost()))
-
-		if tp.EgressProxy.Port == nil {
-			errs = appendErrors(errs, fmt.Errorf("sidecar: egress_proxy port must be non-nil"))
-			return
-		}
-		errs = appendErrors(errs, validateDestination(tp.EgressProxy))
-	}
-	return
-}
 
 func validateSidecarEgressPortBindAndCaptureMode(port *networking.Port, bind string,
 	captureMode networking.CaptureMode) (errs error) {
@@ -1655,10 +1603,7 @@
 					}
 					errs = appendErrors(errs, security.ValidateIPs(from.Source.GetIpBlocks()))
 					errs = appendErrors(errs, security.ValidateIPs(from.Source.GetNotIpBlocks()))
-<<<<<<< HEAD
-=======
 					errs = appendErrors(errs, security.ValidateIPs(from.Source.GetNotIpBlocks()))
->>>>>>> 6c050fb1
 					errs = appendErrors(errs, security.CheckEmptyValues("Principals", src.Principals))
 					errs = appendErrors(errs, security.CheckEmptyValues("RequestPrincipals", src.RequestPrincipals))
 					errs = appendErrors(errs, security.CheckEmptyValues("Namespaces", src.Namespaces))
@@ -1683,10 +1628,7 @@
 					}
 					errs = appendErrors(errs, security.ValidatePorts(to.Operation.GetPorts()))
 					errs = appendErrors(errs, security.ValidatePorts(to.Operation.GetNotPorts()))
-<<<<<<< HEAD
-=======
 					errs = appendErrors(errs, security.ValidatePorts(to.Operation.GetNotPorts()))
->>>>>>> 6c050fb1
 					errs = appendErrors(errs, security.CheckEmptyValues("Ports", op.Ports))
 					errs = appendErrors(errs, security.CheckEmptyValues("Methods", op.Methods))
 					errs = appendErrors(errs, security.CheckEmptyValues("Paths", op.Paths))
@@ -1769,14 +1711,6 @@
 	return
 }
 
-<<<<<<< HEAD
-// ValidateAccept always returns true
-func ValidateAccept(_, _ string, _ proto.Message) error {
-	return nil
-}
-
-=======
->>>>>>> 6c050fb1
 // ValidatePeerAuthentication checks that peer authentication spec is well-formed.
 var ValidatePeerAuthentication = registerValidateFunc("ValidatePeerAuthentication",
 	func(name, namespace string, msg proto.Message) error {
@@ -2276,12 +2210,6 @@
 		}
 	}
 
-	if http.MirrorPercentage != nil {
-		if value := http.MirrorPercentage.GetValue(); value > 100 {
-			errs = appendErrors(errs, fmt.Errorf("mirror_percentage must have a max value of 100 (it has %f)", value))
-		}
-	}
-
 	errs = appendErrors(errs, validateDestination(http.Mirror))
 	errs = appendErrors(errs, validateHTTPRedirect(http.Redirect))
 	errs = appendErrors(errs, validateHTTPRetry(http.Retries))
@@ -2557,7 +2485,7 @@
 		errs = multierror.Append(errs, errors.New("attempts cannot be negative"))
 	}
 
-	if retries.Attempts == 0 && (retries.PerTryTimeout != nil || retries.RetryOn != "" || retries.RetryRemoteLocalities != nil) {
+	if retries.Attempts == 0 && (retries.PerTryTimeout != nil || retries.RetryOn != "") {
 		errs = appendErrors(errs, errors.New("http retry policy configured when attempts are set to 0 (disabled)"))
 	}
 
@@ -2598,6 +2526,12 @@
 	}
 	return nil
 }
+
+// ValidateSyntheticServiceEntry validates a synthetic service entry.
+var ValidateSyntheticServiceEntry = registerValidateFunc("ValidateSyntheticServiceEntry",
+	func(_, _ string, config proto.Message) (errs error) {
+		return ValidateServiceEntry("", "", config)
+	})
 
 // ValidateServiceEntry validates a service entry.
 var ValidateServiceEntry = registerValidateFunc("ValidateServiceEntry",
