--- conflicted
+++ resolved
@@ -16,11 +16,7 @@
         $(eval ${ISTIO_OUT_LINUX}/release/istio.deb: $(ISTIO_OUT_LINUX)/$(DEP)) \
         $(eval ISTIO_FILES+=$(ISTIO_OUT_LINUX)/$(DEP)=$(ISTIO_DEB_BIN)/$(DEP)) )
 
-<<<<<<< HEAD
-SIDECAR_DEB_DEPS:=envoy pilot-agent node_agent
-=======
 SIDECAR_DEB_DEPS:=envoy pilot-agent node_agent istio-iptables istio-clean-iptables
->>>>>>> 6c050fb1
 SIDECAR_FILES:=
 $(foreach DEP,$(SIDECAR_DEB_DEPS),\
         $(eval ${ISTIO_OUT_LINUX}/release/istio-sidecar.deb: $(ISTIO_OUT_LINUX)/$(DEP)) \
