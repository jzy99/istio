--- conflicted
+++ resolved
@@ -3,15 +3,15 @@
     "id": "{{ .nodeID }}",
     "cluster": "{{ .cluster }}",
     "locality": {
-      {{- if .region }}
+      {{ if .region }}
       "region": "{{ .region }}",
-      {{- end }}
-      {{- if .zone }}
+      {{ end }}
+      {{ if .zone }}
       "zone": "{{ .zone }}",
-      {{- end }}
-      {{- if .sub_zone }}
+      {{ end }}
+      {{ if .sub_zone }}
       "sub_zone": "{{ .sub_zone }}",
-      {{- end }}
+      {{ end }}
     },
     "metadata": {{ .meta_json_str }}
   },
@@ -147,7 +147,7 @@
           "tag_name": "component"
       },
       {
-          "regex": "(tag\\.(.+?);\\.)",
+          "regex": "(tag\\.(.+?)\\.)",
           "tag_name": "tag"
       },
       {{- range $a, $tag := .extraStatTags }}
@@ -203,7 +203,6 @@
   },
   "admin": {
     "access_log_path": "/dev/null",
-    "profile_path": "{{ .config.ConfigPath }}/envoy.prof",
     "address": {
       "socket_address": {
         "address": "{{ .localhost }}",
@@ -236,22 +235,15 @@
         "type": "STATIC",
         "connect_timeout": "0.250s",
         "lb_policy": "ROUND_ROBIN",
-        "load_assignment": {
-          "cluster_name": "prometheus_stats",
-          "endpoints": [{
-            "lb_endpoints": [{
-              "endpoint": {
-                "address":{
-                  "socket_address": {
-                    "protocol": "TCP",
-                    "address": "{{ .localhost }}",
-                    "port_value": {{ .config.ProxyAdminPort }}
-                  }
-                }
-              }
-            }]
-          }]
-        }
+        "hosts": [
+          {
+            "socket_address": {
+              "protocol": "TCP",
+              "address": "{{ .localhost }}",
+              "port_value": {{ .config.ProxyAdminPort }}
+            }
+          }
+        ]
       },
       {{- if eq .sds_uds_path "unix:/etc/istio/proxy/SDS" }}
       {
@@ -268,43 +260,12 @@
       },
       {{- end }}
       {
-        "name": "agent",
-        "type": "STATIC",
-        "connect_timeout": "0.250s",
-        "lb_policy": "ROUND_ROBIN",
-<<<<<<< HEAD
-        "load_assignment": {
-          "cluster_name": "prometheus_stats",
-          "endpoints": [{
-            "lb_endpoints": [{
-              "endpoint": {
-                "address":{
-                  "socket_address": {
-                    "protocol": "TCP",
-                    "address": "{{ .localhost }}",
-                    "port_value": 15020
-                  }
-                }
-              }
-            }]
-          }]
-        }
-      },
-      {
-        "name": "sds-grpc",
-        "type": "STATIC",
-        "http2_protocol_options": {},
+        "name": "xds-grpc",
+        "type": "STRICT_DNS",
+        "dns_refresh_rate": "{{ .dns_refresh_rate }}",
+        "dns_lookup_family": "{{ .dns_lookup_family }}",
         "connect_timeout": "{{ .connect_timeout }}",
         "lb_policy": "ROUND_ROBIN",
-        "load_assignment": {
-          "cluster_name": "sds-grpc",
-          "endpoints": [{
-            "lb_endpoints": [{
-              "endpoint": {
-                "address":{
-                  "pipe": {
-                    "path": "/etc/istio/proxy/SDS"
-=======
         {{ if eq .config.ControlPlaneAuthPolicy 1 }}
         {{ if .sds_uds_path }}
         "tls_context": {
@@ -356,71 +317,83 @@
                         }
                       }
                     ]
->>>>>>> 6c050fb1
                   }
                 }
               }
-            }]
-          }]
-        }
-      },
-      {
-        "name": "xds-grpc",
-        "type": "STRICT_DNS",
-        "respect_dns_ttl": true,
-        "dns_lookup_family": "{{ .dns_lookup_family }}",
-        "connect_timeout": "{{ .connect_timeout }}",
-        "lb_policy": "ROUND_ROBIN",
-        {{- if eq .config.ControlPlaneAuthPolicy 1 }}
-        "transport_socket": {
-          "name": "envoy.transport_sockets.tls",
-          "typed_config": {
-            "@type": "type.googleapis.com/envoy.api.v2.auth.UpstreamTlsContext",
-            "common_tls_context": {
-              "alpn_protocols": [
-                "h2"
-              ],
-              "tls_certificate_sds_secret_configs": [
-                {
-                  "name": "default",
-                  "sds_config": {
-                    "api_config_source": {
-                      "api_type": "GRPC",
-                      "grpc_services": [
-                        {
-                          "envoy_grpc": { "cluster_name": "sds-grpc" }
+            ],
+            "combined_validation_context":{
+              "default_validation_context":{
+                "verify_subject_alt_name": {{ toJSON .pilot_SAN }}
+              },
+              "validation_context_sds_secret_config":{
+                "name":"ROOTCA",
+                "sds_config":{
+                  "api_config_source":{
+                    "api_type":"GRPC",
+                    "grpc_services":[
+                      {
+                        "google_grpc":{
+                          "target_uri": "{{ .sds_uds_path }}",
+                          "channel_credentials":{
+                            "local_credentials":{
+                            }
+                          },
+                          "call_credentials":[
+                            {
+                              "from_plugin":{
+                                "name":"envoy.grpc_credentials.file_based_metadata",
+                                "config":{
+                                  "secret_data":{
+                                    "filename": "{{ .sds_token_path }}"
+                                  },
+                                  "header_key":"istio_sds_credentials_header-bin"
+                                }
+                              }
+                            }
+                          ],
+                          "credentials_factory_name":"envoy.grpc_credentials.file_based_metadata",
+                          "stat_prefix":"sdsstat"
                         }
-                      ]
-                    }
+                      }
+                    ]
                   }
                 }
-              ],
-              "validation_context": {
-                "trusted_ca": {
-                  {{- if eq .pilot_cert_provider "kubernetes" }}
-                  "filename": "./var/run/secrets/kubernetes.io/serviceaccount/ca.crt"
-                  {{- else if eq .pilot_cert_provider "istiod" }}
-                  "filename": "./var/run/secrets/istio/root-cert.pem"
-                  {{- end }}
-                },
-                "verify_subject_alt_name": {{ toJSON .pilot_SAN }}
               }
             }
-          }
+            {{ end }}
+          },
         },
-        {{- end }}
-        "load_assignment": {
-          "cluster_name": "xds-grpc",
-          "endpoints": [{
-            "lb_endpoints": [{
-              "endpoint": {
-                "address":{
-                  "socket_address": {{ .pilot_grpc_address }}
+        {{ else }}
+        "tls_context": {
+          "common_tls_context": {
+            "alpn_protocols": [
+              "h2"
+            ],
+            "tls_certificates": [
+              {
+                "certificate_chain": {
+                  "filename": "/etc/certs/cert-chain.pem"
+                },
+                "private_key": {
+                  "filename": "/etc/certs/key.pem"
                 }
               }
-            }]
-          }]
+            ],
+            "validation_context": {
+              "trusted_ca": {
+                "filename": "/etc/certs/root-cert.pem"
+              },
+              "verify_subject_alt_name": {{ toJSON .pilot_SAN }}
+            }
+          }
         },
+        {{ end }}
+        {{ end }}
+        "hosts": [
+          {
+            "socket_address": {{ .pilot_grpc_address }}
+          }
+        ],
         "circuit_breakers": {
           "thresholds": [
             {
@@ -450,22 +423,15 @@
       {
         "name": "zipkin",
         "type": "STRICT_DNS",
-        "respect_dns_ttl": true,
+        "dns_refresh_rate": "{{ .dns_refresh_rate }}",
         "dns_lookup_family": "{{ .dns_lookup_family }}",
         "connect_timeout": "1s",
         "lb_policy": "ROUND_ROBIN",
-        "load_assignment": {
-          "cluster_name": "zipkin",
-          "endpoints": [{
-            "lb_endpoints": [{
-              "endpoint": {
-                "address":{
-                  "socket_address": {{ .zipkin }}
-                }
-              }
-            }]
-          }]
-        }
+        "hosts": [
+          {
+            "socket_address": {{ .zipkin }}
+          }
+        ]
       }
       {{ else if .lightstep }}
       ,
@@ -487,22 +453,15 @@
         },
         {{ end }}
         "type": "STRICT_DNS",
-        "respect_dns_ttl": true,
+        "dns_refresh_rate": "{{ .dns_refresh_rate }}",
         "dns_lookup_family": "{{ .dns_lookup_family }}",
         "connect_timeout": "1s",
         "lb_policy": "ROUND_ROBIN",
-        "load_assignment": {
-          "cluster_name": "lightstep",
-          "endpoints": [{
-            "lb_endpoints": [{
-              "endpoint": {
-                "address":{
-                  "socket_address": {{ .lightstep }}
-                }
-              }
-            }]
-          }]
-        }
+        "hosts": [
+          {
+            "socket_address": {{ .lightstep }}
+          }
+        ]
       }
       {{ else if .datadog }}
       ,
@@ -510,21 +469,14 @@
         "name": "datadog_agent",
         "connect_timeout": "1s",
         "type": "STRICT_DNS",
-        "respect_dns_ttl": true,
+        "dns_refresh_rate": "{{ .dns_refresh_rate }}",
         "dns_lookup_family": "{{ .dns_lookup_family }}",
         "lb_policy": "ROUND_ROBIN",
-        "load_assignment": {
-          "cluster_name": "datadog_agent",
-          "endpoints": [{
-            "lb_endpoints": [{
-              "endpoint": {
-                "address":{
-                  "socket_address": {{ .datadog }}
-                }
-              }
-            }]
-          }]
-        }
+        "hosts": [
+          {
+            "socket_address": {{ .datadog }}
+          }
+        ]
       }
       {{ end }}
       {{ if .envoy_metrics_service_address }}
@@ -538,23 +490,16 @@
       {{ if .envoy_metrics_service_tcp_keepalive }}
         "upstream_connection_options": {{ .envoy_metrics_service_tcp_keepalive }},
       {{ end }}
-        "respect_dns_ttl": true,
+        "dns_refresh_rate": "{{ .dns_refresh_rate }}",
         "dns_lookup_family": "{{ .dns_lookup_family }}",
         "connect_timeout": "1s",
         "lb_policy": "ROUND_ROBIN",
         "http2_protocol_options": {},
-        "load_assignment": {
-          "cluster_name": "envoy_metrics_service",
-          "endpoints": [{
-            "lb_endpoints": [{
-              "endpoint": {
-                "address":{
-                  "socket_address": {{ .envoy_metrics_service_address }}
-                }
-              }
-            }]
-          }]
-        }
+        "hosts": [
+          {
+            "socket_address": {{ .envoy_metrics_service_address }}
+          }
+        ]
       }
       {{ end }}
       {{ if .envoy_accesslog_service_address }}
@@ -568,23 +513,16 @@
       {{ if .envoy_accesslog_service_tcp_keepalive }}
         "upstream_connection_options": {{ .envoy_accesslog_service_tcp_keepalive }},
       {{ end }}
-        "respect_dns_ttl": true,
+        "dns_refresh_rate": "{{ .dns_refresh_rate }}",
         "dns_lookup_family": "{{ .dns_lookup_family }}",
         "connect_timeout": "1s",
         "lb_policy": "ROUND_ROBIN",
         "http2_protocol_options": {},
-        "load_assignment": {
-          "cluster_name": "envoy_accesslog_service",
-          "endpoints": [{
-            "lb_endpoints": [{
-              "endpoint": {
-                "address":{
-                  "socket_address": {{ .envoy_accesslog_service_address }}
-                }
-              }
-            }]
-          }]
-        }
+        "hosts": [
+          {
+            "socket_address": {{ .envoy_accesslog_service_address }}
+          }
+        ]
       }
       {{ end }}
     ],
@@ -602,8 +540,7 @@
             "filters": [
               {
                 "name": "envoy.http_connection_manager",
-                "typed_config": {
-                  "@type": "type.googleapis.com/envoy.config.filter.network.http_connection_manager.v2.HttpConnectionManager",
+                "config": {
                   "codec_type": "AUTO",
                   "stat_prefix": "stats",
                   "route_config": {
@@ -621,22 +558,14 @@
                             "route": {
                               "cluster": "prometheus_stats"
                             }
-                          },
-                          {
-                            "match": {
-                              "prefix": "/healthz/ready"
-                            },
-                            "route": {
-                              "cluster": "agent"
-                            }
                           }
                         ]
                       }
                     ]
                   },
-                  "http_filters": [{
+                  "http_filters": {
                     "name": "envoy.router"
-                  }]
+                  }
                 }
               }
             ]
@@ -650,13 +579,12 @@
   "tracing": {
     "http": {
       "name": "envoy.zipkin",
-      "typed_config": {
-        "@type": "type.googleapis.com/envoy.config.trace.v2.ZipkinConfig",
+      "config": {
         "collector_cluster": "zipkin",
         "collector_endpoint": "/api/v2/spans",
         "collector_endpoint_version": "HTTP_JSON",
-        "trace_id_128bit": true,
-        "shared_span_context": false
+        "trace_id_128bit": "true",
+        "shared_span_context": "false"
       }
     }
   }
@@ -665,8 +593,7 @@
   "tracing": {
     "http": {
       "name": "envoy.lightstep",
-      "typed_config": {
-        "@type": "type.googleapis.com/envoy.config.trace.v2.LightstepConfig",
+      "config": {
         "collector_cluster": "lightstep",
         "access_token_file": "{{ .lightstepToken}}"
       }
@@ -677,8 +604,7 @@
   "tracing": {
     "http": {
       "name": "envoy.tracers.datadog",
-      "typed_config": {
-        "@type": "type.googleapis.com/envoy.config.trace.v2.DatadogConfig",
+      "config": {
         "collector_cluster": "datadog_agent",
         "service_name": "{{ .cluster }}"
       }
@@ -689,32 +615,9 @@
   "tracing": {
     "http": {
       "name": "envoy.tracers.opencensus",
-      "typed_config": {
-      "@type": "type.googleapis.com/envoy.config.trace.v2.OpenCensusConfig",
+      "config": {
       "stackdriver_exporter_enabled": true,
       "stackdriver_project_id": "{{ .stackdriverProjectID }}",
-      {{ if .sts_port }}
-      "stackdriver_grpc_service": {
-        "google_grpc": {
-          "stat_prefix": "oc_stackdriver_tracer",
-          "channel_credentials": {
-            "ssl_credentials": {
-              "root_certs": {
-                "filename": "/etc/ssl/certs/ca-certificates.crt"
-              }
-            }
-          },
-          "call_credentials": {
-            "sts_service": {
-              "token_exchange_service_uri": "http://localhost:{{ .stsPort }}/token",
-              "subject_token_path": "/var/run/secrets/tokens/istio-token",
-              "subject_token_type": "urn:ietf:params:oauth:token-type:jwt",
-              "scope": "https://www.googleapis.com/auth/cloud-platform",
-            }
-          }
-        }
-      }
-      {{ end }}
       "stdout_exporter_enabled": {{ .stackdriverDebug }},
       "incoming_trace_context": ["CLOUD_TRACE_CONTEXT", "TRACE_CONTEXT", "GRPC_TRACE_BIN", "B3"],
       "outgoing_trace_context": ["CLOUD_TRACE_CONTEXT", "TRACE_CONTEXT", "GRPC_TRACE_BIN", "B3"],
