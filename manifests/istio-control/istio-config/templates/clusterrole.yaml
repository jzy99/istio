--- conflicted
+++ resolved
@@ -23,8 +23,6 @@
     "security.istio.io"]
     resources: ["*/status"]
     verbs: ["update"]
-<<<<<<< HEAD
-=======
     # Remove galley's permissions to reconcile the validation config when istiod is present.
 {{- if not (or .Values.global.operatorManageWebhooks .Values.global.istiod.enabled) }}
   - apiGroups: ["admissionregistration.k8s.io"]
@@ -36,7 +34,6 @@
     verbs: ["create"]
     resources: ["gateways"]
 {{- end }}
->>>>>>> 6c050fb1
   - apiGroups: ["extensions","apps"]
     resources: ["deployments"]
     resourceNames: ["istio-galley"]
