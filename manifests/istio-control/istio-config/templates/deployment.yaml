--- conflicted
+++ resolved
@@ -42,13 +42,8 @@
           image: "{{ .Values.galley.image }}"
 {{- else }}
           image: "{{ .Values.galley.hub | default .Values.global.hub }}/{{ .Values.galley.image | default "galley" }}:{{ .Values.galley.tag | default .Values.global.tag }}"
-<<<<<<< HEAD
-{{- end }}
-{{- if .Values.global.imagePullPolicy }}
-          imagePullPolicy: {{ .Values.global.imagePullPolicy }}
-=======
->>>>>>> 6c050fb1
-{{- end }}
+{{- end }}
+          imagePullPolicy: {{ .Values.global.imagePullPolicy | default "Always" }}
           ports:
           - containerPort: 9443
           - containerPort: 15014
@@ -63,14 +58,16 @@
           - --readinessProbePath=/tmp/healthready
           - --readinessProbeInterval=1s
           - --insecure=true
-<<<<<<< HEAD
-=======
   {{- if and .Values.global.configValidation (not .Values.global.istiod.enabled) }}
           - --enable-validation=true
   {{- else }}
->>>>>>> 6c050fb1
           - --enable-validation=false
+  {{- end }}
+  {{- if or .Values.global.operatorManageWebhooks .Values.global.istiod.enabled  }}
           - --enable-reconcileWebhookConfiguration=false
+  {{- else }}
+          - --enable-reconcileWebhookConfiguration=true
+  {{- end }}
   {{- if .Values.galley.enableServiceDiscovery }}
           - --enableServiceDiscovery=true
   {{- end }}
@@ -84,14 +81,11 @@
 {{- if $.Values.global.logging.level }}
           - --log_output_level={{ $.Values.global.logging.level }}
 {{- end}}
-<<<<<<< HEAD
-=======
 {{- if .Values.global.certificates }}
           - --validation.tls.clientCertificate=/etc/dnscerts/cert-chain.pem
           - --validation.tls.privateKey=/etc/dnscerts/key.pem
           - --validation.tls.caCertificates=/etc/dnscerts/root-cert.pem
 {{- end }}
->>>>>>> 6c050fb1
           securityContext:
             runAsUser: 1337
             runAsGroup: 1337
@@ -100,8 +94,6 @@
               drop:
               - ALL
           volumeMounts:
-<<<<<<< HEAD
-=======
   {{- if and .Values.global.configValidation (not .Values.global.istiod.enabled) }}
           - name: istio-certs
             mountPath: /etc/certs
@@ -115,7 +107,6 @@
           - name: config
             mountPath: /etc/config
             readOnly: true
->>>>>>> 6c050fb1
           - name: mesh-config
             mountPath: /etc/mesh-config
             readOnly: true
@@ -151,9 +142,7 @@
 {{- else }}
           image: "{{ .Values.global.hub | default "gcr.io/istio-release" }}/{{ .Values.global.proxy.image | default "proxyv2" }}:{{ .Values.global.tag | default "release-1.1-latest-daily" }}"
 {{- end }}
-{{- if .Values.global.imagePullPolicy }}
-          imagePullPolicy: {{ .Values.global.imagePullPolicy }}
-{{- end }}
+          imagePullPolicy: {{ .Values.global.imagePullPolicy | default "Always" }}
           ports:
           - containerPort: 9902
           args:
@@ -186,23 +175,6 @@
               fieldRef:
                 apiVersion: v1
                 fieldPath: status.podIP
-<<<<<<< HEAD
-          - name: JWT_POLICY
-            value: {{ .Values.global.jwtPolicy }}
-          - name: PILOT_CERT_PROVIDER
-            value: {{ .Values.global.pilotCertProvider }}
-          - name: "ISTIO_META_USER_SDS"
-            value: "true"
-          - name: CA_ADDR
-            {{- if .Values.global.caAddress }}
-            value: {{ .Values.global.caAddress }}
-            {{- else if .Values.global.configNamespace }}
-            value: istiod.{{ .Values.global.configNamespace }}.svc:15012
-            {{- else }}
-            value: istiod.istio-system.svc:15012
-            {{- end }}
-=======
->>>>>>> 6c050fb1
           resources:
 {{- if .Values.global.proxy.resources }}
 {{ toYaml .Values.global.proxy.resources | indent 12 }}
@@ -210,23 +182,15 @@
 {{ toYaml .Values.global.defaultResources | indent 12 }}
 {{- end }}
           volumeMounts:
-          {{- if eq .Values.global.pilotCertProvider "istiod" }}
-          - mountPath: /var/run/secrets/istio
-            name: istiod-ca-cert
-          {{- end }}
-          {{- if eq .Values.global.jwtPolicy "third-party-jwt" }}
-          - name: istio-token
-            mountPath: /var/run/secrets/tokens
-            readOnly: true
-          {{- end }}
+          - name: istio-certs
+            mountPath: /etc/certs
+            readOnly: true
           - name: envoy-config
             mountPath: /var/lib/istio/galley/envoy
 {{- end }}
       securityContext:
         fsGroup: 1337
       volumes:
-<<<<<<< HEAD
-=======
   {{- if or .Values.global.controlPlaneSecurityEnabled (and .Values.global.configValidation (not .Values.global.istiod.enabled)) }}
       - name: istio-certs
         secret:
@@ -237,34 +201,15 @@
         secret:
           secretName: dns.istio-galley-service-account
   {{- end }}
->>>>>>> 6c050fb1
   {{- if .Values.global.controlPlaneSecurityEnabled }}
       - name: envoy-config
         configMap:
           name: galley-envoy-config
-<<<<<<< HEAD
-      {{- if eq .Values.global.pilotCertProvider "istiod" }}
-      - name: istiod-ca-cert
-        configMap:
-          name: istio-ca-root-cert
-      {{- end }}
-      {{- if eq .Values.global.jwtPolicy "third-party-jwt" }}
-      - name: istio-token
-        projected:
-          sources:
-          - serviceAccountToken:
-              path: istio-token
-              expirationSeconds: 43200
-              audience: {{ .Values.global.sds.token.aud }}
-      {{- end }}
-  {{- end }}
-=======
   {{- end }}
       # galley expects /etc/config to exist even though it doesn't include any files.
       - name: config
         emptyDir:
           medium: Memory
->>>>>>> 6c050fb1
       # Different config map from pilot, to allow independent config and rollout.
       # Both are derived from values.yaml.
       - name: mesh-config
