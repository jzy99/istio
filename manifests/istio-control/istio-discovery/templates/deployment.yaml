{{ if or (eq .Values.revision "") (not .Values.clusterResources) }}
apiVersion: apps/v1
kind: Deployment
metadata:
  name: istiod{{- if not (eq .Values.revision "") }}-{{ .Values.revision }}{{- end }}
  namespace: {{ .Release.Namespace }}
  labels:
    app: istiod
<<<<<<< HEAD
    {{- if ne .Values.revision ""}}
    version: {{ .Values.revision }}
    {{- end }}
=======
>>>>>>> 6c050fb1
    istio: pilot
    release: {{ .Release.Name }}
    {{- if ne .Values.revision ""}}
    version: {{ .Values.revision }}
    {{- end }}
{{- range $key, $val := .Values.pilot.deploymentLabels }}
    {{ $key }}: "{{ $val }}"
{{- end }}
spec:
{{- if not .Values.pilot.autoscaleEnabled }}
{{- if .Values.pilot.replicaCount }}
  replicas: {{ .Values.pilot.replicaCount }}
{{- end }}
{{- end }}
  strategy:
    rollingUpdate:
      maxSurge: {{ .Values.pilot.rollingMaxSurge }}
      maxUnavailable: {{ .Values.pilot.rollingMaxUnavailable }}
  selector:
    matchLabels:
<<<<<<< HEAD
      app: istiod
      {{- if ne .Values.revision ""}}
      version: {{ .Values.revision }}
      {{- else }}
      istio: pilot
=======
      {{- if ne .Values.revision ""}}
      app: istiod
      version: {{ .Values.revision }}
>>>>>>> 6c050fb1
      {{- end }}
      istio: pilot
  template:
    metadata:
      labels:
        app: istiod
        {{- if ne .Values.revision ""}}
        version: {{ .Values.revision }}
<<<<<<< HEAD
        {{- else }}
        # Label used by the 'default' service. For versioned deployments we match with app and version.
        # This avoids default deployment picking the canary
        istio: pilot
        {{- end }}
=======
        {{- end }}
        # Label used by the 'default' service. For versioned deployments we match with app and version.
        # This avoids default deployment picking the canary
        istio: pilot
>>>>>>> 6c050fb1
      annotations:
        sidecar.istio.io/inject: "false"
        {{- if .Values.pilot.podAnnotations }}
{{ toYaml .Values.pilot.podAnnotations | indent 8 }}
        {{- end }}
    spec:
      serviceAccountName: istiod-service-account
{{- if .Values.global.priorityClassName }}
      priorityClassName: "{{ .Values.global.priorityClassName }}"
{{- end }}
      securityContext:
        fsGroup: 1337
      containers:
        - name: discovery
{{- if contains "/" .Values.pilot.image }}
          image: "{{ .Values.pilot.image }}"
{{- else }}
          image: "{{ .Values.pilot.hub | default .Values.global.hub }}/{{ .Values.pilot.image | default "pilot" }}:{{ .Values.pilot.tag | default .Values.global.tag }}"
<<<<<<< HEAD
{{- end }}
{{- if .Values.global.imagePullPolicy }}
          imagePullPolicy: {{ .Values.global.imagePullPolicy }}
=======
>>>>>>> 6c050fb1
{{- end }}
          args:
          - "discovery"
          - --monitoringAddr=:15014
{{- if .Values.global.logging.level }}
          - --log_output_level={{ .Values.global.logging.level }}
{{- end}}
{{- if .Values.global.logAsJson }}
          - --log_as_json
{{- end }}
          - --domain
          - {{ .Values.global.proxy.clusterDomain }}
{{- if .Values.global.oneNamespace }}
          - "-a"
          - {{ .Release.Namespace }}
{{- end }}

<<<<<<< HEAD
{{- if and .Values.global.controlPlaneSecurityEnabled }}
=======
{{- if and .Values.global.controlPlaneSecurityEnabled .Values.global.istiod.enabled }}
>>>>>>> 6c050fb1
          - --secureGrpcAddr=:15011
{{- else }}
          - --secureGrpcAddr=
{{- end }}
{{- if .Values.global.trustDomain }}
          - --trust-domain={{ .Values.global.trustDomain }}
{{- end }}
{{- if .Values.pilot.plugins }}
          - --plugins={{ .Values.pilot.plugins }}
{{- end }}
          - --keepaliveMaxServerConnectionAge
          - "{{ .Values.pilot.keepaliveMaxServerConnectionAge }}"
          # TODO: make default
          - --disable-install-crds=true
          ports:
          - containerPort: 8080
          - containerPort: 15010
          - containerPort: 15017
          readinessProbe:
            httpGet:
              path: /ready
              port: 8080
            initialDelaySeconds: 5
            periodSeconds: 5
            timeoutSeconds: 5
          envFrom:
          # Allow an istiod configmap injecting user-specified env.
          - configMapRef:
              name: istiod
              optional: true
          env:
          - name: JWT_POLICY
            value: {{ .Values.global.jwtPolicy }}
          - name: PILOT_CERT_PROVIDER
            value: {{ .Values.global.pilotCertProvider }}
          - name: POD_NAME
            valueFrom:
              fieldRef:
                apiVersion: v1
                fieldPath: metadata.name
          - name: POD_NAMESPACE
            valueFrom:
              fieldRef:
                apiVersion: v1
                fieldPath: metadata.namespace
          - name: SERVICE_ACCOUNT
            valueFrom:
              fieldRef:
                apiVersion: v1
                fieldPath: spec.serviceAccountName
          {{- if .Values.pilot.env }}
          {{- range $key, $val := .Values.pilot.env }}
          - name: {{ $key }}
            value: "{{ $val }}"
          {{- end }}
          {{- end }}
{{- if .Values.pilot.traceSampling }}
          - name: PILOT_TRACE_SAMPLING
            value: "{{ .Values.pilot.traceSampling }}"
{{- end }}
          - name: CONFIG_NAMESPACE
            value: {{ .Values.pilot.configNamespace }}
{{- if .Values.pilot.appNamespaces }}
          - name: APP_NAMESPACE
            value: {{ join "," .Values.pilot.appNamespaces }}
{{- end }}
          - name: PILOT_ENABLE_PROTOCOL_SNIFFING_FOR_OUTBOUND
            value: "{{ .Values.pilot.enableProtocolSniffingForOutbound }}"
          - name: PILOT_ENABLE_PROTOCOL_SNIFFING_FOR_INBOUND
            value: "{{ .Values.pilot.enableProtocolSniffingForInbound }}"
<<<<<<< HEAD
=======
{{- if .Values.global.istiod.enabled }}
>>>>>>> 6c050fb1
          - name: INJECTION_WEBHOOK_CONFIG_NAME
            value: istio-sidecar-injector{{- if not (eq .Values.revision "") }}-{{ .Values.revision }}{{- end }}
          - name: ISTIOD_ADDR
            value: istiod{{- if not (eq .Values.revision "") }}-{{ .Values.revision }}{{- end }}.{{ .Release.Namespace }}.svc:15012
          - name: PILOT_EXTERNAL_GALLEY
            value: "false"
<<<<<<< HEAD
=======
{{- end }}
>>>>>>> 6c050fb1
          - name: CLUSTER_ID
            value: "{{ $.Values.global.multiCluster.clusterName | default `Kubernetes` }}"
          resources:
{{- if .Values.pilot.resources }}
{{ toYaml .Values.pilot.resources | trim | indent 12 }}
{{- else }}
{{ toYaml .Values.global.defaultResources | trim | indent 12 }}
{{- end }}
          securityContext:
            runAsUser: 1337
            runAsGroup: 1337
            runAsNonRoot: true
            capabilities:
              drop:
              - ALL
          volumeMounts:
          - name: config-volume
            mountPath: /etc/istio/config
          {{- if eq .Values.global.jwtPolicy "third-party-jwt" }}
          - name: istio-token
            mountPath: /var/run/secrets/tokens
            readOnly: true
          {{- end }}
          - name: local-certs
            mountPath: /var/run/secrets/istio-dns
          - name: cacerts
            mountPath: /etc/cacerts
            readOnly: true
          - name: inject
            mountPath: /var/lib/istio/inject
            readOnly: true
          - name: istiod
            mountPath: /var/lib/istio/local
            readOnly: true
<<<<<<< HEAD
=======
          {{- end }}
{{- if and .Values.global.controlPlaneSecurityEnabled (not .Values.global.istiod.enabled) }}
        - name: istio-proxy
{{- if contains "/" .Values.global.proxy.image }}
          image: "{{ .Values.global.proxy.image }}"
{{- else }}
          image: "{{ .Values.global.hub }}/{{ .Values.global.proxy.image }}:{{ .Values.global.tag }}"
{{- end }}
          imagePullPolicy: {{ .Values.global.imagePullPolicy | default "Always" }}
          ports:
          - containerPort: 15011
          args:
          - proxy
          - --domain
          - $(POD_NAMESPACE).svc.{{ .Values.global.proxy.clusterDomain }}
          - --serviceCluster
          - istio-pilot
          - --templateFile
          - /var/lib/envoy/envoy.yaml.tmpl
        {{- if .Values.global.controlPlaneSecurityEnabled}}
          - --controlPlaneAuthPolicy
          - MUTUAL_TLS
        {{- else }}
          - --controlPlaneAuthPolicy
          - NONE
        {{- end }}
        {{- if .Values.global.trustDomain }}
          - --trust-domain={{ .Values.global.trustDomain }}
        {{- end }}
        {{- if .Values.global.logAsJson }}
          - --log_as_json
        {{- end }}
          env:
          - name: JWT_POLICY
            value: {{ .Values.global.jwtPolicy }}
          - name: PILOT_CERT_PROVIDER
            value: {{ .Values.global.pilotCertProvider }}
          - name: POD_NAME
            valueFrom:
              fieldRef:
                apiVersion: v1
                fieldPath: metadata.name
          - name: POD_NAMESPACE
            valueFrom:
              fieldRef:
                apiVersion: v1
                fieldPath: metadata.namespace
          - name: INSTANCE_IP
            valueFrom:
              fieldRef:
                apiVersion: v1
                fieldPath: status.podIP
          resources:
{{- if .Values.global.proxy.resources }}
{{ toYaml .Values.global.proxy.resources | trim | indent 12 }}
{{- else }}
{{ toYaml .Values.global.defaultResources | trim | indent 12 }}
{{- end }}
          volumeMounts:
{{- if and .Values.global.controlPlaneSecurityEnabled .Values.global.mountMtlsCerts }}
          - name: istio-certs
            mountPath: /etc/certs
            readOnly: true
{{- end }}
{{- if .Values.pilot.jwksResolverExtraRootCA }}
          - name: extracacerts
            mountPath: /cacerts
{{- end }}
          - name: pilot-envoy-config
            mountPath: /var/lib/envoy
{{- end }}
>>>>>>> 6c050fb1
      volumes:
      # Technically not needed on this pod - but it helps debugging/testing SDS
      # Should be removed after everything works.
      - emptyDir:
          medium: Memory
        name: local-certs
      {{- if eq .Values.global.jwtPolicy "third-party-jwt" }}
      - name: istio-token
        projected:
          sources:
            - serviceAccountToken:
                audience: {{ .Values.global.sds.token.aud }}
                expirationSeconds: 43200
                path: istio-token
      {{- end }}
      - name: istiod
        configMap:
          name: istiod
          optional: true
      # Optional: user-generated root
      - name: cacerts
        secret:
          secretName: cacerts
          optional: true
      # Optional - image should have
      - name: inject
        configMap:
          name: istio-sidecar-injector
          optional: true
<<<<<<< HEAD
      - name: config-volume
        configMap:
          name: istio{{- if not (eq .Values.revision "") }}-{{ .Values.revision }}{{- end }}
=======
      {{- end }}

      - name: config-volume
        configMap:
          name: istio{{- if not (eq .Values.revision "") }}-{{ .Values.revision }}{{- end }}
      - name: pilot-envoy-config
        configMap:
          name: pilot-envoy-config{{- if not (eq .Values.revision "") }}-{{ .Values.revision }}{{- end }}
  {{- if and .Values.global.controlPlaneSecurityEnabled .Values.global.mountMtlsCerts }}
      - name: istio-certs
        secret:
          secretName: istio.istio-pilot-service-account
          optional: true
  {{- end }}
>>>>>>> 6c050fb1
  {{- if .Values.pilot.jwksResolverExtraRootCA }}
      - name: extracacerts
        configMap:
          name: pilot-jwks-extra-cacerts{{- if not (eq .Values.revision "") }}-{{ .Values.revision }}{{- end }}
  {{- end }}
      affinity:
      {{- include "nodeaffinity" . | indent 6 }}
      {{- include "podAntiAffinity" . | indent 6 }}
{{- if .Values.pilot.tolerations }}
      tolerations:
{{ toYaml .Values.pilot.tolerations | indent 6 }}
{{- else if .Values.global.defaultTolerations }}
      tolerations:
{{ toYaml .Values.global.defaultTolerations | indent 6 }}
{{- end }}
---
{{- end }}<|MERGE_RESOLUTION|>--- conflicted
+++ resolved
@@ -6,12 +6,6 @@
   namespace: {{ .Release.Namespace }}
   labels:
     app: istiod
-<<<<<<< HEAD
-    {{- if ne .Values.revision ""}}
-    version: {{ .Values.revision }}
-    {{- end }}
-=======
->>>>>>> 6c050fb1
     istio: pilot
     release: {{ .Release.Name }}
     {{- if ne .Values.revision ""}}
@@ -32,17 +26,9 @@
       maxUnavailable: {{ .Values.pilot.rollingMaxUnavailable }}
   selector:
     matchLabels:
-<<<<<<< HEAD
-      app: istiod
-      {{- if ne .Values.revision ""}}
-      version: {{ .Values.revision }}
-      {{- else }}
-      istio: pilot
-=======
       {{- if ne .Values.revision ""}}
       app: istiod
       version: {{ .Values.revision }}
->>>>>>> 6c050fb1
       {{- end }}
       istio: pilot
   template:
@@ -51,18 +37,10 @@
         app: istiod
         {{- if ne .Values.revision ""}}
         version: {{ .Values.revision }}
-<<<<<<< HEAD
-        {{- else }}
+        {{- end }}
         # Label used by the 'default' service. For versioned deployments we match with app and version.
         # This avoids default deployment picking the canary
         istio: pilot
-        {{- end }}
-=======
-        {{- end }}
-        # Label used by the 'default' service. For versioned deployments we match with app and version.
-        # This avoids default deployment picking the canary
-        istio: pilot
->>>>>>> 6c050fb1
       annotations:
         sidecar.istio.io/inject: "false"
         {{- if .Values.pilot.podAnnotations }}
@@ -81,13 +59,8 @@
           image: "{{ .Values.pilot.image }}"
 {{- else }}
           image: "{{ .Values.pilot.hub | default .Values.global.hub }}/{{ .Values.pilot.image | default "pilot" }}:{{ .Values.pilot.tag | default .Values.global.tag }}"
-<<<<<<< HEAD
-{{- end }}
-{{- if .Values.global.imagePullPolicy }}
-          imagePullPolicy: {{ .Values.global.imagePullPolicy }}
-=======
->>>>>>> 6c050fb1
-{{- end }}
+{{- end }}
+          imagePullPolicy: {{ .Values.global.imagePullPolicy | default "Always" }}
           args:
           - "discovery"
           - --monitoringAddr=:15014
@@ -104,11 +77,7 @@
           - {{ .Release.Namespace }}
 {{- end }}
 
-<<<<<<< HEAD
-{{- if and .Values.global.controlPlaneSecurityEnabled }}
-=======
 {{- if and .Values.global.controlPlaneSecurityEnabled .Values.global.istiod.enabled }}
->>>>>>> 6c050fb1
           - --secureGrpcAddr=:15011
 {{- else }}
           - --secureGrpcAddr=
@@ -179,20 +148,14 @@
             value: "{{ .Values.pilot.enableProtocolSniffingForOutbound }}"
           - name: PILOT_ENABLE_PROTOCOL_SNIFFING_FOR_INBOUND
             value: "{{ .Values.pilot.enableProtocolSniffingForInbound }}"
-<<<<<<< HEAD
-=======
 {{- if .Values.global.istiod.enabled }}
->>>>>>> 6c050fb1
           - name: INJECTION_WEBHOOK_CONFIG_NAME
             value: istio-sidecar-injector{{- if not (eq .Values.revision "") }}-{{ .Values.revision }}{{- end }}
           - name: ISTIOD_ADDR
             value: istiod{{- if not (eq .Values.revision "") }}-{{ .Values.revision }}{{- end }}.{{ .Release.Namespace }}.svc:15012
           - name: PILOT_EXTERNAL_GALLEY
             value: "false"
-<<<<<<< HEAD
-=======
-{{- end }}
->>>>>>> 6c050fb1
+{{- end }}
           - name: CLUSTER_ID
             value: "{{ $.Values.global.multiCluster.clusterName | default `Kubernetes` }}"
           resources:
@@ -211,6 +174,7 @@
           volumeMounts:
           - name: config-volume
             mountPath: /etc/istio/config
+          {{- if .Values.global.istiod.enabled }}
           {{- if eq .Values.global.jwtPolicy "third-party-jwt" }}
           - name: istio-token
             mountPath: /var/run/secrets/tokens
@@ -227,8 +191,6 @@
           - name: istiod
             mountPath: /var/lib/istio/local
             readOnly: true
-<<<<<<< HEAD
-=======
           {{- end }}
 {{- if and .Values.global.controlPlaneSecurityEnabled (not .Values.global.istiod.enabled) }}
         - name: istio-proxy
@@ -300,8 +262,8 @@
           - name: pilot-envoy-config
             mountPath: /var/lib/envoy
 {{- end }}
->>>>>>> 6c050fb1
       volumes:
+      {{- if .Values.global.istiod.enabled }}
       # Technically not needed on this pod - but it helps debugging/testing SDS
       # Should be removed after everything works.
       - emptyDir:
@@ -330,11 +292,6 @@
         configMap:
           name: istio-sidecar-injector
           optional: true
-<<<<<<< HEAD
-      - name: config-volume
-        configMap:
-          name: istio{{- if not (eq .Values.revision "") }}-{{ .Values.revision }}{{- end }}
-=======
       {{- end }}
 
       - name: config-volume
@@ -349,7 +306,6 @@
           secretName: istio.istio-pilot-service-account
           optional: true
   {{- end }}
->>>>>>> 6c050fb1
   {{- if .Values.pilot.jwksResolverExtraRootCA }}
       - name: extracacerts
         configMap:
