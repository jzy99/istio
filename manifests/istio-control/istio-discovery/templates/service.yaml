{{ if or (eq .Values.revision "") (not .Values.clusterResources) }}
apiVersion: v1
kind: Service
metadata:
  name: istio-pilot{{- if not (eq .Values.revision "") }}-{{ .Values.revision }}{{- end }}
  namespace: {{ .Release.Namespace }}
  labels:
    app: pilot
    release: {{ .Release.Name }}
    istio: pilot
spec:
  ports:
  - port: 15010
    name: grpc-xds # direct
  - port: 15011
    name: https-xds # mTLS
  - port: 15012
    name: https-dns # mTLS with k8s-signed cert
  - port: 8080
    name: http-legacy-discovery # direct
  - port: 15014
    name: http-monitoring
  - port: 443
    name: https-webhook # validation and injection
    targetPort: 15017
  selector:
    {{- if ne .Values.revision ""}}
    app: istiod
    version: {{ .Values.revision }}
    {{ else }}
    istio: pilot
    {{- end }}
---
apiVersion: v1
kind: Service
metadata:
  name: istiod{{- if not (eq .Values.revision "") }}-{{ .Values.revision }}{{- end }}
  namespace: {{ .Release.Namespace }}
  labels:
    app: istiod
    release: {{ .Release.Name }}
spec:
  ports:
    - port: 15012
      name: https-dns # mTLS with k8s-signed cert
    - port: 443
      name: https-webhook # validation and injection
      targetPort: 15017
    - port: 15014
      name: http-monitoring # prometheus stats
  selector:
    app: istiod
    {{- if ne .Values.revision ""}}
    version: {{ .Values.revision }}
    {{- else }}
    # Label used by the 'default' service. For versioned deployments we match with app and version.
    # This avoids default deployment picking the canary
    istio: pilot
    {{- end }}
<<<<<<< HEAD
---
=======
{{- end }}
---
{{- end }}
>>>>>>> 6c050fb1
<|MERGE_RESOLUTION|>--- conflicted
+++ resolved
@@ -20,9 +20,11 @@
     name: http-legacy-discovery # direct
   - port: 15014
     name: http-monitoring
+{{- if .Values.global.istiod.enabled }}
   - port: 443
     name: https-webhook # validation and injection
     targetPort: 15017
+{{- end }}
   selector:
     {{- if ne .Values.revision ""}}
     app: istiod
@@ -31,6 +33,7 @@
     istio: pilot
     {{- end }}
 ---
+{{- if .Values.global.istiod.enabled }}
 apiVersion: v1
 kind: Service
 metadata:
@@ -46,8 +49,6 @@
     - port: 443
       name: https-webhook # validation and injection
       targetPort: 15017
-    - port: 15014
-      name: http-monitoring # prometheus stats
   selector:
     app: istiod
     {{- if ne .Values.revision ""}}
@@ -57,10 +58,6 @@
     # This avoids default deployment picking the canary
     istio: pilot
     {{- end }}
-<<<<<<< HEAD
----
-=======
 {{- end }}
 ---
-{{- end }}
->>>>>>> 6c050fb1
+{{- end }}