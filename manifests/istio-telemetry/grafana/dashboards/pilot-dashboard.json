{
  "annotations": {
    "list": [
      {
        "builtIn": 1,
        "datasource": "-- Grafana --",
        "enable": true,
        "hide": true,
        "iconColor": "rgba(0, 211, 255, 1)",
        "name": "Annotations & Alerts",
        "type": "dashboard"
      }
    ]
  },
  "editable": false,
  "gnetId": null,
  "graphTooltip": 1,
  "links": [],
  "panels": [
    {
      "collapsed": false,
      "gridPos": {
        "h": 1,
        "w": 24,
        "x": 0,
        "y": 0
      },
      "id": 60,
      "panels": [],
      "title": "Deployed Versions",
      "type": "row"
    },
    {
      "aliasColors": {},
      "bars": false,
      "dashLength": 10,
      "dashes": false,
      "datasource": "Prometheus",
      "fill": 1,
      "gridPos": {
        "h": 5,
        "w": 24,
        "x": 0,
        "y": 1
      },
      "id": 56,
      "legend": {
        "avg": false,
        "current": false,
        "max": false,
        "min": false,
        "show": true,
        "total": false,
        "values": false
      },
      "lines": true,
      "linewidth": 1,
      "links": [],
      "nullPointMode": "null",
      "percentage": false,
      "pointradius": 5,
      "points": false,
      "renderer": "flot",
      "seriesOverrides": [],
      "spaceLength": 10,
      "stack": false,
      "steppedLine": false,
      "targets": [
        {
          "expr": "sum(istio_build{component=\"pilot\"}) by (tag)",
          "format": "time_series",
          "intervalFactor": 1,
          "legendFormat": "{{ tag }}",
          "refId": "A"
        }
      ],
      "thresholds": [],
      "timeFrom": null,
      "timeRegions": [],
      "timeShift": null,
      "title": "Pilot Versions",
      "tooltip": {
        "shared": true,
        "sort": 0,
        "value_type": "individual"
      },
      "type": "graph",
      "xaxis": {
        "buckets": null,
        "mode": "time",
        "name": null,
        "show": true,
        "values": []
      },
      "yaxes": [
        {
          "format": "short",
          "label": null,
          "logBase": 1,
          "max": null,
          "min": null,
          "show": true
        },
        {
          "format": "short",
          "label": null,
          "logBase": 1,
          "max": null,
          "min": null,
          "show": false
        }
      ],
      "yaxis": {
        "align": false,
        "alignLevel": null
      }
    },
    {
      "collapsed": false,
      "gridPos": {
        "h": 1,
        "w": 24,
        "x": 0,
        "y": 6
      },
      "id": 62,
      "panels": [],
      "title": "Resource Usage",
      "type": "row"
    },
    {
      "aliasColors": {},
      "bars": false,
      "dashLength": 10,
      "dashes": false,
      "datasource": "Prometheus",
      "fill": 1,
      "gridPos": {
        "h": 7,
        "w": 6,
        "x": 0,
        "y": 7
      },
      "id": 5,
      "legend": {
        "avg": false,
        "current": false,
        "max": false,
        "min": false,
        "show": true,
        "total": false,
        "values": false
      },
      "lines": true,
      "linewidth": 1,
      "links": [],
      "nullPointMode": "null",
      "percentage": false,
      "pointradius": 5,
      "points": false,
      "renderer": "flot",
      "seriesOverrides": [],
      "spaceLength": 10,
      "stack": false,
      "steppedLine": false,
      "targets": [
        {
          "expr": "process_virtual_memory_bytes{app=\"istiod\"}",
          "format": "time_series",
          "instant": false,
          "intervalFactor": 2,
          "legendFormat": "Virtual Memory",
          "refId": "I",
          "step": 2
        },
        {
          "expr": "process_resident_memory_bytes{app=\"istiod\"}",
          "format": "time_series",
          "intervalFactor": 2,
          "legendFormat": "Resident Memory",
          "refId": "H",
          "step": 2
        },
        {
          "expr": "go_memstats_heap_sys_bytes{app=\"istiod\"}",
          "format": "time_series",
          "hide": true,
          "intervalFactor": 2,
          "legendFormat": "heap sys",
          "refId": "A"
        },
        {
          "expr": "go_memstats_heap_alloc_bytes{app=\"istiod\"}",
          "format": "time_series",
          "hide": true,
          "intervalFactor": 2,
          "legendFormat": "heap alloc",
          "refId": "D"
        },
        {
          "expr": "go_memstats_alloc_bytes{app=\"istiod\"}",
          "format": "time_series",
          "intervalFactor": 2,
          "legendFormat": "Alloc",
          "refId": "F",
          "step": 2
        },
        {
          "expr": "go_memstats_heap_inuse_bytes{app=\"istiod\"}",
          "format": "time_series",
          "hide": false,
          "intervalFactor": 2,
          "legendFormat": "Heap in-use",
          "refId": "E",
          "step": 2
        },
        {
          "expr": "go_memstats_stack_inuse_bytes{app=\"istiod\"}",
          "format": "time_series",
          "intervalFactor": 2,
          "legendFormat": "Stack in-use",
          "refId": "G",
          "step": 2
        },
        {
<<<<<<< HEAD
          "expr": "container_memory_usage_bytes{container=~\"discovery\", pod=~\"istiod-.*|istio-pilot-.*\"}",
=======
          "expr": "container_memory_usage_bytes{job=\"kubernetes-cadvisor\", container=~\"discovery\", pod=~\"istiod-.*|istio-pilot-.*\"}",
>>>>>>> 6c050fb1
          "format": "time_series",
          "hide": false,
          "intervalFactor": 2,
          "legendFormat": "Discovery (container)",
          "refId": "B",
          "step": 2
        },
        {
<<<<<<< HEAD
          "expr": "container_memory_usage_bytes{container=~\"istio-proxy\", pod=~\"istiod-.*|istio-pilot-.*\"}",
=======
          "expr": "container_memory_usage_bytes{job=\"kubernetes-cadvisor\", container=~\"istio-proxy\", pod=~\"istiod-.*|istio-pilot-.*\"}",
>>>>>>> 6c050fb1
          "format": "time_series",
          "intervalFactor": 1,
          "legendFormat": "Sidecar (container)",
          "refId": "C"
        }
      ],
      "thresholds": [],
      "timeFrom": null,
      "timeRegions": [],
      "timeShift": null,
      "title": "Memory",
      "tooltip": {
        "shared": true,
        "sort": 0,
        "value_type": "individual"
      },
      "type": "graph",
      "xaxis": {
        "buckets": null,
        "mode": "time",
        "name": null,
        "show": true,
        "values": []
      },
      "yaxes": [
        {
          "format": "bytes",
          "label": null,
          "logBase": 1,
          "max": null,
          "min": null,
          "show": true
        },
        {
          "format": "short",
          "label": null,
          "logBase": 1,
          "max": null,
          "min": null,
          "show": false
        }
      ],
      "yaxis": {
        "align": false,
        "alignLevel": null
      }
    },
    {
      "aliasColors": {},
      "bars": false,
      "dashLength": 10,
      "dashes": false,
      "datasource": "Prometheus",
      "fill": 1,
      "gridPos": {
        "h": 7,
        "w": 6,
        "x": 6,
        "y": 7
      },
      "id": 6,
      "legend": {
        "avg": false,
        "current": false,
        "max": false,
        "min": false,
        "show": true,
        "total": false,
        "values": false
      },
      "lines": true,
      "linewidth": 1,
      "links": [],
      "nullPointMode": "null",
      "percentage": false,
      "pointradius": 5,
      "points": false,
      "renderer": "flot",
      "seriesOverrides": [],
      "spaceLength": 10,
      "stack": false,
      "steppedLine": false,
      "targets": [
        {
<<<<<<< HEAD
          "expr": "sum(irate(container_cpu_usage_seconds_total{container=\"discovery\", pod=~\"istiod-.*|istio-pilot-.*\"}[1m]))",
=======
          "expr": "sum(irate(container_cpu_usage_seconds_total{job=\"kubernetes-cadvisor\",container=\"discovery\", pod=~\"istiod-.*|istio-pilot-.*\"}[1m]))",
>>>>>>> 6c050fb1
          "format": "time_series",
          "intervalFactor": 1,
          "legendFormat": "Discovery (container)",
          "refId": "A"
        },
        {
          "expr": "irate(process_cpu_seconds_total{app=\"istiod\"}[1m])",
          "format": "time_series",
          "hide": false,
          "intervalFactor": 2,
          "legendFormat": "Discovery (process)",
          "refId": "C",
          "step": 2
        },
        {
<<<<<<< HEAD
          "expr": "sum(irate(container_cpu_usage_seconds_total{container=\"istio-proxy\", pod=~\"istiod-.*|istio-pilot-.*\"}[1m]))",
=======
          "expr": "sum(irate(container_cpu_usage_seconds_total{job=\"kubernetes-cadvisor\",container=\"istio-proxy\", pod=~\"istiod-.*|istio-pilot-.*\"}[1m]))",
>>>>>>> 6c050fb1
          "format": "time_series",
          "hide": false,
          "intervalFactor": 2,
          "legendFormat": "Sidecar (container)",
          "refId": "B",
          "step": 2
        }
      ],
      "thresholds": [],
      "timeFrom": null,
      "timeRegions": [],
      "timeShift": null,
      "title": "CPU",
      "tooltip": {
        "shared": true,
        "sort": 0,
        "value_type": "individual"
      },
      "type": "graph",
      "xaxis": {
        "buckets": null,
        "mode": "time",
        "name": null,
        "show": true,
        "values": []
      },
      "yaxes": [
        {
          "format": "short",
          "label": null,
          "logBase": 1,
          "max": null,
          "min": null,
          "show": true
        },
        {
          "format": "short",
          "label": null,
          "logBase": 1,
          "max": null,
          "min": null,
          "show": true
        }
      ],
      "yaxis": {
        "align": false,
        "alignLevel": null
      }
    },
    {
      "aliasColors": {},
      "bars": false,
      "dashLength": 10,
      "dashes": false,
      "datasource": "Prometheus",
      "fill": 1,
      "gridPos": {
        "h": 7,
        "w": 6,
        "x": 12,
        "y": 7
      },
      "id": 7,
      "legend": {
        "avg": false,
        "current": false,
        "max": false,
        "min": false,
        "show": true,
        "total": false,
        "values": false
      },
      "lines": true,
      "linewidth": 1,
      "links": [],
      "nullPointMode": "null",
      "percentage": false,
      "pointradius": 5,
      "points": false,
      "renderer": "flot",
      "seriesOverrides": [],
      "spaceLength": 10,
      "stack": false,
      "steppedLine": false,
      "targets": [
        {
<<<<<<< HEAD
          "expr": "container_fs_usage_bytes{container=\"discovery\", pod=~\"istiod-.*|istio-pilot-.*\"}",
=======
          "expr": "container_fs_usage_bytes{job=\"kubernetes-cadvisor\", container=\"discovery\", pod=~\"istiod-.*|istio-pilot-.*\"}",
>>>>>>> 6c050fb1
          "format": "time_series",
          "intervalFactor": 2,
          "legendFormat": "Discovery",
          "refId": "B",
          "step": 2
        },
        {
<<<<<<< HEAD
          "expr": "container_fs_usage_bytes{container=\"istio-proxy\", pod=~\"istiod-.*|istio-pilot-.*\"}",
=======
          "expr": "container_fs_usage_bytes{job=\"kubernetes-cadvisor\", container=\"istio-proxy\", pod=~\"istiod-.*|istio-pilot-.*\"}",
>>>>>>> 6c050fb1
          "format": "time_series",
          "intervalFactor": 1,
          "legendFormat": "Sidecar",
          "refId": "A"
        }
      ],
      "thresholds": [],
      "timeFrom": null,
      "timeRegions": [],
      "timeShift": null,
      "title": "Disk",
      "tooltip": {
        "shared": true,
        "sort": 0,
        "value_type": "individual"
      },
      "type": "graph",
      "xaxis": {
        "buckets": null,
        "mode": "time",
        "name": null,
        "show": true,
        "values": []
      },
      "yaxes": [
        {
          "format": "bytes",
          "label": "",
          "logBase": 1,
          "max": null,
          "min": null,
          "show": true
        },
        {
          "decimals": null,
          "format": "none",
          "label": "",
          "logBase": 1024,
          "max": null,
          "min": null,
          "show": false
        }
      ],
      "yaxis": {
        "align": false,
        "alignLevel": null
      }
    },
    {
      "aliasColors": {},
      "bars": false,
      "dashLength": 10,
      "dashes": false,
      "datasource": "Prometheus",
      "fill": 1,
      "gridPos": {
        "h": 7,
        "w": 6,
        "x": 18,
        "y": 7
      },
      "id": 4,
      "legend": {
        "avg": false,
        "current": false,
        "max": false,
        "min": false,
        "show": false,
        "total": false,
        "values": false
      },
      "lines": true,
      "linewidth": 1,
      "links": [],
      "nullPointMode": "null",
      "percentage": false,
      "pointradius": 5,
      "points": false,
      "renderer": "flot",
      "seriesOverrides": [],
      "spaceLength": 10,
      "stack": false,
      "steppedLine": false,
      "targets": [
        {
          "expr": "go_goroutines{app=\"istiod\"}",
          "format": "time_series",
          "intervalFactor": 2,
          "legendFormat": "Number of Goroutines",
          "refId": "A",
          "step": 2
        }
      ],
      "thresholds": [],
      "timeFrom": null,
      "timeRegions": [],
      "timeShift": null,
      "title": "Goroutines",
      "tooltip": {
        "shared": true,
        "sort": 0,
        "value_type": "individual"
      },
      "type": "graph",
      "xaxis": {
        "buckets": null,
        "mode": "time",
        "name": null,
        "show": true,
        "values": []
      },
      "yaxes": [
        {
          "format": "short",
          "label": "",
          "logBase": 1,
          "max": null,
          "min": null,
          "show": true
        },
        {
          "format": "short",
          "label": null,
          "logBase": 1,
          "max": null,
          "min": null,
          "show": true
        }
      ],
      "yaxis": {
        "align": false,
        "alignLevel": null
      }
    },
    {
      "collapsed": false,
      "gridPos": {
        "h": 1,
        "w": 24,
        "x": 0,
        "y": 14
      },
      "id": 58,
      "panels": [],
      "title": "Pilot Push Information",
      "type": "row"
    },
    {
      "aliasColors": {},
      "bars": true,
      "dashLength": 10,
      "dashes": false,
      "datasource": "Prometheus",
      "description": "Shows the rate of pilot pushes",
      "fill": 1,
      "gridPos": {
        "h": 8,
        "w": 8,
        "x": 0,
        "y": 15
      },
      "id": 622,
      "legend": {
        "avg": false,
        "current": false,
        "max": false,
        "min": false,
        "show": true,
        "total": false,
        "values": false
      },
      "lines": false,
      "linewidth": 1,
      "links": [],
      "nullPointMode": "null as zero",
      "paceLength": 10,
      "percentage": false,
      "pointradius": 5,
      "points": false,
      "renderer": "flot",
      "seriesOverrides": [],
      "spaceLength": 10,
      "stack": true,
      "steppedLine": false,
      "targets": [
        {
          "expr": "sum(irate(pilot_xds_pushes{type=\"cds\"}[1m]))",
          "format": "time_series",
          "intervalFactor": 1,
          "legendFormat": "Cluster",
          "refId": "C"
        },
        {
          "expr": "sum(irate(pilot_xds_pushes{type=\"eds\"}[1m]))",
          "format": "time_series",
          "intervalFactor": 1,
          "legendFormat": "Endpoints",
          "refId": "D"
        },
        {
          "expr": "sum(irate(pilot_xds_pushes{type=\"lds\"}[1m]))",
          "format": "time_series",
          "intervalFactor": 1,
          "legendFormat": "Listeners",
          "refId": "A"
        },
        {
          "expr": "sum(irate(pilot_xds_pushes{type=\"rds\"}[1m]))",
          "format": "time_series",
          "intervalFactor": 1,
          "legendFormat": "Routes",
          "refId": "E"
        }
      ],
      "thresholds": [],
      "timeFrom": null,
      "timeRegions": [],
      "timeShift": null,
      "title": "Pilot Pushes",
      "tooltip": {
        "shared": false,
        "sort": 0,
        "value_type": "individual"
      },
      "type": "graph",
      "xaxis": {
        "buckets": null,
        "mode": "time",
        "name": null,
        "show": true,
        "values": [
          "total"
        ]
      },
      "yaxes": [
        {
          "format": "ops",
          "label": null,
          "logBase": 1,
          "max": null,
          "min": "0",
          "show": true
        },
        {
          "format": "short",
          "label": null,
          "logBase": 1,
          "max": null,
          "min": null,
          "show": false
        }
      ],
      "yaxis": {
        "align": false,
        "alignLevel": null
      }
    },
    {
      "aliasColors": {},
      "bars": false,
      "dashLength": 10,
      "dashes": false,
      "datasource": "Prometheus",
      "description": "Captures a variety of pilot errors",
      "fill": 1,
      "gridPos": {
        "h": 8,
        "w": 8,
        "x": 8,
        "y": 15
      },
      "id": 67,
      "legend": {
        "avg": false,
        "current": false,
        "hideEmpty": true,
        "hideZero": true,
        "max": false,
        "min": false,
        "show": true,
        "total": false,
        "values": false
      },
      "lines": true,
      "linewidth": 1,
      "links": [],
      "nullPointMode": "null",
      "percentage": false,
      "pointradius": 5,
      "points": false,
      "renderer": "flot",
      "seriesOverrides": [],
      "spaceLength": 10,
      "stack": false,
      "steppedLine": false,
      "targets": [
        {
          "expr": "sum(pilot_xds_cds_reject{app=\"istiod\"}) or (absent(pilot_xds_cds_reject{app=\"istiod\"}) - 1)",
          "format": "time_series",
          "hide": false,
          "intervalFactor": 1,
          "legendFormat": "Rejected CDS Configs",
          "refId": "C"
        },
        {
          "expr": "sum(pilot_xds_eds_reject{app=\"istiod\"}) or (absent(pilot_xds_eds_reject{app=\"istiod\"}) - 1)",
          "format": "time_series",
          "hide": false,
          "intervalFactor": 1,
          "legendFormat": "Rejected EDS Configs",
          "refId": "D"
        },
        {
          "expr": "sum(pilot_xds_rds_reject{app=\"istiod\"}) or (absent(pilot_xds_rds_reject{app=\"istiod\"}) - 1)",
          "format": "time_series",
          "hide": false,
          "intervalFactor": 1,
          "legendFormat": "Rejected RDS Configs",
          "refId": "A"
        },
        {
          "expr": "sum(pilot_xds_lds_reject{app=\"istiod\"}) or (absent(pilot_xds_lds_reject{app=\"istiod\"}) - 1)",
          "format": "time_series",
          "hide": false,
          "intervalFactor": 1,
          "legendFormat": "Rejected LDS Configs",
          "refId": "B"
        },
        {
          "expr": "sum(rate(pilot_xds_write_timeout{app=\"istiod\"}[1m]))",
          "format": "time_series",
          "intervalFactor": 1,
          "legendFormat": "Write Timeouts",
          "refId": "F"
        },
        {
          "expr": "sum(rate(pilot_total_xds_internal_errors{app=\"istiod\"}[1m]))",
          "format": "time_series",
          "hide": false,
          "intervalFactor": 1,
          "legendFormat": "Internal Errors",
          "refId": "H"
        },
        {
          "expr": "sum(rate(pilot_total_xds_rejects{app=\"istiod\"}[1m]))",
          "format": "time_series",
          "hide": false,
          "intervalFactor": 1,
          "legendFormat": "Config Rejection Rate",
          "refId": "E"
        },
        {
          "expr": "sum(rate(pilot_xds_push_context_errors{app=\"istiod\"}[1m]))",
          "format": "time_series",
          "hide": false,
          "intervalFactor": 1,
          "legendFormat": "Push Context Errors",
          "refId": "K"
        },
        {
          "expr": "sum(rate(pilot_xds_pushes{type!~\"lds|cds|rds|eds\"}[1m])) by (type)",
          "format": "time_series",
          "intervalFactor": 1,
          "legendFormat": "Push Errors ({{ type }})",
          "refId": "L"
        },
        {
          "expr": "sum(rate(pilot_xds_push_errors{app=\"istiod\"}[1m])) by (type)",
          "format": "time_series",
          "hide": false,
          "intervalFactor": 1,
          "legendFormat": "Push Errors ({{ type }})",
          "refId": "I"
        },
        {
          "expr": "sum(rate(pilot_xds_push_timeout{app=\"istiod\"}[1m]))",
          "format": "time_series",
          "intervalFactor": 1,
          "legendFormat": "Push Timeouts",
          "refId": "G"
        },
        {
          "expr": "sum(rate(pilot_xds_push_timeout_failures{app=\"istiod\"}[1m]))",
          "format": "time_series",
          "intervalFactor": 1,
          "legendFormat": "Push Timeouts Failures",
          "refId": "J"
        }
      ],
      "thresholds": [],
      "timeFrom": null,
      "timeRegions": [],
      "timeShift": null,
      "title": "Pilot Errors",
      "tooltip": {
        "shared": true,
        "sort": 0,
        "value_type": "individual"
      },
      "type": "graph",
      "xaxis": {
        "buckets": null,
        "mode": "time",
        "name": null,
        "show": true,
        "values": []
      },
      "yaxes": [
        {
          "format": "short",
          "label": null,
          "logBase": 1,
          "max": null,
          "min": null,
          "show": true
        },
        {
          "format": "short",
          "label": null,
          "logBase": 1,
          "max": null,
          "min": null,
          "show": true
        }
      ],
      "yaxis": {
        "align": false,
        "alignLevel": null
      }
    },
    {
      "aliasColors": {},
      "bars": false,
      "dashLength": 10,
      "dashes": false,
      "datasource": "Prometheus",
      "description": "Shows the total time it takes to push a config update to a proxy",
      "fill": 1,
      "gridPos": {
        "h": 8,
        "w": 8,
        "x": 16,
        "y": 15
      },
      "id": 624,
      "legend": {
        "avg": false,
        "current": false,
        "max": false,
        "min": false,
        "show": true,
        "total": false,
        "values": false
      },
      "lines": true,
      "linewidth": 1,
      "links": [],
      "nullPointMode": "null",
      "percentage": false,
      "pointradius": 2,
      "points": false,
      "renderer": "flot",
      "seriesOverrides": [],
      "spaceLength": 10,
      "stack": false,
      "steppedLine": false,
      "targets": [
        {
          "expr": "histogram_quantile(0.5, sum(rate(pilot_proxy_convergence_time_bucket[1m])) by (le))",
          "format": "time_series",
          "intervalFactor": 1,
          "legendFormat": "p50 ",
          "refId": "A"
        },
        {
          "expr": "histogram_quantile(0.9, sum(rate(pilot_proxy_convergence_time_bucket[1m])) by (le))",
          "format": "time_series",
          "intervalFactor": 1,
          "legendFormat": "p90",
          "refId": "B"
        },
        {
          "expr": "histogram_quantile(0.99, sum(rate(pilot_proxy_convergence_time_bucket[1m])) by (le))",
          "format": "time_series",
          "intervalFactor": 1,
          "legendFormat": "p99",
          "refId": "C"
        },
        {
          "expr": "histogram_quantile(0.999, sum(rate(pilot_proxy_convergence_time_bucket[1m])) by (le))",
          "format": "time_series",
          "intervalFactor": 1,
          "legendFormat": "p99.9",
          "refId": "D"
        }
      ],
      "thresholds": [],
      "timeFrom": null,
      "timeRegions": [],
      "timeShift": null,
      "title": "Proxy Push Time",
      "tooltip": {
        "shared": true,
        "sort": 0,
        "value_type": "individual"
      },
      "type": "graph",
      "xaxis": {
        "buckets": null,
        "mode": "time",
        "name": null,
        "show": true,
        "values": []
      },
      "yaxes": [
        {
          "format": "s",
          "label": null,
          "logBase": 1,
          "max": null,
          "min": null,
          "show": true
        },
        {
          "format": "short",
          "label": null,
          "logBase": 1,
          "max": null,
          "min": null,
          "show": true
        }
      ],
      "yaxis": {
        "align": false,
        "alignLevel": null
      }
    },
    {
      "aliasColors": {},
      "bars": false,
      "dashLength": 10,
      "dashes": false,
      "datasource": "Prometheus",
      "fill": 1,
      "gridPos": {
        "h": 8,
        "w": 8,
        "x": 0,
        "y": 23
      },
      "id": 45,
      "legend": {
        "avg": false,
        "current": false,
        "hideEmpty": true,
        "hideZero": true,
        "max": false,
        "min": false,
        "show": true,
        "total": false,
        "values": false
      },
      "lines": true,
      "linewidth": 1,
      "links": [],
      "nullPointMode": "null as zero",
      "percentage": false,
      "pointradius": 5,
      "points": false,
      "renderer": "flot",
      "seriesOverrides": [],
      "spaceLength": 10,
      "stack": false,
      "steppedLine": false,
      "targets": [
        {
          "expr": "pilot_conflict_inbound_listener{app=\"istiod\"}",
          "format": "time_series",
          "hide": false,
          "intervalFactor": 1,
          "legendFormat": "Inbound Listeners",
          "refId": "B"
        },
        {
          "expr": "pilot_conflict_outbound_listener_http_over_current_tcp{app=\"istiod\"}",
          "format": "time_series",
          "hide": false,
          "intervalFactor": 1,
          "legendFormat": "Outbound Listeners (http over current tcp)",
          "refId": "A"
        },
        {
          "expr": "pilot_conflict_outbound_listener_tcp_over_current_tcp{app=\"istiod\"}",
          "format": "time_series",
          "hide": false,
          "intervalFactor": 1,
          "legendFormat": "Outbound Listeners (tcp over current tcp)",
          "refId": "C"
        },
        {
          "expr": "pilot_conflict_outbound_listener_tcp_over_current_http{app=\"istiod\"}",
          "format": "time_series",
          "hide": false,
          "intervalFactor": 1,
          "legendFormat": "Outbound Listeners (tcp over current http)",
          "refId": "D"
        }
      ],
      "thresholds": [],
      "timeFrom": null,
      "timeRegions": [],
      "timeShift": null,
      "title": "Conflicts",
      "tooltip": {
        "shared": true,
        "sort": 0,
        "value_type": "individual"
      },
      "type": "graph",
      "xaxis": {
        "buckets": null,
        "mode": "time",
        "name": null,
        "show": true,
        "values": []
      },
      "yaxes": [
        {
          "format": "short",
          "label": null,
          "logBase": 1,
          "max": null,
          "min": null,
          "show": true
        },
        {
          "format": "short",
          "label": null,
          "logBase": 1,
          "max": null,
          "min": null,
          "show": false
        }
      ],
      "yaxis": {
        "align": false,
        "alignLevel": null
      }
    },
    {
      "aliasColors": {},
      "bars": false,
      "dashLength": 10,
      "dashes": false,
      "datasource": "Prometheus",
      "fill": 1,
      "gridPos": {
        "h": 8,
        "w": 8,
        "x": 8,
        "y": 23
      },
      "id": 47,
      "legend": {
        "avg": false,
        "current": false,
        "max": false,
        "min": false,
        "show": true,
        "total": false,
        "values": false
      },
      "lines": true,
      "linewidth": 1,
      "links": [],
      "nullPointMode": "null",
      "percentage": false,
      "pointradius": 5,
      "points": false,
      "renderer": "flot",
      "seriesOverrides": [],
      "spaceLength": 10,
      "stack": false,
      "steppedLine": false,
      "targets": [
        {
          "expr": "pilot_virt_services{app=\"istiod\"}",
          "format": "time_series",
          "intervalFactor": 1,
          "legendFormat": "Virtual Services",
          "refId": "A"
        },
        {
          "expr": "pilot_services{app=\"istiod\"}",
          "format": "time_series",
          "intervalFactor": 1,
          "legendFormat": "Services",
          "refId": "B"
        },
        {
          "expr": "pilot_xds{app=\"istiod\"}",
          "format": "time_series",
          "intervalFactor": 1,
          "legendFormat": "Connected Endpoints",
          "refId": "E"
        }
      ],
      "thresholds": [],
      "timeFrom": null,
      "timeRegions": [],
      "timeShift": null,
      "title": "ADS Monitoring",
      "tooltip": {
        "shared": true,
        "sort": 0,
        "value_type": "individual"
      },
      "type": "graph",
      "xaxis": {
        "buckets": null,
        "mode": "time",
        "name": null,
        "show": true,
        "values": []
      },
      "yaxes": [
        {
          "format": "short",
          "label": null,
          "logBase": 1,
          "max": null,
          "min": null,
          "show": true
        },
        {
          "format": "short",
          "label": null,
          "logBase": 1,
          "max": null,
          "min": null,
          "show": true
        }
      ],
      "yaxis": {
        "align": false,
        "alignLevel": null
      }
    },
    {
      "columns": [],
      "datasource": "Prometheus",
      "description": "Clusters in this table do not have any endpoints known to pilot. This could be from referencing subsets that do not have any instances, or pods marked as NotReady",
      "fontSize": "100%",
      "gridPos": {
        "h": 8,
        "w": 8,
        "x": 16,
        "y": 23
      },
      "id": 51,
      "links": [],
      "pageSize": null,
      "scroll": true,
      "showHeader": true,
      "sort": {
        "col": null,
        "desc": false
      },
      "styles": [
        {
          "alias": "Time",
          "dateFormat": "YYYY-MM-DD HH:mm:ss",
          "pattern": "Time",
          "type": "date"
        },
        {
          "alias": "Clusters",
          "colorMode": null,
          "colors": [
            "rgba(245, 54, 54, 0.9)",
            "rgba(237, 129, 40, 0.89)",
            "rgba(50, 172, 45, 0.97)"
          ],
          "decimals": 2,
          "pattern": "/.*/",
          "thresholds": [],
          "type": "number",
          "unit": "short"
        }
      ],
      "targets": [
        {
          "expr": "sum(pilot_xds_eds_instances{app=\"istiod\", cluster=~\".+\\\\|.+\"}) by (cluster) < 1",
          "format": "time_series",
          "hide": false,
          "instant": true,
          "intervalFactor": 1,
          "legendFormat": "{{cluster}}",
          "refId": "B"
        }
      ],
      "timeFrom": null,
      "timeShift": null,
      "title": "Clusters with no known endpoints",
      "transform": "timeseries_aggregations",
      "type": "table"
    },
    {
      "collapsed": false,
      "gridPos": {
        "h": 1,
        "w": 24,
        "x": 0,
        "y": 31
      },
      "id": 64,
      "panels": [],
      "title": "Envoy Information",
      "type": "row"
    },
    {
      "aliasColors": {},
      "bars": false,
      "dashLength": 10,
      "dashes": false,
      "datasource": "Prometheus",
      "description": "Shows details about Envoy proxies in the mesh",
      "fill": 1,
      "gridPos": {
        "h": 8,
        "w": 8,
        "x": 0,
        "y": 32
      },
      "id": 40,
      "legend": {
        "avg": false,
        "current": false,
        "max": false,
        "min": false,
        "show": true,
        "total": false,
        "values": false
      },
      "lines": true,
      "linewidth": 1,
      "links": [],
      "nullPointMode": "null",
      "percentage": false,
      "pointradius": 5,
      "points": false,
      "renderer": "flot",
      "seriesOverrides": [],
      "spaceLength": 10,
      "stack": false,
      "steppedLine": false,
      "targets": [
        {
          "expr": "sum(irate(envoy_cluster_upstream_cx_total{cluster_name=\"xds-grpc\"}[1m]))",
          "format": "time_series",
          "hide": false,
          "intervalFactor": 1,
          "legendFormat": "XDS Connections",
          "refId": "C"
        },
        {
          "expr": "sum(irate(envoy_cluster_upstream_cx_connect_fail{cluster_name=\"xds-grpc\"}[1m]))",
          "format": "time_series",
          "hide": false,
          "intervalFactor": 1,
          "legendFormat": "XDS Connection Failures",
          "refId": "A"
        },
        {
          "expr": "sum(increase(envoy_server_hot_restart_epoch[1m]))",
          "format": "time_series",
          "intervalFactor": 1,
          "legendFormat": "Envoy Restarts",
          "refId": "B"
        }
      ],
      "thresholds": [],
      "timeFrom": null,
      "timeRegions": [],
      "timeShift": null,
      "title": "Envoy Details",
      "tooltip": {
        "shared": true,
        "sort": 0,
        "value_type": "individual"
      },
      "type": "graph",
      "xaxis": {
        "buckets": null,
        "mode": "time",
        "name": null,
        "show": true,
        "values": []
      },
      "yaxes": [
        {
          "format": "ops",
          "label": null,
          "logBase": 1,
          "max": null,
          "min": null,
          "show": true
        },
        {
          "format": "ops",
          "label": null,
          "logBase": 1,
          "max": null,
          "min": null,
          "show": false
        }
      ],
      "yaxis": {
        "align": false,
        "alignLevel": null
      }
    },
    {
      "aliasColors": {},
      "bars": false,
      "dashLength": 10,
      "dashes": false,
      "datasource": "Prometheus",
      "fill": 1,
      "gridPos": {
        "h": 8,
        "w": 8,
        "x": 8,
        "y": 32
      },
      "id": 41,
      "legend": {
        "avg": false,
        "current": false,
        "max": false,
        "min": false,
        "show": true,
        "total": false,
        "values": false
      },
      "lines": true,
      "linewidth": 1,
      "links": [],
      "nullPointMode": "null",
      "percentage": false,
      "pointradius": 5,
      "points": false,
      "renderer": "flot",
      "seriesOverrides": [],
      "spaceLength": 10,
      "stack": false,
      "steppedLine": false,
      "targets": [
        {
          "expr": "sum(envoy_cluster_upstream_cx_active{cluster_name=\"xds-grpc\"})",
          "format": "time_series",
          "intervalFactor": 2,
          "legendFormat": "XDS Active Connections",
          "refId": "C",
          "step": 2
        }
      ],
      "thresholds": [],
      "timeFrom": null,
      "timeRegions": [],
      "timeShift": null,
      "title": "XDS Active Connections",
      "tooltip": {
        "shared": true,
        "sort": 0,
        "value_type": "individual"
      },
      "type": "graph",
      "xaxis": {
        "buckets": null,
        "mode": "time",
        "name": null,
        "show": true,
        "values": []
      },
      "yaxes": [
        {
          "format": "short",
          "label": null,
          "logBase": 1,
          "max": null,
          "min": null,
          "show": true
        },
        {
          "format": "short",
          "label": null,
          "logBase": 1,
          "max": null,
          "min": null,
          "show": true
        }
      ],
      "yaxis": {
        "align": false,
        "alignLevel": null
      }
    },
    {
      "aliasColors": {},
      "bars": false,
      "dashLength": 10,
      "dashes": false,
      "datasource": "Prometheus",
      "description": "Shows the size of XDS requests and responses",
      "fill": 1,
      "gridPos": {
        "h": 8,
        "w": 8,
        "x": 16,
        "y": 32
      },
      "id": 42,
      "legend": {
        "avg": false,
        "current": false,
        "hideEmpty": false,
        "hideZero": false,
        "max": false,
        "min": false,
        "show": true,
        "total": false,
        "values": false
      },
      "lines": true,
      "linewidth": 1,
      "links": [],
      "nullPointMode": "null",
      "percentage": false,
      "pointradius": 5,
      "points": false,
      "renderer": "flot",
      "seriesOverrides": [],
      "spaceLength": 10,
      "stack": false,
      "steppedLine": false,
      "targets": [
        {
          "expr": "max(rate(envoy_cluster_upstream_cx_rx_bytes_total{cluster_name=\"xds-grpc\"}[1m]))",
          "format": "time_series",
          "hide": false,
          "intervalFactor": 1,
          "legendFormat": "XDS Response Bytes Max",
          "refId": "D"
        },
        {
          "expr": "quantile(0.5, rate(envoy_cluster_upstream_cx_rx_bytes_total{cluster_name=\"xds-grpc\"}[1m]))",
          "format": "time_series",
          "hide": false,
          "intervalFactor": 1,
          "legendFormat": "XDS Response Bytes Average",
          "refId": "B"
        },
        {
          "expr": "max(rate(envoy_cluster_upstream_cx_tx_bytes_total{cluster_name=\"xds-grpc\"}[1m]))",
          "format": "time_series",
          "intervalFactor": 1,
          "legendFormat": "XDS Request Bytes Max",
          "refId": "A"
        },
        {
          "expr": "quantile(.5, rate(envoy_cluster_upstream_cx_tx_bytes_total{cluster_name=\"xds-grpc\"}[1m]))",
          "format": "time_series",
          "intervalFactor": 1,
          "legendFormat": "XDS Request Bytes Average",
          "refId": "C"
        }
      ],
      "thresholds": [],
      "timeFrom": null,
      "timeRegions": [],
      "timeShift": null,
      "title": "XDS Requests Size",
      "tooltip": {
        "shared": true,
        "sort": 0,
        "value_type": "individual"
      },
      "type": "graph",
      "xaxis": {
        "buckets": null,
        "mode": "time",
        "name": null,
        "show": true,
        "values": []
      },
      "yaxes": [
        {
          "format": "Bps",
          "label": null,
          "logBase": 1,
          "max": null,
          "min": null,
          "show": true
        },
        {
          "format": "ops",
          "label": null,
          "logBase": 1,
          "max": null,
          "min": null,
          "show": false
        }
      ],
      "yaxis": {
        "align": false,
        "alignLevel": null
      }
    }
  ],
  "refresh": "5s",
  "schemaVersion": 18,
  "style": "dark",
  "tags": [],
  "templating": {
    "list": []
  },
  "time": {
    "from": "now-5m",
    "to": "now"
  },
  "timepicker": {
    "refresh_intervals": [
      "5s",
      "10s",
      "30s",
      "1m",
      "5m",
      "15m",
      "30m",
      "1h",
      "2h",
      "1d"
    ],
    "time_options": [
      "5m",
      "15m",
      "1h",
      "6h",
      "12h",
      "24h",
      "2d",
      "7d",
      "30d"
    ]
  },
  "timezone": "browser",
  "title": "Istio Pilot Dashboard",
  "uid": "3--MLVZZk",
  "version": 11
}<|MERGE_RESOLUTION|>--- conflicted
+++ resolved
@@ -15,6 +15,7 @@
   "editable": false,
   "gnetId": null,
   "graphTooltip": 1,
+  "id": 11,
   "links": [],
   "panels": [
     {
@@ -165,7 +166,7 @@
       "steppedLine": false,
       "targets": [
         {
-          "expr": "process_virtual_memory_bytes{app=\"istiod\"}",
+          "expr": "process_virtual_memory_bytes{job=\"pilot\"}",
           "format": "time_series",
           "instant": false,
           "intervalFactor": 2,
@@ -174,7 +175,7 @@
           "step": 2
         },
         {
-          "expr": "process_resident_memory_bytes{app=\"istiod\"}",
+          "expr": "process_resident_memory_bytes{job=\"pilot\"}",
           "format": "time_series",
           "intervalFactor": 2,
           "legendFormat": "Resident Memory",
@@ -182,7 +183,7 @@
           "step": 2
         },
         {
-          "expr": "go_memstats_heap_sys_bytes{app=\"istiod\"}",
+          "expr": "go_memstats_heap_sys_bytes{job=\"pilot\"}",
           "format": "time_series",
           "hide": true,
           "intervalFactor": 2,
@@ -190,7 +191,7 @@
           "refId": "A"
         },
         {
-          "expr": "go_memstats_heap_alloc_bytes{app=\"istiod\"}",
+          "expr": "go_memstats_heap_alloc_bytes{job=\"pilot\"}",
           "format": "time_series",
           "hide": true,
           "intervalFactor": 2,
@@ -198,7 +199,7 @@
           "refId": "D"
         },
         {
-          "expr": "go_memstats_alloc_bytes{app=\"istiod\"}",
+          "expr": "go_memstats_alloc_bytes{job=\"pilot\"}",
           "format": "time_series",
           "intervalFactor": 2,
           "legendFormat": "Alloc",
@@ -206,7 +207,7 @@
           "step": 2
         },
         {
-          "expr": "go_memstats_heap_inuse_bytes{app=\"istiod\"}",
+          "expr": "go_memstats_heap_inuse_bytes{job=\"pilot\"}",
           "format": "time_series",
           "hide": false,
           "intervalFactor": 2,
@@ -215,7 +216,7 @@
           "step": 2
         },
         {
-          "expr": "go_memstats_stack_inuse_bytes{app=\"istiod\"}",
+          "expr": "go_memstats_stack_inuse_bytes{job=\"pilot\"}",
           "format": "time_series",
           "intervalFactor": 2,
           "legendFormat": "Stack in-use",
@@ -223,11 +224,7 @@
           "step": 2
         },
         {
-<<<<<<< HEAD
-          "expr": "container_memory_usage_bytes{container=~\"discovery\", pod=~\"istiod-.*|istio-pilot-.*\"}",
-=======
           "expr": "container_memory_usage_bytes{job=\"kubernetes-cadvisor\", container=~\"discovery\", pod=~\"istiod-.*|istio-pilot-.*\"}",
->>>>>>> 6c050fb1
           "format": "time_series",
           "hide": false,
           "intervalFactor": 2,
@@ -236,11 +233,7 @@
           "step": 2
         },
         {
-<<<<<<< HEAD
-          "expr": "container_memory_usage_bytes{container=~\"istio-proxy\", pod=~\"istiod-.*|istio-pilot-.*\"}",
-=======
           "expr": "container_memory_usage_bytes{job=\"kubernetes-cadvisor\", container=~\"istio-proxy\", pod=~\"istiod-.*|istio-pilot-.*\"}",
->>>>>>> 6c050fb1
           "format": "time_series",
           "intervalFactor": 1,
           "legendFormat": "Sidecar (container)",
@@ -325,18 +318,14 @@
       "steppedLine": false,
       "targets": [
         {
-<<<<<<< HEAD
-          "expr": "sum(irate(container_cpu_usage_seconds_total{container=\"discovery\", pod=~\"istiod-.*|istio-pilot-.*\"}[1m]))",
-=======
           "expr": "sum(irate(container_cpu_usage_seconds_total{job=\"kubernetes-cadvisor\",container=\"discovery\", pod=~\"istiod-.*|istio-pilot-.*\"}[1m]))",
->>>>>>> 6c050fb1
           "format": "time_series",
           "intervalFactor": 1,
           "legendFormat": "Discovery (container)",
           "refId": "A"
         },
         {
-          "expr": "irate(process_cpu_seconds_total{app=\"istiod\"}[1m])",
+          "expr": "irate(process_cpu_seconds_total{job=\"pilot\"}[1m])",
           "format": "time_series",
           "hide": false,
           "intervalFactor": 2,
@@ -345,11 +334,7 @@
           "step": 2
         },
         {
-<<<<<<< HEAD
-          "expr": "sum(irate(container_cpu_usage_seconds_total{container=\"istio-proxy\", pod=~\"istiod-.*|istio-pilot-.*\"}[1m]))",
-=======
           "expr": "sum(irate(container_cpu_usage_seconds_total{job=\"kubernetes-cadvisor\",container=\"istio-proxy\", pod=~\"istiod-.*|istio-pilot-.*\"}[1m]))",
->>>>>>> 6c050fb1
           "format": "time_series",
           "hide": false,
           "intervalFactor": 2,
@@ -436,11 +421,7 @@
       "steppedLine": false,
       "targets": [
         {
-<<<<<<< HEAD
-          "expr": "container_fs_usage_bytes{container=\"discovery\", pod=~\"istiod-.*|istio-pilot-.*\"}",
-=======
           "expr": "container_fs_usage_bytes{job=\"kubernetes-cadvisor\", container=\"discovery\", pod=~\"istiod-.*|istio-pilot-.*\"}",
->>>>>>> 6c050fb1
           "format": "time_series",
           "intervalFactor": 2,
           "legendFormat": "Discovery",
@@ -448,11 +429,7 @@
           "step": 2
         },
         {
-<<<<<<< HEAD
-          "expr": "container_fs_usage_bytes{container=\"istio-proxy\", pod=~\"istiod-.*|istio-pilot-.*\"}",
-=======
           "expr": "container_fs_usage_bytes{job=\"kubernetes-cadvisor\", container=\"istio-proxy\", pod=~\"istiod-.*|istio-pilot-.*\"}",
->>>>>>> 6c050fb1
           "format": "time_series",
           "intervalFactor": 1,
           "legendFormat": "Sidecar",
@@ -538,7 +515,7 @@
       "steppedLine": false,
       "targets": [
         {
-          "expr": "go_goroutines{app=\"istiod\"}",
+          "expr": "go_goroutines{job=\"pilot\"}",
           "format": "time_series",
           "intervalFactor": 2,
           "legendFormat": "Number of Goroutines",
@@ -605,7 +582,6 @@
       "bars": true,
       "dashLength": 10,
       "dashes": false,
-      "datasource": "Prometheus",
       "description": "Shows the rate of pilot pushes",
       "fill": 1,
       "gridPos": {
@@ -750,7 +726,7 @@
       "steppedLine": false,
       "targets": [
         {
-          "expr": "sum(pilot_xds_cds_reject{app=\"istiod\"}) or (absent(pilot_xds_cds_reject{app=\"istiod\"}) - 1)",
+          "expr": "sum(pilot_xds_cds_reject{job=\"pilot\"}) or (absent(pilot_xds_cds_reject{job=\"pilot\"}) - 1)",
           "format": "time_series",
           "hide": false,
           "intervalFactor": 1,
@@ -758,7 +734,7 @@
           "refId": "C"
         },
         {
-          "expr": "sum(pilot_xds_eds_reject{app=\"istiod\"}) or (absent(pilot_xds_eds_reject{app=\"istiod\"}) - 1)",
+          "expr": "sum(pilot_xds_eds_reject{job=\"pilot\"}) or (absent(pilot_xds_eds_reject{job=\"pilot\"}) - 1)",
           "format": "time_series",
           "hide": false,
           "intervalFactor": 1,
@@ -766,7 +742,7 @@
           "refId": "D"
         },
         {
-          "expr": "sum(pilot_xds_rds_reject{app=\"istiod\"}) or (absent(pilot_xds_rds_reject{app=\"istiod\"}) - 1)",
+          "expr": "sum(pilot_xds_rds_reject{job=\"pilot\"}) or (absent(pilot_xds_rds_reject{job=\"pilot\"}) - 1)",
           "format": "time_series",
           "hide": false,
           "intervalFactor": 1,
@@ -774,7 +750,7 @@
           "refId": "A"
         },
         {
-          "expr": "sum(pilot_xds_lds_reject{app=\"istiod\"}) or (absent(pilot_xds_lds_reject{app=\"istiod\"}) - 1)",
+          "expr": "sum(pilot_xds_lds_reject{job=\"pilot\"}) or (absent(pilot_xds_lds_reject{job=\"pilot\"}) - 1)",
           "format": "time_series",
           "hide": false,
           "intervalFactor": 1,
@@ -782,14 +758,14 @@
           "refId": "B"
         },
         {
-          "expr": "sum(rate(pilot_xds_write_timeout{app=\"istiod\"}[1m]))",
+          "expr": "sum(rate(pilot_xds_write_timeout{job=\"pilot\"}[1m]))",
           "format": "time_series",
           "intervalFactor": 1,
           "legendFormat": "Write Timeouts",
           "refId": "F"
         },
         {
-          "expr": "sum(rate(pilot_total_xds_internal_errors{app=\"istiod\"}[1m]))",
+          "expr": "sum(rate(pilot_total_xds_internal_errors{job=\"pilot\"}[1m]))",
           "format": "time_series",
           "hide": false,
           "intervalFactor": 1,
@@ -797,7 +773,7 @@
           "refId": "H"
         },
         {
-          "expr": "sum(rate(pilot_total_xds_rejects{app=\"istiod\"}[1m]))",
+          "expr": "sum(rate(pilot_total_xds_rejects{job=\"pilot\"}[1m]))",
           "format": "time_series",
           "hide": false,
           "intervalFactor": 1,
@@ -805,7 +781,7 @@
           "refId": "E"
         },
         {
-          "expr": "sum(rate(pilot_xds_push_context_errors{app=\"istiod\"}[1m]))",
+          "expr": "sum(rate(pilot_xds_push_context_errors{job=\"pilot\"}[1m]))",
           "format": "time_series",
           "hide": false,
           "intervalFactor": 1,
@@ -820,7 +796,7 @@
           "refId": "L"
         },
         {
-          "expr": "sum(rate(pilot_xds_push_errors{app=\"istiod\"}[1m])) by (type)",
+          "expr": "sum(rate(pilot_xds_push_errors{job=\"pilot\"}[1m])) by (type)",
           "format": "time_series",
           "hide": false,
           "intervalFactor": 1,
@@ -828,14 +804,14 @@
           "refId": "I"
         },
         {
-          "expr": "sum(rate(pilot_xds_push_timeout{app=\"istiod\"}[1m]))",
+          "expr": "sum(rate(pilot_xds_push_timeout{job=\"pilot\"}[1m]))",
           "format": "time_series",
           "intervalFactor": 1,
           "legendFormat": "Push Timeouts",
           "refId": "G"
         },
         {
-          "expr": "sum(rate(pilot_xds_push_timeout_failures{app=\"istiod\"}[1m]))",
+          "expr": "sum(rate(pilot_xds_push_timeout_failures{job=\"pilot\"}[1m]))",
           "format": "time_series",
           "intervalFactor": 1,
           "legendFormat": "Push Timeouts Failures",
@@ -888,7 +864,6 @@
       "bars": false,
       "dashLength": 10,
       "dashes": false,
-      "datasource": "Prometheus",
       "description": "Shows the total time it takes to push a config update to a proxy",
       "fill": 1,
       "gridPos": {
@@ -1029,7 +1004,7 @@
       "steppedLine": false,
       "targets": [
         {
-          "expr": "pilot_conflict_inbound_listener{app=\"istiod\"}",
+          "expr": "pilot_conflict_inbound_listener{job=\"pilot\"}",
           "format": "time_series",
           "hide": false,
           "intervalFactor": 1,
@@ -1037,7 +1012,7 @@
           "refId": "B"
         },
         {
-          "expr": "pilot_conflict_outbound_listener_http_over_current_tcp{app=\"istiod\"}",
+          "expr": "pilot_conflict_outbound_listener_http_over_current_tcp{job=\"pilot\"}",
           "format": "time_series",
           "hide": false,
           "intervalFactor": 1,
@@ -1045,7 +1020,7 @@
           "refId": "A"
         },
         {
-          "expr": "pilot_conflict_outbound_listener_tcp_over_current_tcp{app=\"istiod\"}",
+          "expr": "pilot_conflict_outbound_listener_tcp_over_current_tcp{job=\"pilot\"}",
           "format": "time_series",
           "hide": false,
           "intervalFactor": 1,
@@ -1053,7 +1028,7 @@
           "refId": "C"
         },
         {
-          "expr": "pilot_conflict_outbound_listener_tcp_over_current_http{app=\"istiod\"}",
+          "expr": "pilot_conflict_outbound_listener_tcp_over_current_http{job=\"pilot\"}",
           "format": "time_series",
           "hide": false,
           "intervalFactor": 1,
@@ -1139,21 +1114,21 @@
       "steppedLine": false,
       "targets": [
         {
-          "expr": "pilot_virt_services{app=\"istiod\"}",
+          "expr": "pilot_virt_services{job=\"pilot\"}",
           "format": "time_series",
           "intervalFactor": 1,
           "legendFormat": "Virtual Services",
           "refId": "A"
         },
         {
-          "expr": "pilot_services{app=\"istiod\"}",
+          "expr": "pilot_services{job=\"pilot\"}",
           "format": "time_series",
           "intervalFactor": 1,
           "legendFormat": "Services",
           "refId": "B"
         },
         {
-          "expr": "pilot_xds{app=\"istiod\"}",
+          "expr": "pilot_xds{job=\"pilot\"}",
           "format": "time_series",
           "intervalFactor": 1,
           "legendFormat": "Connected Endpoints",
@@ -1245,7 +1220,7 @@
       ],
       "targets": [
         {
-          "expr": "sum(pilot_xds_eds_instances{app=\"istiod\", cluster=~\".+\\\\|.+\"}) by (cluster) < 1",
+          "expr": "sum(pilot_xds_eds_instances{job=\"pilot\", cluster=~\".+\\\\|.+\"}) by (cluster) < 1",
           "format": "time_series",
           "hide": false,
           "instant": true,
