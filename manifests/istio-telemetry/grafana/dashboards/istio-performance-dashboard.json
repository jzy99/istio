--- conflicted
+++ resolved
@@ -15,6 +15,7 @@
   "editable": false,
   "gnetId": null,
   "graphTooltip": 0,
+  "id": 9,
   "links": [],
   "panels": [
     {
@@ -66,7 +67,6 @@
       "bars": false,
       "dashLength": 10,
       "dashes": false,
-      "datasource": "Prometheus",
       "fill": 1,
       "gridPos": {
         "h": 8,
@@ -98,7 +98,7 @@
       "steppedLine": false,
       "targets": [
         {
-          "expr": "(sum(irate(container_cpu_usage_seconds_total{pod=~\"istio-telemetry-.*\",container=~\"mixer|istio-proxy\"}[1m]))/ (round(sum(irate(istio_requests_total[1m])), 0.001)/1000))/ (sum(irate(istio_requests_total{source_workload=\"istio-ingressgateway\"}[1m])) >bool 10)",
+          "expr": "(sum(irate(container_cpu_usage_seconds_total{job=\"kubernetes-cadvisor\",pod=~\"istio-telemetry-.*\",container=~\"mixer|istio-proxy\"}[1m]))/ (round(sum(irate(istio_requests_total[1m])), 0.001)/1000))/ (sum(irate(istio_requests_total{source_workload=\"istio-ingressgateway\"}[1m])) >bool 10)",
           "format": "time_series",
           "hide": false,
           "intervalFactor": 1,
@@ -106,7 +106,7 @@
           "refId": "A"
         },
         {
-          "expr": "(sum(irate(container_cpu_usage_seconds_total{pod=~\"istio-ingressgateway-.*\",container=\"istio-proxy\"}[1m])) / (round(sum(irate(istio_requests_total{source_workload=\"istio-ingressgateway\", reporter=\"source\"}[1m])), 0.001)/1000))",
+          "expr": "(sum(irate(container_cpu_usage_seconds_total{job=\"kubernetes-cadvisor\",pod=~\"istio-ingressgateway-.*\",container=\"istio-proxy\"}[1m])) / (round(sum(irate(istio_requests_total{source_workload=\"istio-ingressgateway\", reporter=\"source\"}[1m])), 0.001)/1000))",
           "format": "time_series",
           "hide": false,
           "intervalFactor": 1,
@@ -114,14 +114,14 @@
           "refId": "B"
         },
         {
-          "expr": "(sum(irate(container_cpu_usage_seconds_total{namespace!=\"istio-system\",container=\"istio-proxy\"}[1m]))/ (round(sum(irate(istio_requests_total[1m])), 0.001)/1000))/ (sum(irate(istio_requests_total{source_workload=\"istio-ingressgateway\"}[1m])) >bool 10)",
+          "expr": "(sum(irate(container_cpu_usage_seconds_total{job=\"kubernetes-cadvisor\",namespace!=\"istio-system\",container=\"istio-proxy\"}[1m]))/ (round(sum(irate(istio_requests_total[1m])), 0.001)/1000))/ (sum(irate(istio_requests_total{source_workload=\"istio-ingressgateway\"}[1m])) >bool 10)",
           "format": "time_series",
           "intervalFactor": 1,
           "legendFormat": "istio-proxy",
           "refId": "C"
         },
         {
-          "expr": "(sum(irate(container_cpu_usage_seconds_total{pod=~\"istio-policy-.*\",container=~\"mixer|istio-proxy\"}[1m]))/ (round(sum(irate(istio_requests_total[1m])), 0.001)/1000))/ (sum(irate(istio_requests_total{source_workload=\"istio-ingressgateway\"}[1m])) >bool 10)",
+          "expr": "(sum(irate(container_cpu_usage_seconds_total{job=\"kubernetes-cadvisor\",pod=~\"istio-policy-.*\",container=~\"mixer|istio-proxy\"}[1m]))/ (round(sum(irate(istio_requests_total[1m])), 0.001)/1000))/ (sum(irate(istio_requests_total{source_workload=\"istio-ingressgateway\"}[1m])) >bool 10)",
           "format": "time_series",
           "intervalFactor": 1,
           "legendFormat": "istio-policy",
@@ -174,7 +174,6 @@
       "bars": false,
       "dashLength": 10,
       "dashes": false,
-      "datasource": "Prometheus",
       "fill": 1,
       "gridPos": {
         "h": 8,
@@ -206,28 +205,28 @@
       "steppedLine": false,
       "targets": [
         {
-          "expr": "sum(rate(container_cpu_usage_seconds_total{pod=~\"istio-telemetry-.*\",container=~\"mixer|istio-proxy\"}[1m]))",
+          "expr": "sum(rate(container_cpu_usage_seconds_total{job=\"kubernetes-cadvisor\",pod=~\"istio-telemetry-.*\",container=~\"mixer|istio-proxy\"}[1m]))",
           "format": "time_series",
           "intervalFactor": 1,
           "legendFormat": "istio-telemetry",
           "refId": "A"
         },
         {
-          "expr": "sum(rate(container_cpu_usage_seconds_total{pod=~\"istio-ingressgateway-.*\",container=\"istio-proxy\"}[1m]))",
+          "expr": "sum(rate(container_cpu_usage_seconds_total{job=\"kubernetes-cadvisor\",pod=~\"istio-ingressgateway-.*\",container=\"istio-proxy\"}[1m]))",
           "format": "time_series",
           "intervalFactor": 1,
           "legendFormat": "istio-ingressgateway",
           "refId": "B"
         },
         {
-          "expr": "sum(rate(container_cpu_usage_seconds_total{namespace!=\"istio-system\",container=\"istio-proxy\"}[1m]))",
+          "expr": "sum(rate(container_cpu_usage_seconds_total{job=\"kubernetes-cadvisor\",namespace!=\"istio-system\",container=\"istio-proxy\"}[1m]))",
           "format": "time_series",
           "intervalFactor": 1,
           "legendFormat": "istio-proxy",
           "refId": "C"
         },
         {
-          "expr": "sum(rate(container_cpu_usage_seconds_total{pod=~\"istio-policy-.*\",container=~\"mixer|istio-proxy\"}[1m]))",
+          "expr": "sum(rate(container_cpu_usage_seconds_total{job=\"kubernetes-cadvisor\",pod=~\"istio-policy-.*\",container=~\"mixer|istio-proxy\"}[1m]))",
           "format": "time_series",
           "intervalFactor": 1,
           "legendFormat": "istio-policy",
@@ -293,7 +292,6 @@
       "bars": false,
       "dashLength": 10,
       "dashes": false,
-      "datasource": "Prometheus",
       "fill": 1,
       "gridPos": {
         "h": 8,
@@ -325,28 +323,28 @@
       "steppedLine": false,
       "targets": [
         {
-          "expr": "(sum(container_memory_usage_bytes{pod=~\"istio-telemetry-.*\"}) / (sum(irate(istio_requests_total[1m])) / 1000)) / (sum(irate(istio_requests_total{source_workload=\"istio-ingressgateway\"}[1m])) >bool 10)",
+          "expr": "(sum(container_memory_usage_bytes{job=\"kubernetes-cadvisor\",pod=~\"istio-telemetry-.*\"}) / (sum(irate(istio_requests_total[1m])) / 1000)) / (sum(irate(istio_requests_total{source_workload=\"istio-ingressgateway\"}[1m])) >bool 10)",
           "format": "time_series",
           "intervalFactor": 1,
           "legendFormat": "istio-telemetry / 1k rps",
           "refId": "A"
         },
         {
-          "expr": "sum(container_memory_usage_bytes{pod=~\"istio-ingressgateway-.*\"}) / count(container_memory_usage_bytes{pod=~\"istio-ingressgateway-.*\",container!=\"POD\"})",
+          "expr": "sum(container_memory_usage_bytes{job=\"kubernetes-cadvisor\",pod=~\"istio-ingressgateway-.*\"}) / count(container_memory_usage_bytes{job=\"kubernetes-cadvisor\",pod=~\"istio-ingressgateway-.*\",container!=\"POD\"})",
           "format": "time_series",
           "intervalFactor": 1,
           "legendFormat": "per istio-ingressgateway",
           "refId": "B"
         },
         {
-          "expr": "sum(container_memory_usage_bytes{namespace!=\"istio-system\",container=\"istio-proxy\"}) / count(container_memory_usage_bytes{namespace!=\"istio-system\",container=\"istio-proxy\"})",
+          "expr": "sum(container_memory_usage_bytes{job=\"kubernetes-cadvisor\",namespace!=\"istio-system\",container=\"istio-proxy\"}) / count(container_memory_usage_bytes{job=\"kubernetes-cadvisor\",namespace!=\"istio-system\",container=\"istio-proxy\"})",
           "format": "time_series",
           "intervalFactor": 1,
           "legendFormat": "per istio proxy",
           "refId": "C"
         },
         {
-          "expr": "(sum(container_memory_usage_bytes{pod=~\"istio-policy-.*\"}) / (sum(irate(istio_requests_total[1m])) / 1000))/ (sum(irate(istio_requests_total{source_workload=\"istio-ingressgateway\"}[1m])) >bool 10)",
+          "expr": "(sum(container_memory_usage_bytes{job=\"kubernetes-cadvisor\",pod=~\"istio-policy-.*\"}) / (sum(irate(istio_requests_total[1m])) / 1000))/ (sum(irate(istio_requests_total{source_workload=\"istio-ingressgateway\"}[1m])) >bool 10)",
           "format": "time_series",
           "intervalFactor": 1,
           "legendFormat": "istio-policy / 1k rps",
@@ -399,7 +397,6 @@
       "bars": false,
       "dashLength": 10,
       "dashes": false,
-      "datasource": "Prometheus",
       "fill": 1,
       "gridPos": {
         "h": 8,
@@ -518,7 +515,6 @@
       "bars": false,
       "dashLength": 10,
       "dashes": false,
-      "datasource": "Prometheus",
       "fill": 1,
       "gridPos": {
         "h": 8,
@@ -648,7 +644,7 @@
       "steppedLine": false,
       "targets": [
         {
-          "expr": "sum(container_memory_usage_bytes{container=\"istio-proxy\"})",
+          "expr": "sum(container_memory_usage_bytes{job=\"kubernetes-cadvisor\",container=\"istio-proxy\"})",
           "format": "time_series",
           "hide": false,
           "intervalFactor": 2,
@@ -735,7 +731,7 @@
       "steppedLine": false,
       "targets": [
         {
-          "expr": "sum(rate(container_cpu_usage_seconds_total{container=\"istio-proxy\"}[1m]))",
+          "expr": "sum(rate(container_cpu_usage_seconds_total{job=\"kubernetes-cadvisor\",container=\"istio-proxy\"}[1m]))",
           "format": "time_series",
           "hide": false,
           "intervalFactor": 2,
@@ -822,7 +818,7 @@
       "steppedLine": false,
       "targets": [
         {
-          "expr": "sum(container_fs_usage_bytes{ container=\"istio-proxy\"})",
+          "expr": "sum(container_fs_usage_bytes{job=\"kubernetes-cadvisor\", container=\"istio-proxy\"})",
           "format": "time_series",
           "intervalFactor": 2,
           "legendFormat": "{{ container }}",
@@ -922,7 +918,7 @@
       "steppedLine": false,
       "targets": [
         {
-          "expr": "process_virtual_memory_bytes{app=\"istiod\"}",
+          "expr": "process_virtual_memory_bytes{job=\"pilot\"}",
           "format": "time_series",
           "instant": false,
           "intervalFactor": 2,
@@ -931,7 +927,7 @@
           "step": 2
         },
         {
-          "expr": "process_resident_memory_bytes{app=\"istiod\"}",
+          "expr": "process_resident_memory_bytes{job=\"pilot\"}",
           "format": "time_series",
           "intervalFactor": 2,
           "legendFormat": "Resident Memory",
@@ -939,7 +935,7 @@
           "step": 2
         },
         {
-          "expr": "go_memstats_heap_sys_bytes{app=\"istiod\"}",
+          "expr": "go_memstats_heap_sys_bytes{job=\"pilot\"}",
           "format": "time_series",
           "hide": true,
           "intervalFactor": 2,
@@ -947,7 +943,7 @@
           "refId": "A"
         },
         {
-          "expr": "go_memstats_heap_alloc_bytes{app=\"istiod\"}",
+          "expr": "go_memstats_heap_alloc_bytes{job=\"pilot\"}",
           "format": "time_series",
           "hide": true,
           "intervalFactor": 2,
@@ -955,7 +951,7 @@
           "refId": "D"
         },
         {
-          "expr": "go_memstats_alloc_bytes{app=\"istiod\"}",
+          "expr": "go_memstats_alloc_bytes{job=\"pilot\"}",
           "format": "time_series",
           "intervalFactor": 2,
           "legendFormat": "Alloc",
@@ -963,7 +959,7 @@
           "step": 2
         },
         {
-          "expr": "go_memstats_heap_inuse_bytes{app=\"istiod\"}",
+          "expr": "go_memstats_heap_inuse_bytes{job=\"pilot\"}",
           "format": "time_series",
           "hide": false,
           "intervalFactor": 2,
@@ -972,7 +968,7 @@
           "step": 2
         },
         {
-          "expr": "go_memstats_stack_inuse_bytes{app=\"istiod\"}",
+          "expr": "go_memstats_stack_inuse_bytes{job=\"pilot\"}",
           "format": "time_series",
           "intervalFactor": 2,
           "legendFormat": "Stack in-use",
@@ -980,11 +976,7 @@
           "step": 2
         },
         {
-<<<<<<< HEAD
-          "expr": "sum(container_memory_usage_bytes{container=~\"discovery|istio-proxy\", pod=~\"istiod-.*\"})",
-=======
           "expr": "sum(container_memory_usage_bytes{job=\"kubernetes-cadvisor\",container=~\"discovery|istio-proxy\", pod=~\"istiod-.*\"})",
->>>>>>> 6c050fb1
           "format": "time_series",
           "hide": false,
           "intervalFactor": 2,
@@ -993,11 +985,7 @@
           "step": 2
         },
         {
-<<<<<<< HEAD
-          "expr": "container_memory_usage_bytes{container=~\"discovery|istio-proxy\", pod=~\"istiod-.*\"}",
-=======
           "expr": "container_memory_usage_bytes{job=\"kubernetes-cadvisor\",container=~\"discovery|istio-proxy\", pod=~\"istiod-.*\"}",
->>>>>>> 6c050fb1
           "format": "time_series",
           "hide": false,
           "intervalFactor": 2,
@@ -1084,11 +1072,7 @@
       "steppedLine": false,
       "targets": [
         {
-<<<<<<< HEAD
-          "expr": "sum(rate(container_cpu_usage_seconds_total{container=~\"discovery|istio-proxy\", pod=~\"istiod-.*\"}[1m]))",
-=======
           "expr": "sum(rate(container_cpu_usage_seconds_total{job=\"kubernetes-cadvisor\",container=~\"discovery|istio-proxy\", pod=~\"istiod-.*\"}[1m]))",
->>>>>>> 6c050fb1
           "format": "time_series",
           "hide": false,
           "intervalFactor": 2,
@@ -1097,11 +1081,7 @@
           "step": 2
         },
         {
-<<<<<<< HEAD
-          "expr": "sum(rate(container_cpu_usage_seconds_total{container=~\"discovery|istio-proxy\", pod=~\"istiod-.*\"}[1m])) by (container)",
-=======
           "expr": "sum(rate(container_cpu_usage_seconds_total{job=\"kubernetes-cadvisor\",container=~\"discovery|istio-proxy\", pod=~\"istiod-.*\"}[1m])) by (container)",
->>>>>>> 6c050fb1
           "format": "time_series",
           "hide": false,
           "intervalFactor": 2,
@@ -1110,7 +1090,7 @@
           "step": 2
         },
         {
-          "expr": "irate(process_cpu_seconds_total{app=\"istiod\"}[1m])",
+          "expr": "irate(process_cpu_seconds_total{job=\"pilot\"}[1m])",
           "format": "time_series",
           "hide": false,
           "intervalFactor": 2,
@@ -1197,7 +1177,7 @@
       "steppedLine": false,
       "targets": [
         {
-          "expr": "process_open_fds{app=\"istiod\"}",
+          "expr": "process_open_fds{job=\"pilot\"}",
           "format": "time_series",
           "hide": true,
           "instant": false,
@@ -1207,11 +1187,7 @@
           "refId": "A"
         },
         {
-<<<<<<< HEAD
-          "expr": "container_fs_usage_bytes{ container=~\"discovery|istio-proxy\", pod=~\"istiod-.*\"}",
-=======
           "expr": "container_fs_usage_bytes{job=\"kubernetes-cadvisor\", container=~\"discovery|istio-proxy\", pod=~\"istiod-.*\"}",
->>>>>>> 6c050fb1
           "format": "time_series",
           "intervalFactor": 2,
           "legendFormat": "{{ container }}",
@@ -1298,7 +1274,7 @@
       "steppedLine": false,
       "targets": [
         {
-          "expr": "go_goroutines{app=\"istiod\"}",
+          "expr": "go_goroutines{job=\"pilot\"}",
           "format": "time_series",
           "intervalFactor": 2,
           "legendFormat": "Number of Goroutines",
@@ -1455,7 +1431,7 @@
           "step": 2
         },
         {
-          "expr": "sum(container_memory_usage_bytes{container=~\"mixer|istio-proxy\", pod=~\"istio-telemetry-.*\"})",
+          "expr": "sum(container_memory_usage_bytes{job=\"kubernetes-cadvisor\",container=~\"mixer|istio-proxy\", pod=~\"istio-telemetry-.*\"})",
           "format": "time_series",
           "hide": false,
           "intervalFactor": 2,
@@ -1464,7 +1440,7 @@
           "step": 2
         },
         {
-          "expr": "container_memory_usage_bytes{container=~\"mixer|istio-proxy\", pod=~\"istio-telemetry-.*\"}",
+          "expr": "container_memory_usage_bytes{job=\"kubernetes-cadvisor\",container=~\"mixer|istio-proxy\", pod=~\"istio-telemetry-.*\"}",
           "format": "time_series",
           "hide": false,
           "intervalFactor": 2,
@@ -1551,7 +1527,7 @@
       "steppedLine": false,
       "targets": [
         {
-          "expr": "sum(rate(container_cpu_usage_seconds_total{container=~\"mixer|istio-proxy\", pod=~\"istio-telemetry-.*\"}[1m]))",
+          "expr": "sum(rate(container_cpu_usage_seconds_total{job=\"kubernetes-cadvisor\",container=~\"mixer|istio-proxy\", pod=~\"istio-telemetry-.*\"}[1m]))",
           "format": "time_series",
           "hide": false,
           "intervalFactor": 2,
@@ -1560,7 +1536,7 @@
           "step": 2
         },
         {
-          "expr": "sum(rate(container_cpu_usage_seconds_total{container=~\"mixer|istio-proxy\", pod=~\"istio-telemetry-.*\"}[1m])) by (container)",
+          "expr": "sum(rate(container_cpu_usage_seconds_total{job=\"kubernetes-cadvisor\",container=~\"mixer|istio-proxy\", pod=~\"istio-telemetry-.*\"}[1m])) by (container)",
           "format": "time_series",
           "hide": false,
           "intervalFactor": 2,
@@ -1666,7 +1642,7 @@
           "refId": "A"
         },
         {
-          "expr": "container_fs_usage_bytes{container=~\"mixer|istio-proxy\", pod=~\"istio-telemetry-.*\"}",
+          "expr": "container_fs_usage_bytes{job=\"kubernetes-cadvisor\", container=~\"mixer|istio-proxy\", pod=~\"istio-telemetry-.*\"}",
           "format": "time_series",
           "intervalFactor": 2,
           "legendFormat": "{{ container }}",
