--- conflicted
+++ resolved
@@ -36,33 +36,10 @@
       securityContext:
         fsGroup: 1337
       volumes:
-{{- if .Values.global.controlPlaneSecurityEnabled }}
-      - name: config-volume
-        configMap:
-          name: istio{{- if not (eq .Values.revision "") }}-{{ .Values.revision }}{{- end }}
-          optional: true
-<<<<<<< HEAD
-{{- if eq .Values.global.pilotCertProvider "istiod" }}
-      - name: istiod-ca-cert
-        configMap:
-          name: istio-ca-root-cert
-{{- end }}
-{{- if eq .Values.global.jwtPolicy "third-party-jwt" }}
-      - name: istio-token
-        projected:
-          sources:
-          - serviceAccountToken:
-              path: istio-token
-              expirationSeconds: 43200
-              audience: {{ .Values.global.sds.token.aud }}
-{{- end }}
-{{- end }}
       - name: istio-certs
         secret:
           secretName: istio.istio-mixer-service-account
           optional: true
-=======
->>>>>>> 6c050fb1
       - name: uds-socket
         emptyDir: {}
       - name: telemetry-adapter-secret
@@ -88,13 +65,8 @@
         image: "{{ .Values.mixer.telemetry.image }}"
 {{- else }}
         image: "{{ .Values.mixer.telemetry.hub | default .Values.global.hub }}/{{ .Values.mixer.telemetry.image }}:{{ .Values.mixer.telemetry.tag | default .Values.global.tag }}"
-<<<<<<< HEAD
-{{- end }}
-{{- if .Values.global.imagePullPolicy }}
-        imagePullPolicy: {{ .Values.global.imagePullPolicy }}
-=======
->>>>>>> 6c050fb1
-{{- end }}
+{{- end }}
+        imagePullPolicy: {{ .Values.global.imagePullPolicy | default "Always" }}
         ports:
         - containerPort: 9091
         - containerPort: 15014
@@ -183,9 +155,7 @@
 {{- else }}
         image: "{{ .Values.global.hub }}/{{ .Values.global.proxy.image }}:{{ .Values.global.tag }}"
 {{- end }}
-{{- if .Values.global.imagePullPolicy }}
-        imagePullPolicy: {{ .Values.global.imagePullPolicy }}
-{{- end }}
+        imagePullPolicy: {{ .Values.global.imagePullPolicy | default "Always" }}
         ports:
         - containerPort: 15004
         - containerPort: 15090
@@ -228,23 +198,6 @@
             fieldRef:
               apiVersion: v1
               fieldPath: status.podIP
-<<<<<<< HEAD
-        - name: JWT_POLICY
-          value: {{ .Values.global.jwtPolicy }}
-        - name: PILOT_CERT_PROVIDER
-          value: {{ .Values.global.pilotCertProvider }}
-        - name: "ISTIO_META_USER_SDS"
-          value: "true"
-        - name: CA_ADDR
-          {{- if .Values.global.caAddress }}
-          value: {{ .Values.global.caAddress }}
-          {{- else if .Values.global.configNamespace }}
-          value: istiod.{{ .Values.global.configNamespace }}.svc:15012
-          {{- else }}
-          value: istiod.istio-system.svc:15012
-      {{- end }}
-=======
->>>>>>> 6c050fb1
         resources:
 {{- if .Values.global.proxy.resources }}
 {{ toYaml .Values.global.proxy.resources | indent 10 }}
@@ -252,27 +205,11 @@
 {{ toYaml .Values.global.defaultResources | indent 10 }}
 {{- end }}
         volumeMounts:
-<<<<<<< HEAD
-        - name: config-volume
-          mountPath: /etc/istio/config
-        {{- if eq .Values.global.pilotCertProvider "istiod" }}
-        - mountPath: /var/run/secrets/istio
-          name: istiod-ca-cert
-        {{- end }}
-        {{- if eq .Values.global.jwtPolicy "third-party-jwt" }}
-        - name: istio-token
-          mountPath: /var/run/secrets/tokens
-          readOnly: true
-        {{- end }}
-        - name: telemetry-envoy-config
-          mountPath: /var/lib/envoy
-=======
         - name: telemetry-envoy-config
           mountPath: /var/lib/envoy
         - name: istio-certs
           mountPath: /etc/certs
           readOnly: true
->>>>>>> 6c050fb1
         - name: uds-socket
           mountPath: /sock
 {{- end }}
