{{- if .Values.global.remotePilotAddress }}
  {{- if not .Values.global.istiod.enabled }}
apiVersion: v1
kind: Service
metadata:
  name: istio-pilot
  namespace: {{ .Values.global.istioNamespace }}
spec:
  ports:
  - port: 15010
    name: grpc-xds # direct
  - port: 15011
    name: https-xds # mTLS or non-mTLS depending on auth setting
<<<<<<< HEAD
=======
  - port: 8080
    name: http-legacy-discovery # direct
  - port: 15012
    name: tcp-istiod
  - port: 15014
    name: http-monitoring
>>>>>>> 6c050fb1
  clusterIP: None
  {{- else }}
apiVersion: v1
kind: Service
metadata:
  name: istiod-remote
  namespace: {{ .Release.Namespace }}
spec:
  ports:
  - port: 15012
    name: tcp-istiod
  clusterIP: None
  {{- end }}
---
{{- end }}
{{- if and .Values.global.remotePolicyAddress .Values.global.createRemoteSvcEndpoints }}
apiVersion: v1
kind: Service
metadata:
  name: istio-policy
  namespace: {{ .Values.global.istioNamespace }}
spec:
  ports:
  - name: grpc-mixer
    port: 9091
  - name: grpc-mixer-mtls
    port: 15004
  - name: http-monitoring
    port: 15014
  clusterIP: None
---
{{- end }}
{{- if and .Values.global.remoteTelemetryAddress .Values.global.createRemoteSvcEndpoints }}
apiVersion: v1
kind: Service
metadata:
  name: istio-telemetry
  namespace: {{ .Values.global.istioNamespace }}
spec:
  ports:
  - name: grpc-mixer
    port: 9091
  - name: grpc-mixer-mtls
    port: 15004
  - name: http-monitoring
    port: 15014
  - name: prometheus
    port: 42422
  clusterIP: None
---
{{- end }}<|MERGE_RESOLUTION|>--- conflicted
+++ resolved
@@ -4,22 +4,19 @@
 kind: Service
 metadata:
   name: istio-pilot
-  namespace: {{ .Values.global.istioNamespace }}
+  namespace: {{ .Release.Namespace }}
 spec:
   ports:
   - port: 15010
     name: grpc-xds # direct
   - port: 15011
     name: https-xds # mTLS or non-mTLS depending on auth setting
-<<<<<<< HEAD
-=======
   - port: 8080
     name: http-legacy-discovery # direct
   - port: 15012
     name: tcp-istiod
   - port: 15014
     name: http-monitoring
->>>>>>> 6c050fb1
   clusterIP: None
   {{- else }}
 apiVersion: v1
@@ -40,7 +37,7 @@
 kind: Service
 metadata:
   name: istio-policy
-  namespace: {{ .Values.global.istioNamespace }}
+  namespace: {{ .Release.Namespace }}
 spec:
   ports:
   - name: grpc-mixer
@@ -57,7 +54,7 @@
 kind: Service
 metadata:
   name: istio-telemetry
-  namespace: {{ .Values.global.istioNamespace }}
+  namespace: {{ .Release.Namespace }}
 spec:
   ports:
   - name: grpc-mixer
