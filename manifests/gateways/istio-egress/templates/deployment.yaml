{{ $gateway := index .Values "gateways" "istio-egressgateway" }}
apiVersion: apps/v1
kind: Deployment
metadata:
  name: {{ $gateway.name | default "istio-egressgateway" }}
  namespace: {{ .Release.Namespace }}
  labels:
{{ $gateway.labels | toYaml | indent 4 }}
    release: {{ .Release.Name }}
spec:
{{- if not $gateway.autoscaleEnabled }}
{{- if $gateway.replicaCount }}
  replicas: {{ $gateway.replicaCount }}
{{- end }}
{{- end }}
  selector:
    matchLabels:
{{ $gateway.labels | toYaml | indent 6 }}
  strategy:
    rollingUpdate:
      maxSurge: {{ $gateway.rollingMaxSurge }}
      maxUnavailable: {{ $gateway.rollingMaxUnavailable }}
  template:
    metadata:
      labels:
{{ $gateway.labels | toYaml | indent 8 }}
{{- if eq .Release.Namespace "istio-system"}}
        heritage: Tiller
        release: istio
        chart: gateways
{{- end }}
        service.istio.io/canonical-name: {{ $gateway.name | default "istio-egressgateway" }}
<<<<<<< HEAD
{{- if not (eq .Values.revision "") }}
        service.istio.io/canonical-revision: {{ .Values.revision }}
{{- else}}
        service.istio.io/canonical-revision: latest
{{- end }}
=======
        service.istio.io/canonical-revision: "1.5"
>>>>>>> 6c050fb1
      annotations:
        sidecar.istio.io/inject: "false"
{{- if $gateway.podAnnotations }}
{{ toYaml $gateway.podAnnotations | indent 8 }}
{{ end }}
    spec:
      serviceAccountName: istio-egressgateway-service-account
{{- if .Values.global.priorityClassName }}
      priorityClassName: "{{ .Values.global.priorityClassName }}"
{{- end }}
{{- if .Values.global.proxy.enableCoreDump }}
      initContainers:
        - name: enable-core-dump
{{- if contains "/" .Values.global.proxy.image }}
          image: "{{ .Values.global.proxy.image }}"
{{- else }}
          image: "{{ .Values.global.hub }}/{{ .Values.global.proxy.image | default "proxyv2" }}:{{ .Values.global.tag }}"
{{- end }}
{{- if .Values.global.imagePullPolicy }}
          imagePullPolicy: {{ .Values.global.imagePullPolicy }}
{{- end }}
          command:
            - /bin/sh
          args:
            - -c
            - sysctl -w kernel.core_pattern=/var/lib/istio/core.proxy && ulimit -c unlimited
          securityContext:
            privileged: true
{{- end }}
      containers:
        - name: istio-proxy
{{- if contains "/" .Values.global.proxy.image }}
          image: "{{ .Values.global.proxy.image }}"
{{- else }}
          image: "{{ .Values.global.hub }}/{{ .Values.global.proxy.image }}:{{ .Values.global.tag }}"
{{- end }}
{{- if .Values.global.imagePullPolicy }}
          imagePullPolicy: {{ .Values.global.imagePullPolicy }}
{{- end }}
          ports:
            {{- range $key, $val := $gateway.ports }}
            - containerPort: {{ $val.port }}
            {{- end }}
            - containerPort: 15090
              protocol: TCP
              name: http-envoy-prom
          args:
          - proxy
          - router
          - --domain
          - $(POD_NAMESPACE).svc.{{ .Values.global.proxy.clusterDomain }}
        {{- if .Values.global.proxy.logLevel }}
          - --proxyLogLevel={{ .Values.global.proxy.logLevel }}
        {{- end}}
        {{- if .Values.global.proxy.componentLogLevel }}
          - --proxyComponentLogLevel={{ .Values.global.proxy.componentLogLevel }}
        {{- end}}
        {{- if .Values.global.logging.level }}
          - --log_output_level={{ .Values.global.logging.level }}
        {{- end}}
        {{- if .Values.global.logAsJson }}
          - --log_as_json
        {{- end }}
          - --serviceCluster
          - {{ $gateway.name | default "istio-egressgateway" }}
<<<<<<< HEAD
          - --proxyAdminPort
          - "15000"
        {{- if .Values.global.sts.servicePort }}
          - --stsPort={{ .Values.global.sts.servicePort }}
        {{- end }}
=======
          - --zipkinAddress
        {{- if .Values.global.tracer.zipkin.address }}
          - {{ .Values.global.tracer.zipkin.address }}
        {{- else if .Values.global.telemetryNamespace }}
          - zipkin.{{ .Values.global.telemetryNamespace }}:9411
        {{- else }}
          - zipkin:9411
        {{- end }}
          - --proxyAdminPort
          - "15000"
          - --statusPort
          - "15020"
        {{- if .Values.global.sts.servicePort }}
          - --stsPort={{ .Values.global.sts.servicePort }}
        {{- end }}
        {{- if .Values.global.istiod.enabled }}
          - --controlPlaneAuthPolicy
          - NONE
          - --discoveryAddress
          {{- $namespace := .Values.global.configNamespace | default "istio-system" }}
          {{- if .Values.global.remotePilotAddress }}
          # Use the DNS hostname instead of the IP address. The discovery address needs to match the
          # SAN in istiod's cert. The istiod-remote.<namespace>.svc will resolve to the remotePilotAddress.
          - istiod-remote.{{ $namespace }}.svc:15012
          {{- else }}
          - istio-pilot.{{ $namespace }}.svc:15012
          {{- end }}
        {{- else if .Values.global.controlPlaneSecurityEnabled }}
          - --controlPlaneAuthPolicy
          - MUTUAL_TLS
          - --discoveryAddress
          {{- if .Values.global.configNamespace }}
          - istio-pilot.{{ .Values.global.configNamespace }}:15011
          {{- else }}
          - istio-pilot:15011
          {{- end }}
        {{- else }}
>>>>>>> 6c050fb1
          - --controlPlaneAuthPolicy
          - NONE
          - --discoveryAddress
        {{- $namespace := .Values.global.configNamespace | default "istio-system" }}
        {{- if .Values.global.remotePilotAddress }}
        # Use the DNS hostname instead of the IP address. The discovery address needs to match the
        # SAN in istiod's cert. The istiod-remote.<namespace>.svc will resolve to the remotePilotAddress.
          - istiod-remote.{{ $namespace }}.svc:15012
        {{- else }}
          - istio-pilot.{{ $namespace }}.svc:15012
        {{- end }}
        {{- if .Values.global.trustDomain }}
          - --trust-domain={{ .Values.global.trustDomain }}
        {{- end }}
          readinessProbe:
            failureThreshold: 30
            httpGet:
              path: /healthz/ready
              port: 15020
              scheme: HTTP
            initialDelaySeconds: 1
            periodSeconds: 2
            successThreshold: 1
            timeoutSeconds: 1
          resources:
{{- if $gateway.resources }}
{{ toYaml $gateway.resources | indent 12 }}
{{- else }}
{{ toYaml .Values.global.defaultResources | indent 12 }}
{{- end }}
          env:
          - name: JWT_POLICY
            value: {{ .Values.global.jwtPolicy }}
          - name: PILOT_CERT_PROVIDER
            value: {{ .Values.global.pilotCertProvider }}
          - name: NODE_NAME
            valueFrom:
              fieldRef:
                apiVersion: v1
                fieldPath: spec.nodeName
          - name: POD_NAME
            valueFrom:
              fieldRef:
                apiVersion: v1
                fieldPath: metadata.name
          - name: POD_NAMESPACE
            valueFrom:
              fieldRef:
                apiVersion: v1
                fieldPath: metadata.namespace
          - name: INSTANCE_IP
            valueFrom:
              fieldRef:
                apiVersion: v1
                fieldPath: status.podIP
          - name: HOST_IP
            valueFrom:
              fieldRef:
                apiVersion: v1
                fieldPath: status.hostIP
          - name: SERVICE_ACCOUNT
            valueFrom:
              fieldRef:
                fieldPath: spec.serviceAccountName
          - name: ISTIO_META_WORKLOAD_NAME
            value: {{ $gateway.name | default "istio-egressgateway" }}
          - name: ISTIO_META_OWNER
            value: kubernetes://apis/apps/v1/namespaces/{{ .Release.Namespace }}/deployments/{{ $gateway.name | default "istio-egressgateway" }}
          {{- if $.Values.global.meshID }}
          - name: ISTIO_META_MESH_ID
            value: "{{ $.Values.global.meshID }}"
          {{- else if $.Values.global.trustDomain }}
          - name: ISTIO_META_MESH_ID
            value: "{{ $.Values.global.trustDomain }}"
          {{- end }}
          {{- if $.Values.global.mtls.auto }}
          - name: ISTIO_AUTO_MTLS_ENABLED
            value: "true"
          {{- end }}
          - name: ISTIO_META_POD_NAME
            valueFrom:
              fieldRef:
                apiVersion: v1
                fieldPath: metadata.name
          - name: ISTIO_META_CONFIG_NAMESPACE
            valueFrom:
              fieldRef:
                fieldPath: metadata.namespace
          {{- if $gateway.env }}
          {{- range $key, $val := $gateway.env }}
          - name: {{ $key }}
            value: {{ $val }}
          {{- end }}
          {{ end }}
{{- if $gateway.podAnnotations }}
          - name: "ISTIO_METAJSON_ANNOTATIONS"
            value: |
{{ toJson $gateway.podAnnotations | indent 16}}
{{ end }}
          - name: ISTIO_META_CLUSTER_ID
            value: "{{ $.Values.global.multiCluster.clusterName | default `Kubernetes` }}"
          volumeMounts:
<<<<<<< HEAD
          - name: config-volume
            mountPath: /etc/istio/config
=======
>>>>>>> 6c050fb1
          {{- if eq .Values.global.pilotCertProvider "istiod" }}
          - mountPath: /var/run/secrets/istio
            name: istiod-ca-cert
          {{- end }}
<<<<<<< HEAD
=======
          {{- if .Values.global.istiod.enabled }}
>>>>>>> 6c050fb1
          {{- if eq .Values.global.jwtPolicy "third-party-jwt" }}
          - name: istio-token
            mountPath: /var/run/secrets/tokens
            readOnly: true
          {{- end }}
<<<<<<< HEAD
          {{- if .Values.global.mountMtlsCerts }}
          # Use the key and cert mounted to /etc/certs/ for the in-cluster mTLS communications.
=======
          {{- end }}
          {{- if .Values.global.mountMtlsCerts }}
>>>>>>> 6c050fb1
          - name: istio-certs
            mountPath: /etc/certs
            readOnly: true
          {{- end }}
          - name: podinfo
            mountPath: /etc/istio/pod
          {{- range $gateway.secretVolumes }}
          - name: {{ .name }}
            mountPath: {{ .mountPath | quote }}
            readOnly: true
          {{- end }}
{{- if $gateway.additionalContainers }}
{{ toYaml $gateway.additionalContainers | indent 8 }}
{{- end }}
      volumes:
      {{- if eq .Values.global.pilotCertProvider "istiod" }}
      - name: istiod-ca-cert
        configMap:
          name: istio-ca-root-cert
      {{- end }}
      - name: podinfo
        downwardAPI:
          items:
            - path: "labels"
              fieldRef:
                fieldPath: metadata.labels
            - path: "annotations"
              fieldRef:
                fieldPath: metadata.annotations
<<<<<<< HEAD
=======
{{- if .Values.global.istiod.enabled }}
>>>>>>> 6c050fb1
{{- if eq .Values.global.jwtPolicy "third-party-jwt" }}
      - name: istio-token
        projected:
          sources:
          - serviceAccountToken:
              path: istio-token
              expirationSeconds: 43200
              audience: {{ .Values.global.sds.token.aud }}
{{- end }}
<<<<<<< HEAD
      {{- if .Values.global.mountMtlsCerts }}
      # Use the key and cert mounted to /etc/certs/ for the in-cluster mTLS communications.
=======
{{- end }}
      {{- if .Values.global.mountMtlsCerts }}
>>>>>>> 6c050fb1
      - name: istio-certs
        secret:
          secretName: istio.default
          optional: true
      {{- end }}
<<<<<<< HEAD
      - name: config-volume
        configMap:
          name: istio{{- if not (eq .Values.revision "") }}-{{ .Values.revision }}{{- end }}
          optional: true
=======
>>>>>>> 6c050fb1
      {{- range $gateway.secretVolumes }}
      - name: {{ .name }}
        secret:
          secretName: {{ .secretName | quote }}
          optional: true
      {{- end }}
      {{- range $gateway.configVolumes }}
      - name: {{ .name }}
        configMap:
          name: {{ .configMapName | quote }}
          optional: true
      {{- end }}
      affinity:
      {{- include "nodeaffinity" (dict "global" .Values.global "nodeSelector" $gateway.nodeSelector) | indent 6 }}
      {{- include "podAntiAffinity" $gateway | indent 6 }}
{{- if $gateway.tolerations }}
      tolerations:
{{ toYaml $gateway.tolerations | indent 6 }}
{{- else if .Values.global.defaultTolerations }}
      tolerations:
{{ toYaml .Values.global.defaultTolerations | indent 6 }}
{{- end }}<|MERGE_RESOLUTION|>--- conflicted
+++ resolved
@@ -30,15 +30,7 @@
         chart: gateways
 {{- end }}
         service.istio.io/canonical-name: {{ $gateway.name | default "istio-egressgateway" }}
-<<<<<<< HEAD
-{{- if not (eq .Values.revision "") }}
-        service.istio.io/canonical-revision: {{ .Values.revision }}
-{{- else}}
-        service.istio.io/canonical-revision: latest
-{{- end }}
-=======
         service.istio.io/canonical-revision: "1.5"
->>>>>>> 6c050fb1
       annotations:
         sidecar.istio.io/inject: "false"
 {{- if $gateway.podAnnotations }}
@@ -52,14 +44,12 @@
 {{- if .Values.global.proxy.enableCoreDump }}
       initContainers:
         - name: enable-core-dump
-{{- if contains "/" .Values.global.proxy.image }}
-          image: "{{ .Values.global.proxy.image }}"
+{{- if contains "/" .Values.global.proxy_init.image }}
+          image: "{{ .Values.global.proxy_init.image }}"
 {{- else }}
-          image: "{{ .Values.global.hub }}/{{ .Values.global.proxy.image | default "proxyv2" }}:{{ .Values.global.tag }}"
-{{- end }}
-{{- if .Values.global.imagePullPolicy }}
-          imagePullPolicy: {{ .Values.global.imagePullPolicy }}
-{{- end }}
+          image: "{{ .Values.global.hub }}/{{ .Values.global.proxy_init.image | default "proxy_init" }}:{{ .Values.global.tag }}"
+{{- end }}
+          imagePullPolicy: {{ .Values.global.imagePullPolicy | default "Always" }}
           command:
             - /bin/sh
           args:
@@ -75,9 +65,7 @@
 {{- else }}
           image: "{{ .Values.global.hub }}/{{ .Values.global.proxy.image }}:{{ .Values.global.tag }}"
 {{- end }}
-{{- if .Values.global.imagePullPolicy }}
-          imagePullPolicy: {{ .Values.global.imagePullPolicy }}
-{{- end }}
+          imagePullPolicy: {{ .Values.global.imagePullPolicy | default "Always" }}
           ports:
             {{- range $key, $val := $gateway.ports }}
             - containerPort: {{ $val.port }}
@@ -102,15 +90,14 @@
         {{- if .Values.global.logAsJson }}
           - --log_as_json
         {{- end }}
+          - --drainDuration
+          - '45s' #drainDuration
+          - --parentShutdownDuration
+          - '1m0s' #parentShutdownDuration
+          - --connectTimeout
+          - '10s' #connectTimeout
           - --serviceCluster
           - {{ $gateway.name | default "istio-egressgateway" }}
-<<<<<<< HEAD
-          - --proxyAdminPort
-          - "15000"
-        {{- if .Values.global.sts.servicePort }}
-          - --stsPort={{ .Values.global.sts.servicePort }}
-        {{- end }}
-=======
           - --zipkinAddress
         {{- if .Values.global.tracer.zipkin.address }}
           - {{ .Values.global.tracer.zipkin.address }}
@@ -148,17 +135,14 @@
           - istio-pilot:15011
           {{- end }}
         {{- else }}
->>>>>>> 6c050fb1
           - --controlPlaneAuthPolicy
           - NONE
           - --discoveryAddress
-        {{- $namespace := .Values.global.configNamespace | default "istio-system" }}
-        {{- if .Values.global.remotePilotAddress }}
-        # Use the DNS hostname instead of the IP address. The discovery address needs to match the
-        # SAN in istiod's cert. The istiod-remote.<namespace>.svc will resolve to the remotePilotAddress.
-          - istiod-remote.{{ $namespace }}.svc:15012
-        {{- else }}
-          - istio-pilot.{{ $namespace }}.svc:15012
+          {{- if .Values.global.configNamespace }}
+          - istio-pilot.{{ .Values.global.configNamespace }}:15010
+          {{- else }}
+          - istio-pilot:15010
+          {{- end }}
         {{- end }}
         {{- if .Values.global.trustDomain }}
           - --trust-domain={{ .Values.global.trustDomain }}
@@ -251,31 +235,18 @@
           - name: ISTIO_META_CLUSTER_ID
             value: "{{ $.Values.global.multiCluster.clusterName | default `Kubernetes` }}"
           volumeMounts:
-<<<<<<< HEAD
-          - name: config-volume
-            mountPath: /etc/istio/config
-=======
->>>>>>> 6c050fb1
           {{- if eq .Values.global.pilotCertProvider "istiod" }}
           - mountPath: /var/run/secrets/istio
             name: istiod-ca-cert
           {{- end }}
-<<<<<<< HEAD
-=======
           {{- if .Values.global.istiod.enabled }}
->>>>>>> 6c050fb1
           {{- if eq .Values.global.jwtPolicy "third-party-jwt" }}
           - name: istio-token
             mountPath: /var/run/secrets/tokens
             readOnly: true
           {{- end }}
-<<<<<<< HEAD
+          {{- end }}
           {{- if .Values.global.mountMtlsCerts }}
-          # Use the key and cert mounted to /etc/certs/ for the in-cluster mTLS communications.
-=======
-          {{- end }}
-          {{- if .Values.global.mountMtlsCerts }}
->>>>>>> 6c050fb1
           - name: istio-certs
             mountPath: /etc/certs
             readOnly: true
@@ -305,10 +276,7 @@
             - path: "annotations"
               fieldRef:
                 fieldPath: metadata.annotations
-<<<<<<< HEAD
-=======
 {{- if .Values.global.istiod.enabled }}
->>>>>>> 6c050fb1
 {{- if eq .Values.global.jwtPolicy "third-party-jwt" }}
       - name: istio-token
         projected:
@@ -318,25 +286,13 @@
               expirationSeconds: 43200
               audience: {{ .Values.global.sds.token.aud }}
 {{- end }}
-<<<<<<< HEAD
+{{- end }}
       {{- if .Values.global.mountMtlsCerts }}
-      # Use the key and cert mounted to /etc/certs/ for the in-cluster mTLS communications.
-=======
-{{- end }}
-      {{- if .Values.global.mountMtlsCerts }}
->>>>>>> 6c050fb1
       - name: istio-certs
         secret:
           secretName: istio.default
           optional: true
       {{- end }}
-<<<<<<< HEAD
-      - name: config-volume
-        configMap:
-          name: istio{{- if not (eq .Values.revision "") }}-{{ .Values.revision }}{{- end }}
-          optional: true
-=======
->>>>>>> 6c050fb1
       {{- range $gateway.secretVolumes }}
       - name: {{ .name }}
         secret:
