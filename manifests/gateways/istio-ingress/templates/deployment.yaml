{{- $gateway := index .Values "gateways" "istio-ingressgateway" }}
apiVersion: apps/v1
kind: Deployment
metadata:
  name: {{ $gateway.name | default "istio-ingressgateway" }}
  namespace: {{ .Release.Namespace }}
  labels:
{{ $gateway.labels | toYaml | indent 4 }}
    release: {{ .Release.Name }}
spec:
{{- if not $gateway.autoscaleEnabled }}
{{- if $gateway.replicaCount }}
  replicas: {{ $gateway.replicaCount }}
{{- end }}
{{- end }}
  selector:
    matchLabels:
{{ $gateway.labels | toYaml | indent 6 }}
  strategy:
    rollingUpdate:
      maxSurge: {{ $gateway.rollingMaxSurge }}
      maxUnavailable: {{ $gateway.rollingMaxUnavailable }}
  template:
    metadata:
      labels:
{{ $gateway.labels | toYaml | indent 8 }}
{{- if eq .Release.Namespace "istio-system"}}
        heritage: Tiller
        release: istio
        chart: gateways
{{- end }}
        service.istio.io/canonical-name: {{ $gateway.name | default "istio-ingressgateway" }}
<<<<<<< HEAD
        {{- if not (eq .Values.revision "") }}
        service.istio.io/canonical-revision: {{ .Values.revision }}
        {{- else}}
        service.istio.io/canonical-revision: latest
        {{- end }}
=======
        service.istio.io/canonical-revision: "1.5"
>>>>>>> 6c050fb1
      annotations:
        sidecar.istio.io/inject: "false"
{{- if $gateway.podAnnotations }}
{{ toYaml $gateway.podAnnotations | indent 8 }}
{{ end }}
    spec:
      serviceAccountName: istio-ingressgateway-service-account
{{- if .Values.global.priorityClassName }}
      priorityClassName: "{{ .Values.global.priorityClassName }}"
{{- end }}
{{- if .Values.global.proxy.enableCoreDump }}
      initContainers:
        - name: enable-core-dump
{{- if contains "/" .Values.global.proxy.image }}
          image: "{{ .Values.global.proxy.image }}"
{{- else }}
          image: "{{ .Values.global.hub }}/{{ .Values.global.proxy.image | default "proxyv2" }}:{{ .Values.global.tag }}"
{{- end }}
{{- if .Values.global.imagePullPolicy }}
          imagePullPolicy: {{ .Values.global.imagePullPolicy }}
{{- end }}
          command:
            - /bin/sh
          args:
            - -c
            - sysctl -w kernel.core_pattern=/var/lib/istio/core.proxy && ulimit -c unlimited
          securityContext:
            privileged: true
{{- end }}
      containers:
        - name: istio-proxy
{{- if contains "/" .Values.global.proxy.image }}
          image: "{{ .Values.global.proxy.image }}"
{{- else }}
          image: "{{ .Values.global.hub }}/{{ .Values.global.proxy.image | default "proxyv2" }}:{{ .Values.global.tag }}"
{{- end }}
{{- if .Values.global.imagePullPolicy }}
          imagePullPolicy: {{ .Values.global.imagePullPolicy }}
{{- end }}
          ports:
            {{- range $key, $val := $gateway.ports }}
            - containerPort: {{ $val.targetPort | default $val.port }}
            {{- end }}
            {{- range $key, $val := $gateway.meshExpansionPorts }}
            - containerPort: {{ $val.port }}
            {{- end }}
            - containerPort: 15090
              protocol: TCP
              name: http-envoy-prom
          args:
          - proxy
          - router
          - --domain
          - $(POD_NAMESPACE).svc.{{ .Values.global.proxy.clusterDomain }}
        {{- if .Values.global.proxy.logLevel }}
          - --proxyLogLevel={{ .Values.global.proxy.logLevel }}
        {{- end}}
        {{- if .Values.global.proxy.componentLogLevel }}
          - --proxyComponentLogLevel={{ .Values.global.proxy.componentLogLevel }}
        {{- end}}
        {{- if .Values.global.logging.level }}
          - --log_output_level={{ .Values.global.logging.level }}
        {{- end}}
        {{- if .Values.global.logAsJson }}
          - --log_as_json
        {{- end }}
          - --serviceCluster
          - {{ $gateway.name | default "istio-ingressgateway" }}
<<<<<<< HEAD
          - --proxyAdminPort
          - "15000"
        {{- if .Values.global.sts.servicePort }}
          - --stsPort={{ .Values.global.sts.servicePort }}
        {{- end }}
=======
          - --zipkinAddress
        {{- if .Values.global.tracer.zipkin.address }}
          - {{ .Values.global.tracer.zipkin.address }}
        {{- else if .Values.global.telemetryNamespace }}
          - zipkin.{{ .Values.global.telemetryNamespace }}:9411
        {{- else }}
          - zipkin:9411
        {{- end }}
        {{- if $.Values.global.proxy.envoyMetricsService.enabled }}
          - --envoyMetricsService
          {{- with  $.Values.global.proxy.envoyMetricsService }}
          - '{"address":"{{ .host }}:{{.port }}"{{ if .tlsSettings }},"tlsSettings":{{ .tlsSettings | toJson }}{{- end }}{{ if .tcpKeepalive }},"tcpKeepalive":{{ .tcpKeepalive | toJson }}{{- end }}}'
          {{- end }}
        {{- end}}
        {{- if $.Values.global.proxy.envoyAccessLogService.enabled }}
          - --envoyAccessLogService
          {{- with  $.Values.global.proxy.envoyAccessLogService }}
          - '{"address":"{{ .host }}:{{.port }}"{{ if .tlsSettings }},"tlsSettings":{{ .tlsSettings | toJson }}{{- end }}{{ if .tcpKeepalive }},"tcpKeepalive":{{ .tcpKeepalive | toJson }}{{- end }}}'
          {{- end }}
        {{- end }}
          - --proxyAdminPort
          - "15000"
          - --statusPort
          - "15020"
        {{- if .Values.global.sts.servicePort }}
          - --stsPort={{ .Values.global.sts.servicePort }}
        {{- end }}
          {{- if .Values.global.istiod.enabled }}
          - --controlPlaneAuthPolicy
          - NONE
          - --discoveryAddress
          {{- $namespace := .Values.global.configNamespace | default "istio-system" }}
          {{- if .Values.global.remotePilotAddress }}
          # Use the DNS hostname instead of the IP address. The discovery address needs to match the
          # SAN in istiod's cert. The istiod-remote.<namespace>.svc will resolve to the remotePilotAddress.
          - istiod-remote.{{ $namespace }}.svc:15012
          {{- else }}
          - istio-pilot.{{ $namespace }}.svc:15012
          {{- end }}
          {{- else if .Values.global.controlPlaneSecurityEnabled }}
          - --controlPlaneAuthPolicy
          - MUTUAL_TLS
          - --discoveryAddress
          {{- if .Values.global.configNamespace }}
          - istio-pilot.{{ .Values.global.configNamespace }}:15011
          {{- else }}
          - istio-pilot:15011
          {{- end }}
        {{- else }}
>>>>>>> 6c050fb1
          - --controlPlaneAuthPolicy
          - NONE
          - --discoveryAddress
          {{- $namespace := .Values.global.configNamespace | default "istio-system" }}
          {{- if .Values.global.remotePilotAddress }}
          # Use the DNS hostname instead of the IP address. The discovery address needs to match the
          # SAN in istiod's cert. The istiod-remote.<namespace>.svc will resolve to the remotePilotAddress.
          - istiod-remote.{{ $namespace }}.svc:15012
          {{- else }}
          - istio-pilot.{{ $namespace }}.svc:15012
          {{- end }}
        {{- if .Values.global.trustDomain }}
          - --trust-domain={{ .Values.global.trustDomain }}
        {{- end }}
          readinessProbe:
            failureThreshold: 30
            httpGet:
              path: /healthz/ready
              port: 15020
              scheme: HTTP
            initialDelaySeconds: 1
            periodSeconds: 2
            successThreshold: 1
            timeoutSeconds: 1
          resources:
{{- if $gateway.resources }}
{{ toYaml $gateway.resources | indent 12 }}
{{- else }}
{{ toYaml .Values.global.defaultResources | indent 12 }}
{{- end }}
          env:
          - name: JWT_POLICY
            value: {{ .Values.global.jwtPolicy }}
          - name: PILOT_CERT_PROVIDER
            value: {{ .Values.global.pilotCertProvider }}
<<<<<<< HEAD
=======
{{- if or .Values.global.istiod.enabled $gateway.sds.enabled }}
>>>>>>> 6c050fb1
          - name: "ISTIO_META_USER_SDS"
            value: "true"
{{- if .Values.global.istiod.enabled }}
          - name: CA_ADDR
          {{- if .Values.global.caAddress }}
            value: {{ .Values.global.caAddress }}
          {{- else if .Values.global.configNamespace }}
<<<<<<< HEAD
            value: istiod.{{ .Values.global.configNamespace }}.svc:15012
          {{- else }}
            value: istiod.istio-system.svc:15012
          {{- end }}
=======
            value: istio-pilot.{{ .Values.global.configNamespace }}.svc:15012
          {{- else }}
            value: istio-pilot.istio-system.svc:15012
          {{- end }}
{{- end }}
{{- end }}
>>>>>>> 6c050fb1
          - name: NODE_NAME
            valueFrom:
              fieldRef:
                apiVersion: v1
                fieldPath: spec.nodeName
          - name: POD_NAME
            valueFrom:
              fieldRef:
                apiVersion: v1
                fieldPath: metadata.name
          - name: POD_NAMESPACE
            valueFrom:
              fieldRef:
                apiVersion: v1
                fieldPath: metadata.namespace
          - name: INSTANCE_IP
            valueFrom:
              fieldRef:
                apiVersion: v1
                fieldPath: status.podIP
          - name: HOST_IP
            valueFrom:
              fieldRef:
                apiVersion: v1
                fieldPath: status.hostIP
          - name: SERVICE_ACCOUNT
            valueFrom:
              fieldRef:
                fieldPath: spec.serviceAccountName
          - name: ISTIO_META_WORKLOAD_NAME
            value: {{ $gateway.name | default "istio-ingressgateway" }}
          - name: ISTIO_META_OWNER
            value: kubernetes://apis/apps/v1/namespaces/{{ .Release.Namespace }}/deployments/{{ $gateway.name | default "istio-ingressgateway" }}
          {{- if $.Values.global.meshID }}
          - name: ISTIO_META_MESH_ID
            value: "{{ $.Values.global.meshID }}"
          {{- else if $.Values.global.trustDomain }}
          - name: ISTIO_META_MESH_ID
            value: "{{ $.Values.global.trustDomain }}"
          {{- end }}
          {{- if $.Values.global.mtls.auto }}
          - name: ISTIO_AUTO_MTLS_ENABLED
            value: "true"
          {{- end }}
          - name: ISTIO_META_POD_NAME
            valueFrom:
              fieldRef:
                apiVersion: v1
                fieldPath: metadata.name
          - name: ISTIO_META_CONFIG_NAMESPACE
            valueFrom:
              fieldRef:
                fieldPath: metadata.namespace
          {{- range $key, $val := $gateway.env }}
          - name: {{ $key }}
            value: {{ $val }}
          {{- end }}
          {{ $network_set := index $gateway.env "ISTIO_META_NETWORK" }}
          {{- if and (not $network_set) .Values.global.network }}
          - name: ISTIO_META_NETWORK
            value: {{ .Values.global.network }}
          {{- end }}
{{- if $gateway.podAnnotations }}
          - name: "ISTIO_METAJSON_ANNOTATIONS"
            value: |
{{ toJson $gateway.podAnnotations | indent 16}}
{{ end }}
          - name: ISTIO_META_CLUSTER_ID
            value: "{{ $.Values.global.multiCluster.clusterName | default `Kubernetes` }}"
          volumeMounts:
<<<<<<< HEAD
          - name: config-volume
            mountPath: /etc/istio/config
=======
>>>>>>> 6c050fb1
{{- if eq .Values.global.pilotCertProvider "istiod" }}
          - mountPath: /var/run/secrets/istio
            name: istiod-ca-cert
{{- end }}
{{- if eq .Values.global.jwtPolicy "third-party-jwt" }}
          - name: istio-token
            mountPath: /var/run/secrets/tokens
            readOnly: true
{{- end }}
          - name: ingressgatewaysdsudspath
            mountPath: /var/run/ingress_gateway
<<<<<<< HEAD
=======
{{ else }}
          {{- if $gateway.sds.enabled }}
          - name: ingressgatewaysdsudspath
            mountPath: /var/run/ingress_gateway
          {{- end }}
{{- end }}
>>>>>>> 6c050fb1
          {{- if .Values.global.mountMtlsCerts }}
          # Use the key and cert mounted to /etc/certs/ for the in-cluster mTLS communications.
          - name: istio-certs
            mountPath: /etc/certs
            readOnly: true
          {{- end }}
          - name: podinfo
            mountPath: /etc/istio/pod
          {{- range $gateway.secretVolumes }}
          - name: {{ .name }}
            mountPath: {{ .mountPath | quote }}
            readOnly: true
          {{- end }}
{{- if $gateway.additionalContainers }}
{{ toYaml $gateway.additionalContainers | indent 8 }}
{{- end }}
      volumes:
{{- if eq .Values.global.pilotCertProvider "istiod" }}
      - name: istiod-ca-cert
        configMap:
          name: istio-ca-root-cert
{{- end }}
      - name: podinfo
        downwardAPI:
          items:
<<<<<<< HEAD
            - path: "labels"
              fieldRef:
                fieldPath: metadata.labels
            - path: "annotations"
              fieldRef:
                fieldPath: metadata.annotations
=======
          - path: "labels"
            fieldRef:
              fieldPath: metadata.labels
          - path: "annotations"
            fieldRef:
              fieldPath: metadata.annotations
{{- if .Values.global.istiod.enabled }}
>>>>>>> 6c050fb1
      - name: ingressgatewaysdsudspath
        emptyDir: {}
{{- if eq .Values.global.jwtPolicy "third-party-jwt" }}
      - name: istio-token
        projected:
          sources:
          - serviceAccountToken:
              path: istio-token
              expirationSeconds: 43200
              audience: {{ .Values.global.sds.token.aud }}
{{- end }}
<<<<<<< HEAD
=======
{{- else }}
      {{- if $gateway.sds.enabled }}
      - name: ingressgatewaysdsudspath
        emptyDir: {}
      {{- end }}
{{- end }}
>>>>>>> 6c050fb1
      {{- if .Values.global.mountMtlsCerts }}
      # Use the key and cert mounted to /etc/certs/ for the in-cluster mTLS communications.
      - name: istio-certs
        secret:
          secretName: istio.istio-ingressgateway-service-account
          optional: true
      {{- end }}
<<<<<<< HEAD
      - name: config-volume
        configMap:
          name: istio{{- if not (eq .Values.revision "") }}-{{ .Values.revision }}{{- end }}
          optional: true
=======
>>>>>>> 6c050fb1
      {{- range $gateway.secretVolumes }}
      - name: {{ .name }}
        secret:
          secretName: {{ .secretName | quote }}
          optional: true
      {{- end }}
      {{- range $gateway.configVolumes }}
      - name: {{ .name }}
        configMap:
          name: {{ .configMapName | quote }}
          optional: true
      {{- end }}
      affinity:
      {{- include "nodeaffinity" (dict "global" .Values.global "nodeSelector" $gateway.nodeSelector) | indent 6 }}
      {{- include "podAntiAffinity" $gateway | indent 6 }}
{{- if $gateway.tolerations }}
      tolerations:
{{ toYaml $gateway.tolerations | indent 6 }}
{{- else if .Values.global.defaultTolerations }}
      tolerations:
{{ toYaml .Values.global.defaultTolerations | indent 6 }}
{{- end }}<|MERGE_RESOLUTION|>--- conflicted
+++ resolved
@@ -30,15 +30,7 @@
         chart: gateways
 {{- end }}
         service.istio.io/canonical-name: {{ $gateway.name | default "istio-ingressgateway" }}
-<<<<<<< HEAD
-        {{- if not (eq .Values.revision "") }}
-        service.istio.io/canonical-revision: {{ .Values.revision }}
-        {{- else}}
-        service.istio.io/canonical-revision: latest
-        {{- end }}
-=======
         service.istio.io/canonical-revision: "1.5"
->>>>>>> 6c050fb1
       annotations:
         sidecar.istio.io/inject: "false"
 {{- if $gateway.podAnnotations }}
@@ -57,9 +49,7 @@
 {{- else }}
           image: "{{ .Values.global.hub }}/{{ .Values.global.proxy.image | default "proxyv2" }}:{{ .Values.global.tag }}"
 {{- end }}
-{{- if .Values.global.imagePullPolicy }}
-          imagePullPolicy: {{ .Values.global.imagePullPolicy }}
-{{- end }}
+          imagePullPolicy: {{ .Values.global.imagePullPolicy | default "Always" }}
           command:
             - /bin/sh
           args:
@@ -69,18 +59,44 @@
             privileged: true
 {{- end }}
       containers:
+{{- if and $gateway.sds.enabled (not .Values.global.istiod.enabled) }}
+        - name: ingress-sds
+{{- if contains "/" $gateway.sds.image }}
+          image: "{{ $gateway.sds.image }}"
+{{- else }}
+          image: "{{ .Values.global.hub }}/{{ $gateway.sds.image }}:{{ .Values.global.tag }}"
+{{- end }}
+          imagePullPolicy: {{ .Values.global.imagePullPolicy | default "Always" }}
+          resources:
+{{- if $gateway.sds.resources }}
+{{ toYaml $gateway.sds.resources | indent 12 }}
+{{- else }}
+{{ toYaml .Values.global.defaultResources | indent 12 }}
+{{- end }}
+          env:
+          - name: "ENABLE_WORKLOAD_SDS"
+            value: "false"
+          - name: "ENABLE_INGRESS_GATEWAY_SDS"
+            value: "true"
+          - name: "INGRESS_GATEWAY_NAMESPACE"
+            valueFrom:
+              fieldRef:
+                apiVersion: v1
+                fieldPath: metadata.namespace
+          volumeMounts:
+          - name: ingressgatewaysdsudspath
+            mountPath: /var/run/ingress_gateway
+{{- end }}
         - name: istio-proxy
 {{- if contains "/" .Values.global.proxy.image }}
           image: "{{ .Values.global.proxy.image }}"
 {{- else }}
           image: "{{ .Values.global.hub }}/{{ .Values.global.proxy.image | default "proxyv2" }}:{{ .Values.global.tag }}"
 {{- end }}
-{{- if .Values.global.imagePullPolicy }}
-          imagePullPolicy: {{ .Values.global.imagePullPolicy }}
-{{- end }}
+          imagePullPolicy: {{ .Values.global.imagePullPolicy | default "Always" }}
           ports:
             {{- range $key, $val := $gateway.ports }}
-            - containerPort: {{ $val.targetPort | default $val.port }}
+            - containerPort: {{ $val.port }}
             {{- end }}
             {{- range $key, $val := $gateway.meshExpansionPorts }}
             - containerPort: {{ $val.port }}
@@ -105,15 +121,14 @@
         {{- if .Values.global.logAsJson }}
           - --log_as_json
         {{- end }}
+          - --drainDuration
+          - '45s' #drainDuration
+          - --parentShutdownDuration
+          - '1m0s' #parentShutdownDuration
+          - --connectTimeout
+          - '10s' #connectTimeout
           - --serviceCluster
           - {{ $gateway.name | default "istio-ingressgateway" }}
-<<<<<<< HEAD
-          - --proxyAdminPort
-          - "15000"
-        {{- if .Values.global.sts.servicePort }}
-          - --stsPort={{ .Values.global.sts.servicePort }}
-        {{- end }}
-=======
           - --zipkinAddress
         {{- if .Values.global.tracer.zipkin.address }}
           - {{ .Values.global.tracer.zipkin.address }}
@@ -163,18 +178,15 @@
           - istio-pilot:15011
           {{- end }}
         {{- else }}
->>>>>>> 6c050fb1
           - --controlPlaneAuthPolicy
           - NONE
           - --discoveryAddress
-          {{- $namespace := .Values.global.configNamespace | default "istio-system" }}
-          {{- if .Values.global.remotePilotAddress }}
-          # Use the DNS hostname instead of the IP address. The discovery address needs to match the
-          # SAN in istiod's cert. The istiod-remote.<namespace>.svc will resolve to the remotePilotAddress.
-          - istiod-remote.{{ $namespace }}.svc:15012
+          {{- if .Values.global.configNamespace }}
+          - istio-pilot.{{ .Values.global.configNamespace }}:15010
           {{- else }}
-          - istio-pilot.{{ $namespace }}.svc:15012
-          {{- end }}
+          - istio-pilot:15010
+          {{- end }}
+        {{- end }}
         {{- if .Values.global.trustDomain }}
           - --trust-domain={{ .Values.global.trustDomain }}
         {{- end }}
@@ -199,10 +211,7 @@
             value: {{ .Values.global.jwtPolicy }}
           - name: PILOT_CERT_PROVIDER
             value: {{ .Values.global.pilotCertProvider }}
-<<<<<<< HEAD
-=======
 {{- if or .Values.global.istiod.enabled $gateway.sds.enabled }}
->>>>>>> 6c050fb1
           - name: "ISTIO_META_USER_SDS"
             value: "true"
 {{- if .Values.global.istiod.enabled }}
@@ -210,19 +219,12 @@
           {{- if .Values.global.caAddress }}
             value: {{ .Values.global.caAddress }}
           {{- else if .Values.global.configNamespace }}
-<<<<<<< HEAD
-            value: istiod.{{ .Values.global.configNamespace }}.svc:15012
-          {{- else }}
-            value: istiod.istio-system.svc:15012
-          {{- end }}
-=======
             value: istio-pilot.{{ .Values.global.configNamespace }}.svc:15012
           {{- else }}
             value: istio-pilot.istio-system.svc:15012
           {{- end }}
 {{- end }}
 {{- end }}
->>>>>>> 6c050fb1
           - name: NODE_NAME
             valueFrom:
               fieldRef:
@@ -293,15 +295,11 @@
           - name: ISTIO_META_CLUSTER_ID
             value: "{{ $.Values.global.multiCluster.clusterName | default `Kubernetes` }}"
           volumeMounts:
-<<<<<<< HEAD
-          - name: config-volume
-            mountPath: /etc/istio/config
-=======
->>>>>>> 6c050fb1
 {{- if eq .Values.global.pilotCertProvider "istiod" }}
           - mountPath: /var/run/secrets/istio
             name: istiod-ca-cert
 {{- end }}
+{{- if .Values.global.istiod.enabled }}
 {{- if eq .Values.global.jwtPolicy "third-party-jwt" }}
           - name: istio-token
             mountPath: /var/run/secrets/tokens
@@ -309,15 +307,12 @@
 {{- end }}
           - name: ingressgatewaysdsudspath
             mountPath: /var/run/ingress_gateway
-<<<<<<< HEAD
-=======
 {{ else }}
           {{- if $gateway.sds.enabled }}
           - name: ingressgatewaysdsudspath
             mountPath: /var/run/ingress_gateway
           {{- end }}
 {{- end }}
->>>>>>> 6c050fb1
           {{- if .Values.global.mountMtlsCerts }}
           # Use the key and cert mounted to /etc/certs/ for the in-cluster mTLS communications.
           - name: istio-certs
@@ -343,14 +338,6 @@
       - name: podinfo
         downwardAPI:
           items:
-<<<<<<< HEAD
-            - path: "labels"
-              fieldRef:
-                fieldPath: metadata.labels
-            - path: "annotations"
-              fieldRef:
-                fieldPath: metadata.annotations
-=======
           - path: "labels"
             fieldRef:
               fieldPath: metadata.labels
@@ -358,7 +345,6 @@
             fieldRef:
               fieldPath: metadata.annotations
 {{- if .Values.global.istiod.enabled }}
->>>>>>> 6c050fb1
       - name: ingressgatewaysdsudspath
         emptyDir: {}
 {{- if eq .Values.global.jwtPolicy "third-party-jwt" }}
@@ -370,15 +356,12 @@
               expirationSeconds: 43200
               audience: {{ .Values.global.sds.token.aud }}
 {{- end }}
-<<<<<<< HEAD
-=======
 {{- else }}
       {{- if $gateway.sds.enabled }}
       - name: ingressgatewaysdsudspath
         emptyDir: {}
       {{- end }}
 {{- end }}
->>>>>>> 6c050fb1
       {{- if .Values.global.mountMtlsCerts }}
       # Use the key and cert mounted to /etc/certs/ for the in-cluster mTLS communications.
       - name: istio-certs
@@ -386,13 +369,6 @@
           secretName: istio.istio-ingressgateway-service-account
           optional: true
       {{- end }}
-<<<<<<< HEAD
-      - name: config-volume
-        configMap:
-          name: istio{{- if not (eq .Values.revision "") }}-{{ .Values.revision }}{{- end }}
-          optional: true
-=======
->>>>>>> 6c050fb1
       {{- range $gateway.secretVolumes }}
       - name: {{ .name }}
         secret:
