--- conflicted
+++ resolved
@@ -4,8 +4,6 @@
 gateways:
   istio-ingressgateway:
     name: istio-ingressgateway
-<<<<<<< HEAD
-=======
     #
     # Secret Discovery Service (SDS) configuration for ingress gateway.
     #
@@ -22,7 +20,6 @@
         limits:
           cpu: 2000m
           memory: 1024Mi
->>>>>>> 6c050fb1
     labels:
       app: istio-ingressgateway
       istio: ingressgateway
@@ -35,10 +32,9 @@
       targetPort: 15020
       name: status-port
     - port: 80
-      targetPort: 8080
+      targetPort: 80
       name: http2
     - port: 443
-      targetPort: 8443
       name: https
     - port: 15029
       targetPort: 15029
@@ -199,7 +195,4 @@
     # onto a node if that node is already running a pod with label having key
     # "security" and value "S1".
     podAntiAffinityLabelSelector: []
-    podAntiAffinityTermLabelSelector: []
-
-# Revision is set as 'version' label and part of the resource names when installing multiple control planes.
-revision: ""+    podAntiAffinityTermLabelSelector: []