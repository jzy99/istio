--- conflicted
+++ resolved
@@ -4,21 +4,13 @@
     "name": "PROXY_REPO_SHA",
     "repoName": "proxy",
     "file": "",
-<<<<<<< HEAD
-    "lastStableSHA": "ca756fabb4511aa6028b89517a838a615745f5bb"
-=======
     "lastStableSHA": "350b49a198e3107ebdfcb735d9b6c8b41f5176f1"
->>>>>>> 6c050fb1
   },
   {
     "_comment": "",
     "name": "CNI_REPO_SHA",
     "repoName": "cni",
     "file": "",
-<<<<<<< HEAD
-    "lastStableSHA": "b6b8741b2bd168af4a522b5ee43f04287cf330af"
-=======
     "lastStableSHA": "0d3c739609d715bd2c09cc00fbc688b0f2ab96a8"
->>>>>>> 6c050fb1
   }
 ]