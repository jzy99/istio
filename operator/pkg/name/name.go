--- conflicted
+++ resolved
@@ -47,13 +47,15 @@
 const (
 	// IstioComponent names corresponding to the IstioOperator proto component names. Must be the same, since these
 	// are used for struct traversal.
-	IstioBaseComponentName ComponentName = "Base"
-	PilotComponentName     ComponentName = "Pilot"
-	GalleyComponentName    ComponentName = "Galley"
-	PolicyComponentName    ComponentName = "Policy"
-	TelemetryComponentName ComponentName = "Telemetry"
-
-	CNIComponentName ComponentName = "Cni"
+	IstioBaseComponentName       ComponentName = "Base"
+	PilotComponentName           ComponentName = "Pilot"
+	GalleyComponentName          ComponentName = "Galley"
+	SidecarInjectorComponentName ComponentName = "SidecarInjector"
+	PolicyComponentName          ComponentName = "Policy"
+	TelemetryComponentName       ComponentName = "Telemetry"
+	CitadelComponentName         ComponentName = "Citadel"
+	NodeAgentComponentName       ComponentName = "NodeAgent"
+	CNIComponentName             ComponentName = "Cni"
 
 	// Gateway components
 	IngressComponentName ComponentName = "IngressGateways"
@@ -78,14 +80,14 @@
 		IstioBaseComponentName,
 		PilotComponentName,
 		GalleyComponentName,
+		SidecarInjectorComponentName,
 		PolicyComponentName,
 		TelemetryComponentName,
+		CitadelComponentName,
+		NodeAgentComponentName,
 		CNIComponentName,
 	}
-<<<<<<< HEAD
-=======
-
->>>>>>> 6c050fb1
+
 	allComponentNamesMap = make(map[ComponentName]bool)
 	// DeprecatedComponentNamesMap defines the names of deprecated istio core components used in old versions,
 	// which would not appear as standalone components in current version. This is used for pruning, and alerting
