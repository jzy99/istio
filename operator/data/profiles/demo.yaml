apiVersion: install.istio.io/v1alpha1
kind: IstioOperator
spec:
  components:
    egressGateways:
    - name: istio-egressgateway
      enabled: true
      k8s:
        resources:
          requests:
            cpu: 10m
            memory: 40Mi

    ingressGateways:
    - name: istio-ingressgateway
      enabled: true
      k8s:
        resources:
          requests:
            cpu: 10m
            memory: 40Mi

    policy:
      enabled: false
      k8s:
        resources:
          requests:
            cpu: 10m
            memory: 100Mi

    telemetry:
      k8s:
        resources:
          requests:
            cpu: 50m
            memory: 100Mi

    pilot:
      k8s:
        env:
          - name: POD_NAME
            valueFrom:
              fieldRef:
                apiVersion: v1
                fieldPath: metadata.name
          - name: POD_NAMESPACE
            valueFrom:
              fieldRef:
                apiVersion: v1
                fieldPath: metadata.namespace
          - name: GODEBUG
            value: gctrace=1
          - name: PILOT_TRACE_SAMPLING
            value: "100"
          - name: CONFIG_NAMESPACE
            value: istio-config
        resources:
          requests:
            cpu: 10m
            memory: 100Mi

  addonComponents:
    kiali:
      enabled: true
    grafana:
      enabled: true
    tracing:
      enabled: true

  values:
    global:
      disablePolicyChecks: false
      proxy:
        accessLogFile: /dev/stdout
        resources:
          requests:
            cpu: 10m
            memory: 40Mi

    pilot:
      autoscaleEnabled: false

    mixer:
      adapters:
        useAdapterCRDs: false
        kubernetesenv:
          enabled: true
        prometheus:
          enabled: true
          metricsExpiryDuration: 10m
        stackdriver:
          enabled: false
        stdio:
          enabled: true
          outputAsJson: false
      policy:
        autoscaleEnabled: false
      telemetry:
        autoscaleEnabled: false

    gateways:
      istio-egressgateway:
        autoscaleEnabled: false
      istio-ingressgateway:
        autoscaleEnabled: false
        ports:
        ## You can add custom gateway ports in user values overrides, but it must include those ports since helm replaces.
        # Note that AWS ELB will by default perform health checks on the first port
        # on this list. Setting this to the health check port will ensure that health
        # checks always work. https://github.com/istio/istio/issues/12503
        - port: 15020
          targetPort: 15020
          name: status-port
        - port: 80
<<<<<<< HEAD
          targetPort: 8080
          name: http2
        - port: 443
          targetPort: 8443
=======
          targetPort: 80
          name: http2
        - port: 443
>>>>>>> 6c050fb1
          name: https
        - port: 15029
          targetPort: 15029
          name: kiali
        - port: 15030
          targetPort: 15030
          name: prometheus
        - port: 15031
          targetPort: 15031
          name: grafana
        - port: 15032
          targetPort: 15032
          name: tracing
        - port: 31400
          targetPort: 31400
          name: tcp
<<<<<<< HEAD
          # This is the port where sni routing happens
=======
>>>>>>> 6c050fb1
        - port: 15443
          targetPort: 15443
          name: tls
    kiali:
      createDemoSecret: true<|MERGE_RESOLUTION|>--- conflicted
+++ resolved
@@ -112,16 +112,9 @@
           targetPort: 15020
           name: status-port
         - port: 80
-<<<<<<< HEAD
-          targetPort: 8080
-          name: http2
-        - port: 443
-          targetPort: 8443
-=======
           targetPort: 80
           name: http2
         - port: 443
->>>>>>> 6c050fb1
           name: https
         - port: 15029
           targetPort: 15029
@@ -138,10 +131,6 @@
         - port: 31400
           targetPort: 31400
           name: tcp
-<<<<<<< HEAD
-          # This is the port where sni routing happens
-=======
->>>>>>> 6c050fb1
         - port: 15443
           targetPort: 15443
           name: tls
