# The minimal profile will install just the core control plane
apiVersion: install.istio.io/v1alpha1
kind: IstioOperator
spec:
  components:
    ingressGateways:
<<<<<<< HEAD
=======
    - name: istio-ingressgateway
      enabled: false
    egressGateways:
    - name: istio-egressgateway
      enabled: false
>>>>>>> 6c050fb1

  addonComponents:
    prometheus:
      enabled: false

  values:
    global:
      mtls:
<<<<<<< HEAD
        auto: false
=======
        auto: false

    pilot:
      sidecar: false
      useMCP: false
>>>>>>> 6c050fb1
<|MERGE_RESOLUTION|>--- conflicted
+++ resolved
@@ -3,15 +3,30 @@
 kind: IstioOperator
 spec:
   components:
+    pilot:
+      enabled: true
+    policy:
+      enabled: false
+    telemetry:
+      enabled: false
+    proxy:
+      enabled: false
+    sidecarInjector:
+      enabled: false
+    citadel:
+      enabled: false
+    nodeAgent:
+      enabled: false
+    galley:
+      enabled: false
+    cni:
+      enabled: false
     ingressGateways:
-<<<<<<< HEAD
-=======
     - name: istio-ingressgateway
       enabled: false
     egressGateways:
     - name: istio-egressgateway
       enabled: false
->>>>>>> 6c050fb1
 
   addonComponents:
     prometheus:
@@ -19,13 +34,16 @@
 
   values:
     global:
+      useMCP: false
+      controlPlaneSecurityEnabled: false
+      proxy:
+        envoyStatsd:
+          enabled: false
+          host:
+          port:
       mtls:
-<<<<<<< HEAD
-        auto: false
-=======
         auto: false
 
     pilot:
       sidecar: false
-      useMCP: false
->>>>>>> 6c050fb1
+      useMCP: false