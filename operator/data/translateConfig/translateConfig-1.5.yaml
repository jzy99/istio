apiMapping:
  Hub:
    outPath: "global.hub"
  Tag:
    outPath: "global.tag"
  K8SDefaults:
    outPath: "global.resources"
  MeshConfig.rootNamespace:
    outPath: "global.istioNamespace"
  Revision:
<<<<<<< HEAD
    outPath: "revision"
=======
    outPath: "global.revision"
>>>>>>> 6c050fb1
kubernetesMapping:
  "Components.{{.ComponentName}}.K8S.Affinity":
    outPath: "[{{.ResourceType}}:{{.ResourceName}}].spec.template.spec.affinity"
  "Components.{{.ComponentName}}.K8S.Env":
    outPath: "[{{.ResourceType}}:{{.ResourceName}}].spec.template.spec.containers.[name:{{.ContainerName}}].env"
  "Components.{{.ComponentName}}.K8S.HpaSpec":
    outPath: "[HorizontalPodAutoscaler:{{.ResourceName}}].spec"
  "Components.{{.ComponentName}}.K8S.ImagePullPolicy":
    outPath: "[{{.ResourceType}}:{{.ResourceName}}].spec.template.spec.containers.[name:{{.ContainerName}}].imagePullPolicy"
  "Components.{{.ComponentName}}.K8S.NodeSelector":
    outPath: "[{{.ResourceType}}:{{.ResourceName}}].spec.template.spec.nodeSelector"
  "Components.{{.ComponentName}}.K8S.PodDisruptionBudget":
    outPath: "[PodDisruptionBudget:{{.ResourceName}}].spec"
  "Components.{{.ComponentName}}.K8S.PodAnnotations":
    outPath: "[{{.ResourceType}}:{{.ResourceName}}].spec.template.metadata.annotations"
  "Components.{{.ComponentName}}.K8S.PriorityClassName":
    outPath: "[{{.ResourceType}}:{{.ResourceName}}].spec.template.spec.priorityClassName."
  "Components.{{.ComponentName}}.K8S.ReadinessProbe":
    outPath: "[{{.ResourceType}}:{{.ResourceName}}].spec.template.spec.containers.[name:{{.ContainerName}}].readinessProbe"
  "Components.{{.ComponentName}}.K8S.ReplicaCount":
    outPath: "[{{.ResourceType}}:{{.ResourceName}}].spec.replicas"
  "Components.{{.ComponentName}}.K8S.Resources":
    outPath: "[{{.ResourceType}}:{{.ResourceName}}].spec.template.spec.containers.[name:{{.ContainerName}}].resources"
  "Components.{{.ComponentName}}.K8S.Strategy":
    outPath: "[{{.ResourceType}}:{{.ResourceName}}].spec.strategy"
  "Components.{{.ComponentName}}.K8S.Tolerations":
    outPath: "[{{.ResourceType}}:{{.ResourceName}}].spec.template.spec.tolerations"
  "Components.{{.ComponentName}}.K8S.ServiceAnnotations":
    outPath: "[Service:{{.ResourceName}}].metadata.annotations"
  "Components.{{.ComponentName}}.K8S.Service":
    outPath: "[Service:{{.ResourceName}}].spec"
globalNamespaces:
  Pilot:      "istioNamespace"
  Galley:     "configNamespace"
  Telemetry:  "telemetryNamespace"
  Policy:     "policyNamespace"
  Prometheus: "prometheusNamespace"
  Citadel:    "securityNamespace"

componentMaps:
  Base:
    ToHelmValuesTreeRoot: "global"
    HelmSubdir:           "base"
    SkipReverseTranslate: true
  Pilot:
    ResourceType:         "Deployment"
    ResourceName:         "istiod"
    ContainerName:        "discovery"
    HelmSubdir:           "istio-control/istio-discovery"
    ToHelmValuesTreeRoot: "pilot"
  Galley:
    ResourceType:         "Deployment"
    ResourceName:         "istio-galley"
    ContainerName:        "galley"
    HelmSubdir:           "istio-control/istio-config"
    ToHelmValuesTreeRoot: "galley"
  SidecarInjector:
    ResourceType:         "Deployment"
    ResourceName:         "istio-sidecar-injector"
    ContainerName:        "sidecar-injector-webhook"
    HelmSubdir:           "istio-control/istio-autoinject"
    ToHelmValuesTreeRoot: "sidecarInjectorWebhook"
    SkipReverseTranslate: true
  Policy:
    ResourceType:         "Deployment"
    ResourceName:         "istio-policy"
    ContainerName:        "mixer"
    HelmSubdir:           "istio-policy"
    ToHelmValuesTreeRoot: "mixer.policy"
  Telemetry:
    ResourceType:        "Deployment"
    ResourceName:         "istio-telemetry"
    ContainerName:        "mixer"
    HelmSubdir:           "istio-telemetry/mixer-telemetry"
    ToHelmValuesTreeRoot: "mixer.telemetry"
  Citadel:
    ResourceType:        "Deployment"
    ResourceName:         "istio-citadel"
    ContainerName:        "citadel"
    HelmSubdir:           "security/citadel"
    ToHelmValuesTreeRoot: "security"
  NodeAgent:
    ResourceType:         "DaemonSet"
    ResourceName:         "istio-nodeagent"
    ContainerName:        "nodeagent"
    HelmSubdir:           "security/nodeagent"
    ToHelmValuesTreeRoot: "nodeagent"
    SkipReverseTranslate: true
  CertManager:
    ResourceType:        "Deployment"
    ResourceName:         "certmanager"
    ContainerName:        "certmanager"
    HelmSubdir:           "security/certmanager"
    ToHelmValuesTreeRoot: "certmanager"
    SkipReverseTranslate: true
  IngressGateways:
    ResourceType:         "Deployment"
    ResourceName:         "istio-ingressgateway"
    ContainerName:        "istio-proxy"
    HelmSubdir:           "gateways/istio-ingress"
    ToHelmValuesTreeRoot: "gateways.istio-ingressgateway"
  EgressGateways:
    ResourceType:         "Deployment"
    ResourceName:         "istio-egressgateway"
    ContainerName:        "istio-proxy"
    HelmSubdir:           "gateways/istio-egress"
    ToHelmValuesTreeRoot: "gateways.istio-egressgateway"
  Cni:
    ResourceType:         "DaemonSet"
    ResourceName:         "istio-cni-node"
    ContainerName:        "install-cni"
    HelmSubdir:           "istio-cni"
    ToHelmValuesTreeRoot: "cni"
  Istiocoredns:
    ResourceType:         "Deployment"
    ResourceName:         "istiocoredns"
    ContainerName:        "coredns"
    HelmSubdir:           "istiocoredns"
    ToHelmValuesTreeRoot: "istiocoredns"
  Tracing:
    ResourceType:         "Deployment"
    ResourceName:         "istio-tracing"
    ContainerName:        "jaeger"
    HelmSubdir:           "istio-telemetry/tracing"
    ToHelmValuesTreeRoot: "tracing.jaeger"
  PrometheusOperator:
    ResourceType:         "Deployment"
    ResourceName:         "prometheus"
    ContainerName:        "prometheus"
    HelmSubdir:           "istio-telemetry/prometheus-operator"
    ToHelmValuesTreeRoot: "prometheus"
    SkipReverseTranslate: true
  Kiali:
    ResourceType:         "Deployment"
    ResourceName:         "kiali"
    ContainerName:        "kiali"
    HelmSubdir:           "istio-telemetry/kiali"
    ToHelmValuesTreeRoot: "kiali"
  Grafana:
    ResourceType:        "Deployment"
    ResourceName:         "grafana"
    ContainerName:        "grafana"
    HelmSubdir:           "istio-telemetry/grafana"
    ToHelmValuesTreeRoot: "grafana"
  Prometheus:
    ResourceType:         "Deployment"
    ResourceName:         "prometheus"
    ContainerName:        "prometheus"
    HelmSubdir:           "istio-telemetry/prometheus"
    ToHelmValuesTreeRoot: "prometheus"<|MERGE_RESOLUTION|>--- conflicted
+++ resolved
@@ -8,11 +8,7 @@
   MeshConfig.rootNamespace:
     outPath: "global.istioNamespace"
   Revision:
-<<<<<<< HEAD
-    outPath: "revision"
-=======
     outPath: "global.revision"
->>>>>>> 6c050fb1
 kubernetesMapping:
   "Components.{{.ComponentName}}.K8S.Affinity":
     outPath: "[{{.ResourceType}}:{{.ResourceName}}].spec.template.spec.affinity"
@@ -75,7 +71,6 @@
     ContainerName:        "sidecar-injector-webhook"
     HelmSubdir:           "istio-control/istio-autoinject"
     ToHelmValuesTreeRoot: "sidecarInjectorWebhook"
-    SkipReverseTranslate: true
   Policy:
     ResourceType:         "Deployment"
     ResourceName:         "istio-policy"
@@ -100,7 +95,6 @@
     ContainerName:        "nodeagent"
     HelmSubdir:           "security/nodeagent"
     ToHelmValuesTreeRoot: "nodeagent"
-    SkipReverseTranslate: true
   CertManager:
     ResourceType:        "Deployment"
     ResourceName:         "certmanager"
