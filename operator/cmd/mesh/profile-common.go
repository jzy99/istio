// Copyright 2019 Istio Authors
//
// Licensed under the Apache License, Version 2.0 (the "License");
// you may not use this file except in compliance with the License.
// You may obtain a copy of the License at
//
//     http://www.apache.org/licenses/LICENSE-2.0
//
// Unless required by applicable law or agreed to in writing, software
// distributed under the License is distributed on an "AS IS" BASIS,
// WITHOUT WARRANTIES OR CONDITIONS OF ANY KIND, either express or implied.
// See the License for the specific language governing permissions and
// limitations under the License.

package mesh

import (
	"fmt"
	"path/filepath"
	"strings"

	"k8s.io/client-go/rest"

	"istio.io/api/operator/v1alpha1"
<<<<<<< HEAD
	"istio.io/istio/operator/pkg/apis/istio"
=======
>>>>>>> 6c050fb1
	iopv1alpha1 "istio.io/istio/operator/pkg/apis/istio/v1alpha1"
	"istio.io/istio/operator/pkg/apis/istio/v1alpha1/validation"
	icpv1alpha2 "istio.io/istio/operator/pkg/apis/istio/v1alpha2"
	"istio.io/istio/operator/pkg/helm"
	"istio.io/istio/operator/pkg/name"
	"istio.io/istio/operator/pkg/tpath"
	"istio.io/istio/operator/pkg/util"
	"istio.io/istio/operator/pkg/validate"
	"istio.io/istio/operator/version"
	"istio.io/pkg/log"
<<<<<<< HEAD

	"istio.io/istio/operator/pkg/translate"
=======
>>>>>>> 6c050fb1
	pkgversion "istio.io/pkg/version"
)

var scope = log.RegisterScope("installer", "installer", 0)

// GenerateConfig creates an IstioOperatorSpec from the following sources, overlaid sequentially:
// 1. Compiled in base, or optionally base from paths pointing to one or multiple ICP/IOP files at inFilenames.
// 2. Profile overlay, if non-default overlay is selected. This also comes either from compiled in or path specified in IOP contained in inFilenames.
// 3. User overlays stored in inFilenames.
// 4. setOverlayYAML, which comes from --set flag passed to manifest command.
//
// Note that the user overlay at inFilenames can optionally contain a file path to a set of profiles different from the
// ones that are compiled in. If it does, the starting point will be the base and profile YAMLs at that file path.
// Otherwise it will be the compiled in profile YAMLs.
// In step 3, the remaining fields in the same user overlay are applied on the resulting profile base.
// The force flag causes validation errors not to abort but only emit log/console warnings.
func GenerateConfig(inFilenames []string, setOverlayYAML string, force bool, kubeConfig *rest.Config, l *Logger) (string, *v1alpha1.IstioOperatorSpec, error) {
	fy, profile, err := readYamlProfle(inFilenames, setOverlayYAML, force, l)
	if err != nil {
		return "", nil, err
	}

	iopsString, iops, err := genIOPSFromProfile(profile, fy, setOverlayYAML, force, kubeConfig, l)
	if err != nil {
		return "", nil, err
<<<<<<< HEAD
	}

	if err := validation.ValidateConfig(false, iops.Values, iops).ToError(); err != nil {
		return "", nil, fmt.Errorf("generated config failed semantic validation: %v", err)
	}
	return iopsString, iops, nil
}

func readYamlProfle(inFilenames []string, setOverlayYAML string, force bool, l *Logger) (string, string, error) {
	profile := name.DefaultProfileName
	// Get the overlay YAML from the list of files passed in. Also get the profile from the overlay files.
	fy, fp, err := parseYAMLFiles(inFilenames, force, l)
	if err != nil {
		return "", "", err
	}
	if fp != "" {
		profile = fp
	}
	// The profile coming from --set flag has the highest precedence.
	psf := profileFromSetOverlay(setOverlayYAML)
	if psf != "" {
		profile = psf
	}
	return fy, profile, nil
}

=======
	}

	if err := validation.ValidateConfig(false, iops.Values, iops).ToError(); err != nil {
		return "", nil, fmt.Errorf("generated config failed semantic validation: %v", err)
	}
	return iopsString, iops, nil
}

func readYamlProfle(inFilenames []string, setOverlayYAML string, force bool, l *Logger) (string, string, error) {
	profile := name.DefaultProfileName
	// Get the overlay YAML from the list of files passed in. Also get the profile from the overlay files.
	fy, fp, err := parseYAMLFiles(inFilenames, force, l)
	if err != nil {
		return "", "", err
	}
	if fp != "" {
		profile = fp
	}
	// The profile coming from --set flag has the highest precedence.
	psf := profileFromSetOverlay(setOverlayYAML)
	if psf != "" {
		profile = psf
	}
	return fy, profile, nil
}

>>>>>>> 6c050fb1
// parseYAMLFiles parses the given slice of filenames containing YAML and merges them into a single IstioOperator
// format YAML strings. It returns the overlay YAML, the profile name and error result.
func parseYAMLFiles(inFilenames []string, force bool, l *Logger) (overlayYAML string, profile string, err error) {
	if inFilenames == nil {
		return "", "", nil
	}
	y, err := ReadLayeredYAMLs(inFilenames)
	if err != nil {
		return "", "", err
	}
	var fileOverlayIOP *iopv1alpha1.IstioOperator
	fileOverlayIOP, overlayYAML, err = translate.UnmarshalIOPOrICP(y)
	if err != nil {
		return "", "", err
	}
	if err := validate.ValidIOP(fileOverlayIOP); err != nil {
		if !force {
			return "", "", fmt.Errorf("validation errors (use --force to override): \n%s", err)
		}
		l.logAndErrorf("Validation errors (continuing because of --force):\n%s", err)
	}
	if fileOverlayIOP.Spec != nil && fileOverlayIOP.Spec.Profile != "" {
		if profile != "" && profile != fileOverlayIOP.Spec.Profile {
			return "", "", fmt.Errorf("different profiles cannot be overlaid")
		}
		profile = fileOverlayIOP.Spec.Profile
	}
	return overlayYAML, profile, nil
}

// profileFromSetOverlay takes a YAML string and if it contains a key called "profile" in the root, it returns the key
// value.
func profileFromSetOverlay(yml string) string {
	s, err := tpath.GetConfigSubtree(yml, "spec.profile")
<<<<<<< HEAD
	if err != nil {
		return ""
	}
	s = strings.TrimSpace(s)
	if s == "{}" {
		return ""
	}
	return s
}

// genIOPSFromProfile generates an IstioOperatorSpec from the given profile name or path, and overlay YAMLs from user
// files and the --set flag. If successful, it returns an IstioOperatorSpec string and struct.
func genIOPSFromProfile(profileOrPath, fileOverlayYAML, setOverlayYAML string, skipValidation bool,
	kubeConfig *rest.Config, l *Logger) (string, *v1alpha1.IstioOperatorSpec, error) {
	userOverlayYAML, err := util.OverlayYAML(fileOverlayYAML, setOverlayYAML)
	if err != nil {
		return "", nil, fmt.Errorf("could not merge file and --set YAMLs: %s", err)
	}
	installPackagePath, err := getInstallPackagePath(userOverlayYAML)
	if err != nil {
		return "", nil, err
=======
	if err != nil {
		return ""
	}
	s = strings.TrimSpace(s)
	if s == "{}" {
		return ""
>>>>>>> 6c050fb1
	}
	return s
}

<<<<<<< HEAD
	// If installPackagePath is a URL, fetch and extract it and continue with the local filesystem path instead.
	installPackagePath, profileOrPath, err = rewriteURLToLocalInstallPath(installPackagePath, profileOrPath, skipValidation)
=======
// genIOPSFromProfile generates an IstioOperatorSpec from the given profile name or path, and overlay YAMLs from user
// files and the --set flag. If successful, it returns an IstioOperatorSpec string and struct.
func genIOPSFromProfile(profileOrPath, fileOverlayYAML, setOverlayYAML string, skipValidation bool,
	kubeConfig *rest.Config, l *Logger) (string, *v1alpha1.IstioOperatorSpec, error) {
	userOverlayYAML, err := util.OverlayYAML(fileOverlayYAML, setOverlayYAML)
	if err != nil {
		return "", nil, fmt.Errorf("could not merge file and --set YAMLs: %s", err)
	}
	installPackagePath, err := getInstallPackagePath(userOverlayYAML)
>>>>>>> 6c050fb1
	if err != nil {
		return "", nil, err
	}

<<<<<<< HEAD
	// To generate the base profileOrPath for overlaying with user values, we need the installPackagePath where the profiles
	// can be found, and the selected profileOrPath. Both of these can come from either the user overlay file or --set flag.
	outYAML, err := getProfileYAML(installPackagePath, profileOrPath)
=======
	// If installPackagePath is a URL, fetch and extract it and continue with the local filesystem path instead.
	installPackagePath, profileOrPath, err = rewriteURLToLocalInstallPath(installPackagePath, profileOrPath, skipValidation)
>>>>>>> 6c050fb1
	if err != nil {
		return "", nil, err
	}

<<<<<<< HEAD
=======
	// To generate the base profileOrPath for overlaying with user values, we need the installPackagePath where the profiles
	// can be found, and the selected profileOrPath. Both of these can come from either the user overlay file or --set flag.
	outYAML, err := getProfileYAML(installPackagePath, profileOrPath)
	if err != nil {
		return "", nil, err
	}

>>>>>>> 6c050fb1
	// if input is in IstioControlPlane format.
	icp := &icpv1alpha2.IstioControlPlane{}
	if err := util.UnmarshalWithJSONPB(outYAML, icp, false); err == nil {
		translations, err := translate.ICPtoIOPTranslations(version.OperatorBinaryVersion)
		if err != nil {
			return "", nil, err
		}
		outYAML, err = translate.ICPToIOP(outYAML, translations)
		if err != nil {
			return "", nil, err
		}
	}

	// Hub and tag are only known at build time and must be passed in here during runtime from build stamps.
	outYAML, err = overlayHubAndTag(outYAML)
	if err != nil {
		return "", nil, err
	}

	// Merge k8s specific values.
	if kubeConfig != nil {
		kubeOverrides, err := getClusterSpecificValues(kubeConfig, skipValidation, l)
		if err != nil {
			return "", nil, err
		}
		scope.Infof("Applying Cluster specific settings: %v", kubeOverrides)
		outYAML, err = util.OverlayYAML(outYAML, kubeOverrides)
		if err != nil {
			return "", nil, err
		}
	}

	// Merge user file and --set overlays.
	outYAML, err = util.OverlayYAML(outYAML, userOverlayYAML)
	if err != nil {
		return "", nil, fmt.Errorf("could not overlay user config over base: %s", err)
	}

	// If enablement came from user values overlay (file or --set), translate into addonComponents paths and overlay that.
	outYAML, err = translate.OverlayValuesEnablement(outYAML, fileOverlayYAML, setOverlayYAML)
	if err != nil {
		return "", nil, err
	}

	// Grab just the IstioOperatorSpec subtree.
	outYAML, err = tpath.GetSpecSubtree(outYAML)
	if err != nil {
		return "", nil, err
	}

	finalIOPS, err := unmarshalAndValidateIOPS(outYAML, skipValidation, l)
	if err != nil {
		return "", nil, err
	}
	// InstallPackagePath may have been a URL, change to extracted to local file path.
	finalIOPS.InstallPackagePath = installPackagePath
	return util.ToYAMLWithJSONPB(finalIOPS), finalIOPS, nil
}

// rewriteURLToLocalInstallPath checks installPackagePath and if it is a URL, it tries to download and extract the
// Istio release tar at the URL to a local file path. If successful, it returns the resulting local paths to the
// installation charts and profile file.
// If installPackagePath is not a URL, it returns installPackagePath and profileOrPath unmodified.
func rewriteURLToLocalInstallPath(installPackagePath, profileOrPath string, skipValidation bool) (string, string, error) {
	var err error
	if util.IsHTTPURL(installPackagePath) {
		if !skipValidation {
			_, ver, err := helm.URLToDirname(installPackagePath)
			if err != nil {
				return "", "", err
			}
			if ver.Minor != version.OperatorBinaryVersion.Minor {
				return "", "", fmt.Errorf("chart minor version %s doesn't match istioctl version %s, use --force to override", ver, version.OperatorCodeBaseVersion)
			}
		}

		installPackagePath, err = fetchExtractInstallPackageHTTP(installPackagePath)
		if err != nil {
			return "", "", err
		}
		// Transform a profileOrPath like "default" or "demo" into a filesystem path like
		// /tmp/istio-install-packages/istio-1.5.1/install/kubernetes/operator/profiles/default.yaml.
		profileOrPath = filepath.Join(installPackagePath, helm.OperatorSubdirFilePath, "profiles", profileOrPath+".yaml")
		// Rewrite installPackagePath to the local file path for further processing.
		installPackagePath = filepath.Join(installPackagePath, helm.OperatorSubdirFilePath, "charts")
	}

	return installPackagePath, profileOrPath, nil
}

// getProfileYAML returns the YAML for the given profile name, using the given profileOrPath string, which may be either
// a profile label or a file path.
func getProfileYAML(installPackagePath, profileOrPath string) (string, error) {
	// If charts are a file path and profile is a name like default, transform it to the file path.
	if installPackagePath != "" && helm.IsBuiltinProfileName(profileOrPath) {
		profileOrPath = filepath.Join(installPackagePath, "profiles", profileOrPath+".yaml")
	}
	// This contains the IstioOperator CR.
	baseCRYAML, err := helm.ReadProfileYAML(profileOrPath)
	if err != nil {
		return "", err
	}

	if !helm.IsDefaultProfile(profileOrPath) {
		// Profile definitions are relative to the default profileOrPath, so read that first.
		dfn, err := helm.DefaultFilenameForProfile(profileOrPath)
		if err != nil {
			return "", err
		}
		defaultYAML, err := helm.ReadProfileYAML(dfn)
		if err != nil {
			return "", err
		}
		baseCRYAML, err = util.OverlayYAML(defaultYAML, baseCRYAML)
		if err != nil {
			return "", err
		}
	}

	return baseCRYAML, nil
}

// Due to the fact that base profile is compiled in before a tag can be created, we must allow an additional
// override from variables that are set during release build time.
func overlayHubAndTag(yml string) (string, error) {
	hub := pkgversion.DockerInfo.Hub
	tag := pkgversion.DockerInfo.Tag
	out := yml
	if hub != "unknown" && tag != "unknown" {
		buildHubTagOverlayYAML, err := helm.GenerateHubTagOverlay(hub, tag)
		if err != nil {
			return "", err
		}
		out, err = util.OverlayYAML(yml, buildHubTagOverlayYAML)
		if err != nil {
			return "", err
		}
	}
	return out, nil
}
<<<<<<< HEAD

func getClusterSpecificValues(config *rest.Config, force bool, l *Logger) (string, error) {
	overlays := []string{}

=======

func getClusterSpecificValues(config *rest.Config, force bool, l *Logger) (string, error) {
	overlays := []string{}

>>>>>>> 6c050fb1
	jwt, err := getJwtTypeOverlay(config, l)
	if err != nil {
		if force {
			l.logAndPrint(err)
		} else {
			return "", err
		}
	} else {
		overlays = append(overlays, jwt)
	}

	return makeTreeFromSetList(overlays)

}

func getJwtTypeOverlay(config *rest.Config, l *Logger) (string, error) {
	jwtPolicy, err := util.DetectSupportedJWTPolicy(config)
	if err != nil {
		return "", fmt.Errorf("failed to determine JWT policy support. Use the --force flag to ignore this: %v", err)
	}
	if jwtPolicy == util.FirstPartyJWT {
		// nolint: lll
		l.logAndPrint("Detected that your cluster does not support third party JWT authentication. " +
			"Falling back to less secure first party JWT. See https://istio.io/docs/ops/best-practices/security/#configure-third-party-service-account-tokens for details.")
	}
	return "values.global.jwtPolicy=" + string(jwtPolicy), nil
}

// unmarshalAndValidateIOPS unmarshals a string containing IstioOperator YAML, validates it, and returns a struct
// representation if successful. If force is set, validation errors are written to logger rather than causing an
// error.
func unmarshalAndValidateIOPS(iopsYAML string, force bool, l *Logger) (*v1alpha1.IstioOperatorSpec, error) {
<<<<<<< HEAD
	iops, err := istio.UnmarshalAndValidateIOPS(iopsYAML)
	if err != nil && !force {
		l.logAndError("Run the command with the --force flag if you want to ignore the validation error and proceed.")
		return nil, err
=======
	iops := &v1alpha1.IstioOperatorSpec{}
	if err := util.UnmarshalWithJSONPB(iopsYAML, iops, false); err != nil {
		return nil, fmt.Errorf("could not unmarshal the merged YAML: %s\n\nYAML:\n%s", err, iopsYAML)
	}
	if errs := validate.CheckIstioOperatorSpec(iops, true); len(errs) != 0 {
		if !force {
			l.logAndError("Run the command with the --force flag if you want to ignore the validation error and proceed.")
			return nil, fmt.Errorf(errs.Error())
		}
>>>>>>> 6c050fb1
	}
	return iops, nil
}

// getInstallPackagePath returns the installPackagePath in the given IstioOperator YAML string.
func getInstallPackagePath(iopYAML string) (string, error) {
	iop, err := validate.UnmarshalIOP(iopYAML)
	if err != nil {
		return "", err
	}
	if iop.Spec == nil {
		return "", nil
	}
	return iop.Spec.InstallPackagePath, nil
}<|MERGE_RESOLUTION|>--- conflicted
+++ resolved
@@ -22,25 +22,17 @@
 	"k8s.io/client-go/rest"
 
 	"istio.io/api/operator/v1alpha1"
-<<<<<<< HEAD
-	"istio.io/istio/operator/pkg/apis/istio"
-=======
->>>>>>> 6c050fb1
 	iopv1alpha1 "istio.io/istio/operator/pkg/apis/istio/v1alpha1"
 	"istio.io/istio/operator/pkg/apis/istio/v1alpha1/validation"
 	icpv1alpha2 "istio.io/istio/operator/pkg/apis/istio/v1alpha2"
 	"istio.io/istio/operator/pkg/helm"
 	"istio.io/istio/operator/pkg/name"
 	"istio.io/istio/operator/pkg/tpath"
+	"istio.io/istio/operator/pkg/translate"
 	"istio.io/istio/operator/pkg/util"
 	"istio.io/istio/operator/pkg/validate"
 	"istio.io/istio/operator/version"
 	"istio.io/pkg/log"
-<<<<<<< HEAD
-
-	"istio.io/istio/operator/pkg/translate"
-=======
->>>>>>> 6c050fb1
 	pkgversion "istio.io/pkg/version"
 )
 
@@ -66,7 +58,6 @@
 	iopsString, iops, err := genIOPSFromProfile(profile, fy, setOverlayYAML, force, kubeConfig, l)
 	if err != nil {
 		return "", nil, err
-<<<<<<< HEAD
 	}
 
 	if err := validation.ValidateConfig(false, iops.Values, iops).ToError(); err != nil {
@@ -93,34 +84,6 @@
 	return fy, profile, nil
 }
 
-=======
-	}
-
-	if err := validation.ValidateConfig(false, iops.Values, iops).ToError(); err != nil {
-		return "", nil, fmt.Errorf("generated config failed semantic validation: %v", err)
-	}
-	return iopsString, iops, nil
-}
-
-func readYamlProfle(inFilenames []string, setOverlayYAML string, force bool, l *Logger) (string, string, error) {
-	profile := name.DefaultProfileName
-	// Get the overlay YAML from the list of files passed in. Also get the profile from the overlay files.
-	fy, fp, err := parseYAMLFiles(inFilenames, force, l)
-	if err != nil {
-		return "", "", err
-	}
-	if fp != "" {
-		profile = fp
-	}
-	// The profile coming from --set flag has the highest precedence.
-	psf := profileFromSetOverlay(setOverlayYAML)
-	if psf != "" {
-		profile = psf
-	}
-	return fy, profile, nil
-}
-
->>>>>>> 6c050fb1
 // parseYAMLFiles parses the given slice of filenames containing YAML and merges them into a single IstioOperator
 // format YAML strings. It returns the overlay YAML, the profile name and error result.
 func parseYAMLFiles(inFilenames []string, force bool, l *Logger) (overlayYAML string, profile string, err error) {
@@ -155,7 +118,6 @@
 // value.
 func profileFromSetOverlay(yml string) string {
 	s, err := tpath.GetConfigSubtree(yml, "spec.profile")
-<<<<<<< HEAD
 	if err != nil {
 		return ""
 	}
@@ -177,58 +139,21 @@
 	installPackagePath, err := getInstallPackagePath(userOverlayYAML)
 	if err != nil {
 		return "", nil, err
-=======
-	if err != nil {
-		return ""
-	}
-	s = strings.TrimSpace(s)
-	if s == "{}" {
-		return ""
->>>>>>> 6c050fb1
-	}
-	return s
-}
-
-<<<<<<< HEAD
+	}
+
 	// If installPackagePath is a URL, fetch and extract it and continue with the local filesystem path instead.
 	installPackagePath, profileOrPath, err = rewriteURLToLocalInstallPath(installPackagePath, profileOrPath, skipValidation)
-=======
-// genIOPSFromProfile generates an IstioOperatorSpec from the given profile name or path, and overlay YAMLs from user
-// files and the --set flag. If successful, it returns an IstioOperatorSpec string and struct.
-func genIOPSFromProfile(profileOrPath, fileOverlayYAML, setOverlayYAML string, skipValidation bool,
-	kubeConfig *rest.Config, l *Logger) (string, *v1alpha1.IstioOperatorSpec, error) {
-	userOverlayYAML, err := util.OverlayYAML(fileOverlayYAML, setOverlayYAML)
-	if err != nil {
-		return "", nil, fmt.Errorf("could not merge file and --set YAMLs: %s", err)
-	}
-	installPackagePath, err := getInstallPackagePath(userOverlayYAML)
->>>>>>> 6c050fb1
-	if err != nil {
-		return "", nil, err
-	}
-
-<<<<<<< HEAD
+	if err != nil {
+		return "", nil, err
+	}
+
 	// To generate the base profileOrPath for overlaying with user values, we need the installPackagePath where the profiles
 	// can be found, and the selected profileOrPath. Both of these can come from either the user overlay file or --set flag.
 	outYAML, err := getProfileYAML(installPackagePath, profileOrPath)
-=======
-	// If installPackagePath is a URL, fetch and extract it and continue with the local filesystem path instead.
-	installPackagePath, profileOrPath, err = rewriteURLToLocalInstallPath(installPackagePath, profileOrPath, skipValidation)
->>>>>>> 6c050fb1
-	if err != nil {
-		return "", nil, err
-	}
-
-<<<<<<< HEAD
-=======
-	// To generate the base profileOrPath for overlaying with user values, we need the installPackagePath where the profiles
-	// can be found, and the selected profileOrPath. Both of these can come from either the user overlay file or --set flag.
-	outYAML, err := getProfileYAML(installPackagePath, profileOrPath)
-	if err != nil {
-		return "", nil, err
-	}
-
->>>>>>> 6c050fb1
+	if err != nil {
+		return "", nil, err
+	}
+
 	// if input is in IstioControlPlane format.
 	icp := &icpv1alpha2.IstioControlPlane{}
 	if err := util.UnmarshalWithJSONPB(outYAML, icp, false); err == nil {
@@ -369,17 +294,10 @@
 	}
 	return out, nil
 }
-<<<<<<< HEAD
 
 func getClusterSpecificValues(config *rest.Config, force bool, l *Logger) (string, error) {
 	overlays := []string{}
 
-=======
-
-func getClusterSpecificValues(config *rest.Config, force bool, l *Logger) (string, error) {
-	overlays := []string{}
-
->>>>>>> 6c050fb1
 	jwt, err := getJwtTypeOverlay(config, l)
 	if err != nil {
 		if force {
@@ -412,12 +330,6 @@
 // representation if successful. If force is set, validation errors are written to logger rather than causing an
 // error.
 func unmarshalAndValidateIOPS(iopsYAML string, force bool, l *Logger) (*v1alpha1.IstioOperatorSpec, error) {
-<<<<<<< HEAD
-	iops, err := istio.UnmarshalAndValidateIOPS(iopsYAML)
-	if err != nil && !force {
-		l.logAndError("Run the command with the --force flag if you want to ignore the validation error and proceed.")
-		return nil, err
-=======
 	iops := &v1alpha1.IstioOperatorSpec{}
 	if err := util.UnmarshalWithJSONPB(iopsYAML, iops, false); err != nil {
 		return nil, fmt.Errorf("could not unmarshal the merged YAML: %s\n\nYAML:\n%s", err, iopsYAML)
@@ -427,7 +339,6 @@
 			l.logAndError("Run the command with the --force flag if you want to ignore the validation error and proceed.")
 			return nil, fmt.Errorf(errs.Error())
 		}
->>>>>>> 6c050fb1
 	}
 	return iops, nil
 }
