--- conflicted
+++ resolved
@@ -55,12 +55,9 @@
 type upgradeArgs struct {
 	// inFilenames is an array of paths to the input IstioOperator CR files.
 	inFilenames []string
-<<<<<<< HEAD
-=======
 	// set is a string with element format "path=value" where path is an IstioOperator path and the value is a
 	// value to set the node at that path to.
 	set []string
->>>>>>> 6c050fb1
 	// versionsURI is a URI pointing to a YAML formatted versions mapping.
 	versionsURI string
 	// kubeConfigPath is the path to kube config file.
@@ -69,9 +66,6 @@
 	context string
 	// wait is flag that indicates whether to wait resources ready before exiting.
 	wait bool
-	// set is a string with element format "path=value" where path is an IstioOperator path and the value is a
-	// value to set the node at that path to.
-	set []string
 	// skipConfirmation means skipping the prompting confirmation for value changes in this upgrade.
 	skipConfirmation bool
 	// force means directly applying the upgrade without eligibility checks.
