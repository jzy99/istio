apiVersion: install.istio.io/v1alpha1
kind: IstioOperator
spec:
  addonComponents:
    grafana:
      enabled: false
      k8s:
        replicaCount: 1
    istiocoredns:
      enabled: false
    kiali:
      enabled: false
      k8s:
        replicaCount: 1
    prometheus:
      enabled: true
      k8s:
        replicaCount: 1
    tracing:
      enabled: false
  components:
    base:
      enabled: true
    citadel:
      enabled: false
      k8s:
        strategy:
          rollingUpdate:
            maxSurge: 100%
            maxUnavailable: 25%
    cni:
      enabled: false
    egressGateways:
    - enabled: false
      k8s:
        hpaSpec:
          maxReplicas: 5
          metrics:
          - resource:
              name: cpu
              targetAverageUtilization: 80
            type: Resource
          minReplicas: 1
          scaleTargetRef:
            apiVersion: apps/v1
            kind: Deployment
            name: istio-egressgateway
        resources:
          limits:
            cpu: 2000m
            memory: 1024Mi
          requests:
            cpu: 100m
            memory: 128Mi
        strategy:
          rollingUpdate:
            maxSurge: 100%
            maxUnavailable: 25%
      name: istio-egressgateway
    galley:
<<<<<<< HEAD
      enabled: false
      k8s:
        replicaCount: 1
        resources:
          requests:
            cpu: 100m
        strategy:
          rollingUpdate:
            maxSurge: 100%
            maxUnavailable: 25%
    ingressGateways:
    - enabled: true
      k8s:
        hpaSpec:
          maxReplicas: 5
          metrics:
          - resource:
              name: cpu
              targetAverageUtilization: 80
            type: Resource
          minReplicas: 1
          scaleTargetRef:
            apiVersion: apps/v1
            kind: Deployment
            name: istio-ingressgateway
        resources:
          limits:
            cpu: 2000m
            memory: 1024Mi
          requests:
            cpu: 100m
            memory: 128Mi
        strategy:
          rollingUpdate:
            maxSurge: 100%
            maxUnavailable: 25%
      name: istio-ingressgateway
=======
      enabled: false
      k8s:
        replicaCount: 1
        resources:
          requests:
            cpu: 100m
        strategy:
          rollingUpdate:
            maxSurge: 100%
            maxUnavailable: 25%
    ingressGateways:
    - enabled: true
      k8s:
        hpaSpec:
          maxReplicas: 5
          metrics:
          - resource:
              name: cpu
              targetAverageUtilization: 80
            type: Resource
          minReplicas: 1
          scaleTargetRef:
            apiVersion: apps/v1
            kind: Deployment
            name: istio-ingressgateway
        resources:
          limits:
            cpu: 2000m
            memory: 1024Mi
          requests:
            cpu: 100m
            memory: 128Mi
        strategy:
          rollingUpdate:
            maxSurge: 100%
            maxUnavailable: 25%
      name: istio-ingressgateway
    nodeAgent:
      enabled: false
>>>>>>> 6c050fb1
    pilot:
      enabled: false
      k8s:
        env:
        - name: POD_NAME
          valueFrom:
            fieldRef:
              apiVersion: v1
              fieldPath: metadata.name
        - name: POD_NAMESPACE
          valueFrom:
            fieldRef:
              apiVersion: v1
              fieldPath: metadata.namespace
        readinessProbe:
          httpGet:
            path: /ready
            port: 8080
          initialDelaySeconds: 5
          periodSeconds: 5
          timeoutSeconds: 5
<<<<<<< HEAD
=======
        resources:
          requests:
            cpu: 500m
            memory: 2048Mi
>>>>>>> 6c050fb1
        strategy:
          rollingUpdate:
            maxSurge: 100%
            maxUnavailable: 25%
    policy:
      enabled: false
      k8s:
        env:
        - name: POD_NAMESPACE
          valueFrom:
            fieldRef:
              apiVersion: v1
              fieldPath: metadata.namespace
        hpaSpec:
          maxReplicas: 5
          metrics:
          - resource:
              name: cpu
              targetAverageUtilization: 80
            type: Resource
          minReplicas: 1
          scaleTargetRef:
            apiVersion: apps/v1
            kind: Deployment
            name: istio-policy
        strategy:
          rollingUpdate:
            maxSurge: 100%
            maxUnavailable: 25%
    proxy:
      enabled: false
    sidecarInjector:
      enabled: false
<<<<<<< HEAD
=======
      k8s:
        replicaCount: 1
        strategy:
          rollingUpdate:
            maxSurge: 100%
            maxUnavailable: 25%
>>>>>>> 6c050fb1
    telemetry:
      enabled: false
      k8s:
        env:
        - name: POD_NAMESPACE
          valueFrom:
            fieldRef:
              apiVersion: v1
              fieldPath: metadata.namespace
        - name: GOMAXPROCS
          value: "6"
        hpaSpec:
          maxReplicas: 5
          metrics:
          - resource:
              name: cpu
              targetAverageUtilization: 80
            type: Resource
          minReplicas: 1
          scaleTargetRef:
            apiVersion: apps/v1
            kind: Deployment
            name: istio-telemetry
        replicaCount: 1
        resources:
          limits:
            cpu: 4800m
            memory: 4G
          requests:
            cpu: 1000m
            memory: 1G
        strategy:
          rollingUpdate:
            maxSurge: 100%
            maxUnavailable: 25%
  hub: gcr.io/istio-testing
  profile: default
  tag: latest
  values:
    clusterResources: true
    galley:
      enableAnalysis: false
      image: galley
    gateways:
      istio-egressgateway:
        autoscaleEnabled: true
        env:
          ISTIO_META_ROUTER_MODE: sni-dnat
        name: istio-egressgateway
        ports:
        - name: http2
          port: 80
        - name: https
          port: 443
        - name: tls
          port: 15443
          targetPort: 15443
        secretVolumes:
        - mountPath: /etc/istio/egressgateway-certs
          name: egressgateway-certs
          secretName: istio-egressgateway-certs
        - mountPath: /etc/istio/egressgateway-ca-certs
          name: egressgateway-ca-certs
          secretName: istio-egressgateway-ca-certs
        type: ClusterIP
      istio-ingressgateway:
        applicationPorts: ""
        autoscaleEnabled: true
        debug: info
        domain: ""
        env:
          ISTIO_META_ROUTER_MODE: sni-dnat
        meshExpansionPorts:
        - name: tcp-pilot-grpc-tls
          port: 15011
          targetPort: 15011
        - name: tcp-istiod
          port: 15012
          targetPort: 15012
        - name: tcp-citadel-grpc-tls
          port: 8060
          targetPort: 8060
        - name: tcp-dns-tls
          port: 853
<<<<<<< HEAD
          targetPort: 8853
=======
          targetPort: 853
>>>>>>> 6c050fb1
        name: istio-ingressgateway
        ports:
        - name: status-port
          port: 15020
          targetPort: 15020
        - name: http2
          port: 80
<<<<<<< HEAD
          targetPort: 8080
        - name: https
          port: 443
          targetPort: 8443
=======
          targetPort: 80
        - name: https
          port: 443
>>>>>>> 6c050fb1
        - name: kiali
          port: 15029
          targetPort: 15029
        - name: prometheus
          port: 15030
          targetPort: 15030
        - name: grafana
          port: 15031
          targetPort: 15031
        - name: tracing
          port: 15032
          targetPort: 15032
        - name: tls
          port: 15443
          targetPort: 15443
<<<<<<< HEAD
=======
        sds:
          enabled: false
          image: node-agent-k8s
          resources:
            limits:
              cpu: 2000m
              memory: 1024Mi
            requests:
              cpu: 100m
              memory: 128Mi
>>>>>>> 6c050fb1
        secretVolumes:
        - mountPath: /etc/istio/ingressgateway-certs
          name: ingressgateway-certs
          secretName: istio-ingressgateway-certs
        - mountPath: /etc/istio/ingressgateway-ca-certs
          name: ingressgateway-ca-certs
          secretName: istio-ingressgateway-ca-certs
        type: LoadBalancer
<<<<<<< HEAD
=======
        zvpn:
          enabled: false
          suffix: global
>>>>>>> 6c050fb1
    global:
      arch:
        amd64: 2
        ppc64le: 2
        s390x: 2
      certificates: []
      configValidation: true
      controlPlaneSecurityEnabled: true
      defaultNodeSelector: {}
      defaultPodDisruptionBudget:
<<<<<<< HEAD
        enabled: true
      defaultResources:
        requests:
          cpu: 10m
      disablePolicyChecks: true
      enableHelmTest: false
      enableTracing: true
      imagePullPolicy: ""
      imagePullSecrets: []
      istioNamespace: istio-system
      istiod:
        enabled: true
=======
        enabled: true
      defaultResources:
        requests:
          cpu: 10m
      disablePolicyChecks: true
      enableHelmTest: false
      enableTracing: true
      imagePullPolicy: IfNotPresent
      imagePullSecrets: []
      istioNamespace: istio-system
      istiod:
        enabled: true
>>>>>>> 6c050fb1
      jwtPolicy: third-party-jwt
      k8sIngress:
        enableHttps: false
        enabled: false
        gatewayName: ingressgateway
      localityLbSetting:
        enabled: true
      logAsJson: false
      logging:
        level: default:info
      meshExpansion:
<<<<<<< HEAD
        enabled: false
        useILB: false
      meshNetworks: {}
      mountMtlsCerts: false
      mtls:
        auto: true
        enabled: false
=======
        enabled: false
        useILB: false
      meshNetworks: {}
      mountMtlsCerts: false
      mtls:
        auto: true
        enabled: false
>>>>>>> 6c050fb1
      multiCluster:
        clusterName: ""
        enabled: false
      network: ""
      omitSidecarInjectorConfigMap: false
      oneNamespace: false
      operatorManageWebhooks: false
      outboundTrafficPolicy:
        mode: ALLOW_ANY
      pilotCertProvider: istiod
      policyCheckFailOpen: false
      priorityClassName: ""
      proxy:
        accessLogEncoding: TEXT
        accessLogFile: ""
        accessLogFormat: ""
        autoInject: enabled
        clusterDomain: cluster.local
        componentLogLevel: misc:error
        concurrency: 2
        dnsRefreshRate: 300s
        enableCoreDump: false
        envoyAccessLogService:
          enabled: false
        envoyMetricsService:
<<<<<<< HEAD
          enabled: false
          tcpKeepalive:
            interval: 10s
            probes: 3
            time: 10s
          tlsSettings:
            mode: DISABLE
            subjectAltNames: []
        envoyStatsd:
          enabled: false
=======
          enabled: false
          tcpKeepalive:
            interval: 10s
            probes: 3
            time: 10s
          tlsSettings:
            mode: DISABLE
            subjectAltNames: []
        envoyStatsd:
          enabled: false
>>>>>>> 6c050fb1
        excludeIPRanges: ""
        excludeInboundPorts: ""
        excludeOutboundPorts: ""
        image: proxyv2
        includeIPRanges: '*'
        includeInboundPorts: '*'
        kubevirtInterfaces: ""
        logLevel: warning
        privileged: false
        protocolDetectionTimeout: 100ms
        readinessFailureThreshold: 30
        readinessInitialDelaySeconds: 1
        readinessPeriodSeconds: 2
        resources:
          limits:
            cpu: 2000m
            memory: 1024Mi
          requests:
            cpu: 100m
            memory: 128Mi
        statusPort: 15020
        tracer: zipkin
      proxy_init:
        image: proxyv2
        resources:
          limits:
            cpu: 100m
            memory: 50Mi
          requests:
            cpu: 10m
            memory: 10Mi
      sds:
<<<<<<< HEAD
        token:
          aud: istio-ca
      sts:
        servicePort: 0
      tracer:
        datadog:
          address: $(HOST_IP):8126
        lightstep:
          accessToken: ""
          address: ""
          cacertPath: ""
          secure: true
        stackdriver:
          debug: false
          maxNumberOfAnnotations: 200
          maxNumberOfAttributes: 200
          maxNumberOfMessageEvents: 200
        zipkin:
          address: ""
      trustDomain: cluster.local
      useMCP: false
    grafana:
      accessMode: ReadWriteMany
      contextPath: /grafana
      dashboardProviders:
        dashboardproviders.yaml:
          apiVersion: 1
          providers:
          - disableDeletion: false
            folder: istio
            name: istio
            options:
              path: /var/lib/grafana/dashboards/istio
            orgId: 1
            type: file
      datasources:
        datasources.yaml:
          apiVersion: 1
      env: {}
      envSecrets: {}
      image:
        repository: grafana/grafana
        tag: 6.5.2
      ingress:
        enabled: false
=======
        enabled: false
        token:
          aud: istio-ca
        udsPath: ""
      sts:
        servicePort: 0
      tracer:
        datadog:
          address: $(HOST_IP):8126
        lightstep:
          accessToken: ""
          address: ""
          cacertPath: ""
          secure: true
        stackdriver:
          debug: false
          maxNumberOfAnnotations: 200
          maxNumberOfAttributes: 200
          maxNumberOfMessageEvents: 200
        zipkin:
          address: ""
      trustDomain: cluster.local
      useMCP: false
    grafana:
      accessMode: ReadWriteMany
      contextPath: /grafana
      dashboardProviders:
        dashboardproviders.yaml:
          apiVersion: 1
          providers:
          - disableDeletion: false
            folder: istio
            name: istio
            options:
              path: /var/lib/grafana/dashboards/istio
            orgId: 1
            type: file
      datasources:
        datasources.yaml:
          apiVersion: 1
      env: {}
      envSecrets: {}
      image:
        repository: grafana/grafana
        tag: 6.5.2
      ingress:
        enabled: false
>>>>>>> 6c050fb1
        hosts:
        - grafana.local
      nodeSelector: {}
      persist: false
      podAntiAffinityLabelSelector: []
      podAntiAffinityTermLabelSelector: []
      security:
        enabled: false
        passphraseKey: passphrase
        secretName: grafana
        usernameKey: username
      service:
        annotations: {}
        externalPort: 3000
        name: http
        type: ClusterIP
      storageClassName: ""
      tolerations: []
    istiocoredns:
      coreDNSImage: coredns/coredns
      coreDNSPluginImage: istio/coredns-plugin:0.2-istio-1.1
      coreDNSTag: 1.6.2
    kiali:
      contextPath: /kiali
      createDemoSecret: false
      dashboard:
        grafanaInClusterURL: http://grafana:3000
        jaegerInClusterURL: http://tracing/jaeger
        passphraseKey: passphrase
        secretName: kiali
        usernameKey: username
        viewOnlyMode: false
      hub: quay.io/kiali
      ingress:
        enabled: false
        hosts:
        - kiali.local
      nodeSelector: {}
      podAntiAffinityLabelSelector: []
      podAntiAffinityTermLabelSelector: []
      security:
        cert_file: /kiali-cert/cert-chain.pem
        enabled: false
        private_key_file: /kiali-cert/key.pem
      tag: v1.14
    mixer:
      adapters:
        kubernetesenv:
          enabled: true
        prometheus:
          enabled: true
          metricsExpiryDuration: 10m
        stackdriver:
          auth:
            apiKey: ""
            appCredentials: false
            serviceAccountPath: ""
          enabled: false
          tracer:
            enabled: false
            sampleProbability: 1
        stdio:
          enabled: false
          outputAsJson: false
        useAdapterCRDs: false
      policy:
        adapters:
          kubernetesenv:
            enabled: true
          useAdapterCRDs: false
        autoscaleEnabled: true
        image: mixer
        sessionAffinityEnabled: false
      telemetry:
        autoscaleEnabled: true
        env:
          GOMAXPROCS: "6"
        image: mixer
        loadshedding:
          latencyThreshold: 100ms
          mode: enforce
        nodeSelector: {}
        podAntiAffinityLabelSelector: []
        podAntiAffinityTermLabelSelector: []
        replicaCount: 1
        reportBatchMaxEntries: 100
        reportBatchMaxTime: 1s
        sessionAffinityEnabled: false
        tolerations: []
<<<<<<< HEAD
=======
    nodeagent:
      image: node-agent-k8s
>>>>>>> 6c050fb1
    pilot:
      appNamespaces: []
      autoscaleEnabled: true
      autoscaleMax: 5
      autoscaleMin: 1
      configMap: true
      configNamespace: istio-config
      cpu:
        targetAverageUtilization: 80
      enableProtocolSniffingForInbound: false
      enableProtocolSniffingForOutbound: true
      env: {}
      image: pilot
      ingress:
        ingressClass: istio
        ingressControllerMode: STRICT
        ingressService: istio-ingressgateway
      keepaliveMaxServerConnectionAge: 30m
      meshNetworks:
        networks: {}
      nodeSelector: {}
      podAntiAffinityLabelSelector: []
      podAntiAffinityTermLabelSelector: []
      policy:
        enabled: false
      replicaCount: 1
      tolerations: []
      traceSampling: 1
    prometheus:
      contextPath: /prometheus
      hub: docker.io/prom
      ingress:
        enabled: false
        hosts:
        - prometheus.local
      nodeSelector: {}
      podAntiAffinityLabelSelector: []
      podAntiAffinityTermLabelSelector: []
      provisionPrometheusCert: true
      retention: 6h
      scrapeInterval: 15s
      security:
        enabled: true
      tag: v2.15.1
      tolerations: []
    security:
      dnsCerts:
        istio-pilot-service-account.istio-control: istio-pilot.istio-control
      enableNamespacesByDefault: true
      image: citadel
      selfSigned: true
    sidecarInjectorWebhook:
      enableNamespacesByDefault: false
<<<<<<< HEAD
=======
      image: sidecar_injector
>>>>>>> 6c050fb1
      injectLabel: istio-injection
      objectSelector:
        autoInject: true
        enabled: false
<<<<<<< HEAD
      rewriteAppHTTPProbe: true
=======
      rewriteAppHTTPProbe: false
      selfSigned: false
>>>>>>> 6c050fb1
    telemetry:
      enabled: true
      v1:
        enabled: false
      v2:
        enabled: true
        prometheus:
          enabled: true
        stackdriver:
          configOverride: {}
          enabled: false
          logging: false
          monitoring: false
          topology: false
    tracing:
      ingress:
        enabled: false
      jaeger:
        accessMode: ReadWriteMany
        hub: docker.io/jaegertracing
        memory:
          max_traces: 50000
        persist: false
        spanStorageType: badger
        storageClassName: ""
        tag: "1.16"
      nodeSelector: {}
      opencensus:
        exporters:
          stackdriver:
            enable_tracing: true
        hub: docker.io/omnition
        resources:
          limits:
            cpu: "1"
            memory: 2Gi
          requests:
            cpu: 200m
            memory: 400Mi
        tag: 0.1.9
      podAntiAffinityLabelSelector: []
      podAntiAffinityTermLabelSelector: []
      provider: jaeger
      service:
        annotations: {}
        externalPort: 9411
        name: http-query
        type: ClusterIP
      zipkin:
        hub: docker.io/openzipkin
        javaOptsHeap: 700
        maxSpans: 500000
        node:
          cpus: 2
<<<<<<< HEAD
        probeStartupDelay: 10
        queryPort: 9411
        resources:
          limits:
            cpu: 1000m
            memory: 2048Mi
          requests:
            cpu: 150m
            memory: 900Mi
        tag: 2.20.0
=======
        probeStartupDelay: 200
        queryPort: 9411
        resources:
          limits:
            cpu: 300m
            memory: 900Mi
          requests:
            cpu: 150m
            memory: 900Mi
        tag: 2.14.2
>>>>>>> 6c050fb1
    version: ""
<|MERGE_RESOLUTION|>--- conflicted
+++ resolved
@@ -58,7 +58,6 @@
             maxUnavailable: 25%
       name: istio-egressgateway
     galley:
-<<<<<<< HEAD
       enabled: false
       k8s:
         replicaCount: 1
@@ -96,47 +95,8 @@
             maxSurge: 100%
             maxUnavailable: 25%
       name: istio-ingressgateway
-=======
-      enabled: false
-      k8s:
-        replicaCount: 1
-        resources:
-          requests:
-            cpu: 100m
-        strategy:
-          rollingUpdate:
-            maxSurge: 100%
-            maxUnavailable: 25%
-    ingressGateways:
-    - enabled: true
-      k8s:
-        hpaSpec:
-          maxReplicas: 5
-          metrics:
-          - resource:
-              name: cpu
-              targetAverageUtilization: 80
-            type: Resource
-          minReplicas: 1
-          scaleTargetRef:
-            apiVersion: apps/v1
-            kind: Deployment
-            name: istio-ingressgateway
-        resources:
-          limits:
-            cpu: 2000m
-            memory: 1024Mi
-          requests:
-            cpu: 100m
-            memory: 128Mi
-        strategy:
-          rollingUpdate:
-            maxSurge: 100%
-            maxUnavailable: 25%
-      name: istio-ingressgateway
     nodeAgent:
       enabled: false
->>>>>>> 6c050fb1
     pilot:
       enabled: false
       k8s:
@@ -158,13 +118,10 @@
           initialDelaySeconds: 5
           periodSeconds: 5
           timeoutSeconds: 5
-<<<<<<< HEAD
-=======
         resources:
           requests:
             cpu: 500m
             memory: 2048Mi
->>>>>>> 6c050fb1
         strategy:
           rollingUpdate:
             maxSurge: 100%
@@ -198,15 +155,12 @@
       enabled: false
     sidecarInjector:
       enabled: false
-<<<<<<< HEAD
-=======
       k8s:
         replicaCount: 1
         strategy:
           rollingUpdate:
             maxSurge: 100%
             maxUnavailable: 25%
->>>>>>> 6c050fb1
     telemetry:
       enabled: false
       k8s:
@@ -291,11 +245,7 @@
           targetPort: 8060
         - name: tcp-dns-tls
           port: 853
-<<<<<<< HEAD
-          targetPort: 8853
-=======
           targetPort: 853
->>>>>>> 6c050fb1
         name: istio-ingressgateway
         ports:
         - name: status-port
@@ -303,16 +253,9 @@
           targetPort: 15020
         - name: http2
           port: 80
-<<<<<<< HEAD
-          targetPort: 8080
-        - name: https
-          port: 443
-          targetPort: 8443
-=======
           targetPort: 80
         - name: https
           port: 443
->>>>>>> 6c050fb1
         - name: kiali
           port: 15029
           targetPort: 15029
@@ -328,8 +271,6 @@
         - name: tls
           port: 15443
           targetPort: 15443
-<<<<<<< HEAD
-=======
         sds:
           enabled: false
           image: node-agent-k8s
@@ -340,7 +281,6 @@
             requests:
               cpu: 100m
               memory: 128Mi
->>>>>>> 6c050fb1
         secretVolumes:
         - mountPath: /etc/istio/ingressgateway-certs
           name: ingressgateway-certs
@@ -349,12 +289,9 @@
           name: ingressgateway-ca-certs
           secretName: istio-ingressgateway-ca-certs
         type: LoadBalancer
-<<<<<<< HEAD
-=======
         zvpn:
           enabled: false
           suffix: global
->>>>>>> 6c050fb1
     global:
       arch:
         amd64: 2
@@ -365,20 +302,6 @@
       controlPlaneSecurityEnabled: true
       defaultNodeSelector: {}
       defaultPodDisruptionBudget:
-<<<<<<< HEAD
-        enabled: true
-      defaultResources:
-        requests:
-          cpu: 10m
-      disablePolicyChecks: true
-      enableHelmTest: false
-      enableTracing: true
-      imagePullPolicy: ""
-      imagePullSecrets: []
-      istioNamespace: istio-system
-      istiod:
-        enabled: true
-=======
         enabled: true
       defaultResources:
         requests:
@@ -391,7 +314,6 @@
       istioNamespace: istio-system
       istiod:
         enabled: true
->>>>>>> 6c050fb1
       jwtPolicy: third-party-jwt
       k8sIngress:
         enableHttps: false
@@ -403,7 +325,6 @@
       logging:
         level: default:info
       meshExpansion:
-<<<<<<< HEAD
         enabled: false
         useILB: false
       meshNetworks: {}
@@ -411,15 +332,6 @@
       mtls:
         auto: true
         enabled: false
-=======
-        enabled: false
-        useILB: false
-      meshNetworks: {}
-      mountMtlsCerts: false
-      mtls:
-        auto: true
-        enabled: false
->>>>>>> 6c050fb1
       multiCluster:
         clusterName: ""
         enabled: false
@@ -445,7 +357,6 @@
         envoyAccessLogService:
           enabled: false
         envoyMetricsService:
-<<<<<<< HEAD
           enabled: false
           tcpKeepalive:
             interval: 10s
@@ -456,18 +367,6 @@
             subjectAltNames: []
         envoyStatsd:
           enabled: false
-=======
-          enabled: false
-          tcpKeepalive:
-            interval: 10s
-            probes: 3
-            time: 10s
-          tlsSettings:
-            mode: DISABLE
-            subjectAltNames: []
-        envoyStatsd:
-          enabled: false
->>>>>>> 6c050fb1
         excludeIPRanges: ""
         excludeInboundPorts: ""
         excludeOutboundPorts: ""
@@ -500,53 +399,6 @@
             cpu: 10m
             memory: 10Mi
       sds:
-<<<<<<< HEAD
-        token:
-          aud: istio-ca
-      sts:
-        servicePort: 0
-      tracer:
-        datadog:
-          address: $(HOST_IP):8126
-        lightstep:
-          accessToken: ""
-          address: ""
-          cacertPath: ""
-          secure: true
-        stackdriver:
-          debug: false
-          maxNumberOfAnnotations: 200
-          maxNumberOfAttributes: 200
-          maxNumberOfMessageEvents: 200
-        zipkin:
-          address: ""
-      trustDomain: cluster.local
-      useMCP: false
-    grafana:
-      accessMode: ReadWriteMany
-      contextPath: /grafana
-      dashboardProviders:
-        dashboardproviders.yaml:
-          apiVersion: 1
-          providers:
-          - disableDeletion: false
-            folder: istio
-            name: istio
-            options:
-              path: /var/lib/grafana/dashboards/istio
-            orgId: 1
-            type: file
-      datasources:
-        datasources.yaml:
-          apiVersion: 1
-      env: {}
-      envSecrets: {}
-      image:
-        repository: grafana/grafana
-        tag: 6.5.2
-      ingress:
-        enabled: false
-=======
         enabled: false
         token:
           aud: istio-ca
@@ -594,7 +446,6 @@
         tag: 6.5.2
       ingress:
         enabled: false
->>>>>>> 6c050fb1
         hosts:
         - grafana.local
       nodeSelector: {}
@@ -684,11 +535,8 @@
         reportBatchMaxTime: 1s
         sessionAffinityEnabled: false
         tolerations: []
-<<<<<<< HEAD
-=======
     nodeagent:
       image: node-agent-k8s
->>>>>>> 6c050fb1
     pilot:
       appNamespaces: []
       autoscaleEnabled: true
@@ -742,20 +590,13 @@
       selfSigned: true
     sidecarInjectorWebhook:
       enableNamespacesByDefault: false
-<<<<<<< HEAD
-=======
       image: sidecar_injector
->>>>>>> 6c050fb1
       injectLabel: istio-injection
       objectSelector:
         autoInject: true
         enabled: false
-<<<<<<< HEAD
-      rewriteAppHTTPProbe: true
-=======
       rewriteAppHTTPProbe: false
       selfSigned: false
->>>>>>> 6c050fb1
     telemetry:
       enabled: true
       v1:
@@ -810,18 +651,6 @@
         maxSpans: 500000
         node:
           cpus: 2
-<<<<<<< HEAD
-        probeStartupDelay: 10
-        queryPort: 9411
-        resources:
-          limits:
-            cpu: 1000m
-            memory: 2048Mi
-          requests:
-            cpu: 150m
-            memory: 900Mi
-        tag: 2.20.0
-=======
         probeStartupDelay: 200
         queryPort: 9411
         resources:
@@ -832,5 +661,4 @@
             cpu: 150m
             memory: 900Mi
         tag: 2.14.2
->>>>>>> 6c050fb1
     version: ""
