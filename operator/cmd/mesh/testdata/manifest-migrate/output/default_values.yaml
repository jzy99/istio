apiVersion: install.istio.io/v1alpha1
kind: IstioOperator
metadata:
  creationTimestamp: null
spec:
  addonComponents:
    grafana:
      enabled: false
    istiocoredns:
      enabled: false
    kiali:
      enabled: false
    prometheus:
      enabled: true
      k8s:
        nodeSelector: {}
        replicaCount: 1
        tolerations: []
  components:
    citadel:
      enabled: true
      k8s:
        nodeSelector: {}
        replicaCount: 1
        strategy:
          rollingUpdate:
            maxSurge: 100%
            maxUnavailable: 25%
        tolerations: []
    egressGateways:
    - enabled: true
      k8s:
        env:
        - name: ISTIO_META_ROUTER_MODE
          value: sni-dnat
        hpaSpec:
          maxReplicas: 5
          metrics:
          - resource:
              name: cpu
              targetAverageUtilization: 80
            type: Resource
          minReplicas: 1
          scaleTargetRef:
            apiVersion: apps/v1
            kind: Deployment
            name: istio-istio-egressgateway
        nodeSelector: {}
        podAnnotations: {}
        resources:
          limits:
            cpu: 2000m
            memory: 256Mi
          requests:
            cpu: 100m
            memory: 128Mi
        serviceAnnotations: {}
        strategy:
          rollingUpdate:
            maxSurge: 100%
            maxUnavailable: 25%
        tolerations: []
      name: istio-egressgateway
    galley:
      enabled: true
      k8s:
        nodeSelector: {}
        replicaCount: 1
        resources:
          requests:
            cpu: 100m
        strategy:
          rollingUpdate:
            maxSurge: 100%
            maxUnavailable: 25%
        tolerations: []
    ingressGateways:
    - enabled: true
      k8s:
        env:
        - name: ISTIO_META_ROUTER_MODE
          value: sni-dnat
        hpaSpec:
          maxReplicas: 5
          metrics:
          - resource:
              name: cpu
              targetAverageUtilization: 80
            type: Resource
          minReplicas: 1
          scaleTargetRef:
            apiVersion: apps/v1
            kind: Deployment
            name: istio-istio-ingressgateway
        nodeSelector: {}
        podAnnotations: {}
        resources:
          limits:
            cpu: 2000m
            memory: 1024Mi
          requests:
            cpu: 100m
            memory: 128Mi
        serviceAnnotations: {}
        strategy:
          rollingUpdate:
            maxSurge: 100%
            maxUnavailable: 25%
        tolerations: []
      name: istio-ingressgateway
    nodeAgent:
      enabled: false
    pilot:
      enabled: true
      k8s:
        env:
        - name: GODEBUG
          value: gctrace=1
        hpaSpec:
          maxReplicas: 5
          metrics:
          - resource:
              name: cpu
              targetAverageUtilization: 80
            type: Resource
          minReplicas: 1
          scaleTargetRef:
            apiVersion: apps/v1
            kind: Deployment
            name: istio-pilot
        nodeSelector: {}
        replicaCount: 1
        resources:
          requests:
            cpu: 500m
            memory: 2048Mi
        strategy:
          rollingUpdate:
            maxSurge: 100%
            maxUnavailable: 25%
        tolerations: []
    policy:
      enabled: true
      k8s:
        env:
        - name: GODEBUG
          value: gctrace=1
        hpaSpec:
          maxReplicas: 5
          metrics:
          - resource:
              name: cpu
              targetAverageUtilization: 80
            type: Resource
          minReplicas: 1
          scaleTargetRef:
            apiVersion: apps/v1
            kind: Deployment
            name: istio-policy
        nodeSelector: {}
        podAnnotations: {}
        replicaCount: 1
        strategy:
          rollingUpdate:
            maxSurge: 100%
            maxUnavailable: 25%
        tolerations: []
    sidecarInjector:
      enabled: false
    telemetry:
      enabled: true
      k8s:
        hpaSpec:
          maxReplicas: 5
          metrics:
          - resource:
              name: cpu
              targetAverageUtilization: 80
            type: Resource
          minReplicas: 1
          scaleTargetRef:
            apiVersion: apps/v1
            kind: Deployment
            name: istio-telemetry
        nodeSelector: {}
        replicaCount: 1
        resources:
          limits:
            cpu: 4800m
            memory: 4G
          requests:
            cpu: 1000m
            memory: 1G
        strategy:
          rollingUpdate:
            maxSurge: 100%
            maxUnavailable: 25%
        tolerations: []
  hub: gcr.io/istio-release
  tag: master-latest-daily
  values:
    certmanager:
      enabled: false
      hub: quay.io/jetstack
      image: cert-manager-controller
      podAntiAffinityLabelSelector: []
      podAntiAffinityTermLabelSelector: []
      replicaCount: 1
      tag: v0.6.2
      tolerations: []
    cni:
      cniBinDir: /opt/cni/bin
      cniConfDir: /etc/cni/net.d
      enabled: false
      excludeNamespaces:
      - istio-system
      hub: gcr.io/istio-release
      logLevel: info
      pullPolicy: Always
      tag: master-latest-daily
    galley:
      image: galley
      podAntiAffinityLabelSelector: []
      podAntiAffinityTermLabelSelector: []
    gateways:
      istio-egressgateway:
        connectTimeout: 10s
        drainDuration: 45s
        podAntiAffinityLabelSelector: []
        podAntiAffinityTermLabelSelector: []
        ports:
        - name: http2
          port: 80
        - name: https
          port: 443
        - name: tls
          port: 15443
          targetPort: 15443
        secretVolumes:
        - mountPath: /etc/istio/egressgateway-certs
          name: egressgateway-certs
          secretName: istio-egressgateway-certs
        - mountPath: /etc/istio/egressgateway-ca-certs
          name: egressgateway-ca-certs
          secretName: istio-egressgateway-ca-certs
        type: ClusterIP
        zvpn:
          enabled: true
          suffix: global
      istio-ingressgateway:
        applicationPorts: ""
        debug: info
        domain: ""
        externalIPs: []
        loadBalancerIP: ""
        loadBalancerSourceRanges: []
        meshExpansionPorts:
        - name: tcp-pilot-grpc-tls
          port: 15011
          targetPort: 15011
        - name: tcp-citadel-grpc-tls
          port: 8060
          targetPort: 8060
        - name: tcp-dns-tls
          port: 853
          targetPort: 853
        podAntiAffinityLabelSelector: []
        podAntiAffinityTermLabelSelector: []
        ports:
        - name: status-port
          port: 15020
          targetPort: 15020
        - name: http2
          port: 80
          targetPort: 80
        - name: https
          port: 443
        - name: kiali
          port: 15029
          targetPort: 15029
        - name: prometheus
          port: 15030
          targetPort: 15030
        - name: grafana
          port: 15031
          targetPort: 15031
        - name: tracing
          port: 15032
          targetPort: 15032
        - name: tls
          port: 15443
          targetPort: 15443
        sds:
          enabled: false
          image: node-agent-k8s
          resources:
            limits:
              cpu: 2000m
              memory: 1024Mi
            requests:
              cpu: 100m
              memory: 128Mi
        secretVolumes:
        - mountPath: /etc/istio/ingressgateway-certs
          name: ingressgateway-certs
          secretName: istio-ingressgateway-certs
        - mountPath: /etc/istio/ingressgateway-ca-certs
          name: ingressgateway-ca-certs
          secretName: istio-ingressgateway-ca-certs
        telemetry_addon_gateways:
          grafana_gateway:
            desPort: 3000
            enabled: false
            name: grafana
            port: 15031
            tls: false
          kiali_gateway:
            desPort: 20001
            enabled: false
            name: kiali
            port: 15029
            tls: false
          prometheus_gateway:
            desPort: 9090
            enabled: false
            name: prometheus
            port: 15030
            tls: false
          tracing_gateway:
            desPort: 80
            enabled: false
            name: tracing
            port: 15032
            tls: false
        telemetry_domain_name: ""
        type: LoadBalancer
        zvpn:
          enabled: true
          suffix: global
    global:
      arch:
        amd64: 2
        ppc64le: 2
        s390x: 2
      configValidation: true
      controlPlaneSecurityEnabled: false
      defaultPodDisruptionBudget:
        enabled: true
      defaultResources:
        requests:
          cpu: 10m
      defaultTolerations: []
      disablePolicyChecks: true
      enableHelmTest: false
      enableTracing: true
      imagePullPolicy: IfNotPresent
      imagePullSecrets: []
      k8sIngress:
        enableHttps: false
        enabled: false
        gatewayName: ingressgateway
      localityLbSetting:
        enabled: true
      logging:
        level: default:info
      meshExpansion:
        enabled: false
        useILB: false
      meshID: ""
      monitoringPort: 15014
      mtls:
        enabled: false
      multiCluster:
        enabled: false
      oneNamespace: false
      policyCheckFailOpen: false
      priorityClassName: ""
      proxy:
        accessLogEncoding: TEXT
        accessLogFile: ""
        accessLogFormat: ""
        autoInject: enabled
        clusterDomain: cluster.local
        componentLogLevel: ""
        concurrency: 2
        dnsRefreshRate: 300s
        enableCoreDump: false
        envoyAccessLogService:
          enabled: false
          tcpKeepalive:
            interval: 10s
            probes: 3
            time: 10s
          tlsSettings:
            mode: DISABLE
            subjectAltNames: []
        envoyMetricsService:
          enabled: false
        envoyStatsd:
          enabled: false
        excludeIPRanges: ""
        excludeInboundPorts: ""
        excludeOutboundPorts: ""
        image: proxyv2
        includeIPRanges: '*'
        includeInboundPorts: '*'
        kubevirtInterfaces: ""
        logLevel: ""
        privileged: false
        protocolDetectionTimeout: 10ms
        readinessFailureThreshold: 30
        readinessInitialDelaySeconds: 1
        readinessPeriodSeconds: 2
        resources:
          limits:
            cpu: 2000m
            memory: 1024Mi
          requests:
            cpu: 100m
            memory: 128Mi
        statusPort: 15020
        tracer: zipkin
      proxy_init:
        image: proxy_init
        resources:
          limits:
            cpu: 100m
            memory: 50Mi
          requests:
            cpu: 10m
            memory: 10Mi
      sds:
        enabled: false
        udsPath: ""
      tracer:
        datadog:
          address: $(HOST_IP):8126
        lightstep:
          accessToken: ""
          address: ""
          cacertPath: ""
          secure: true
        zipkin:
          address: ""
      trustDomain: ""
      useMCP: true
    grafana:
      accessMode: ReadWriteMany
      contextPath: /grafana
      dashboardProviders:
        dashboardproviders:
          yaml:
            apiVersion: 1
            providers:
            - disableDeletion: false
              folder: istio
              name: istio
              options:
                path: /var/lib/grafana/dashboards/istio
              orgId: 1
              type: file
      datasources:
        datasources:
          yaml:
            apiVersion: 1
            datasources:
            - access: proxy
              editable: true
              isDefault: true
              jsonData:
                timeInterval: 5s
              name: Prometheus
              orgId: 1
              type: prometheus
              url: http://prometheus:9090
      image:
        repository: grafana/grafana
        tag: 6.1.6
      ingress:
        enabled: false
        hosts:
        - grafana.local
      persist: false
      podAntiAffinityLabelSelector: []
      podAntiAffinityTermLabelSelector: []
      replicaCount: 1
      security:
        enabled: false
        passphraseKey: passphrase
        secretName: grafana
        usernameKey: username
      service:
        externalPort: 3000
        name: http
        type: ClusterIP
      storageClassName: ""
      tolerations: []
    istiocoredns:
      coreDNSImage: coredns/coredns:1.1.2
      coreDNSPluginImage: istio/coredns-plugin:0.2-istio-1.1
      podAntiAffinityLabelSelector: []
      podAntiAffinityTermLabelSelector: []
      replicaCount: 1
      tolerations: []
    kiali:
      contextPath: /kiali
      createDemoSecret: false
      dashboard:
        auth:
          strategy: login
        grafanaInClusterURL: http://grafana:3000
        jaegerInClusterURL: http://tracing/jaeger
        secretName: kiali
        viewOnlyMode: false
      hub: quay.io/kiali
      image: kiali
      ingress:
        enabled: false
        hosts:
        - kiali.local
      podAntiAffinityLabelSelector: []
      podAntiAffinityTermLabelSelector: []
      replicaCount: 1
      security:
        cert_file: /kiali-cert/cert-chain.pem
        enabled: true
        private_key_file: /kiali-cert/key.pem
      tag: v1.1.0
      tolerations: []
    mixer:
      policy:
        adapters:
          kubernetesenv:
            enabled: true
        image: mixer
        podAntiAffinityLabelSelector: []
        podAntiAffinityTermLabelSelector: []
      telemetry:
        image: mixer
        loadshedding:
          latencyThreshold: 100ms
          mode: enforce
        podAntiAffinityLabelSelector: []
        podAntiAffinityTermLabelSelector: []
        reportBatchMaxEntries: 100
        reportBatchMaxTime: 1s
        sessionAffinityEnabled: false
        useMCP: true
    nodeagent:
      env:
        cA_ADDR: ""
        cA_PROVIDER: ""
        plugins: ""
      image: node-agent-k8s
      podAntiAffinityLabelSelector: []
      podAntiAffinityTermLabelSelector: []
      tolerations: []
    pilot:
      appNamespaces: []
      configMap: true
      configNamespace: istio-config
      image: pilot
      ingress:
        ingressClass: istio
        ingressControllerMode: "OFF"
        ingressService: istio-ingressgateway
      keepaliveMaxServerConnectionAge: 30m
      podAntiAffinityLabelSelector: []
      podAntiAffinityTermLabelSelector: []
      policy:
        enabled: false
      traceSampling: 1
      useMCP: true
    prometheus:
      contextPath: /prometheus
      hub: docker.io/prom
      image: prometheus
      ingress:
        enabled: false
        hosts:
        - prometheus.local
      podAntiAffinityLabelSelector: []
      podAntiAffinityTermLabelSelector: []
      retention: 6h
      scrapeInterval: 15s
      security:
        enabled: true
      service:
        nodePort:
          enabled: false
          port: 32090
      tag: v2.8.0
    security:
      dnsCerts:
        istio-galley-service-account:
          istio-config: istio-galley.istio-config.svc
          istio-control: istio-galley.istio-control.svc
          istio-control-master: istio-galley.istio-control-master.svc
          istio-master: istio-galley.istio-master.svc
          istio-pilot11: istio-galley.istio-pilot11.svc
        istio-pilot-service-account:
          istio-control: istio-pilot-service-account.istio-control
          istio-pilot11: istio-pilot-service-account.istio-system
        istio-sidecar-injector-service-account:
          istio-control: istio-sidecar-injector.istio-control.svc
          istio-control-master: istio-sidecar-injector.istio-control-master.svc
          istio-master: istio-sidecar-injector.istio-master.svc
          istio-pilot11: istio-sidecar-injector.istio-pilot11.svc
          istio-remote: istio-sidecar-injector.istio-remote.svc
      enableNamespacesByDefault: true
      image: citadel
      podAntiAffinityLabelSelector: []
      podAntiAffinityTermLabelSelector: []
      selfSigned: true
      trustDomain: cluster.local
      workloadCertTtl: 2160h
    sidecarInjectorWebhook:
      alwaysInjectSelector: []
      enableNamespacesByDefault: false
      injectLabel: istio-injection
      neverInjectSelector: []
      podAntiAffinityLabelSelector: []
      podAntiAffinityTermLabelSelector: []
<<<<<<< HEAD
      rewriteAppHTTPProbe: true
=======
      replicaCount: 1
      rewriteAppHTTPProbe: false
      rollingMaxSurge: 100%
      rollingMaxUnavailable: 25%
>>>>>>> 6c050fb1
      selfSigned: false
      tolerations: []
    tracing:
      enabled: false
      ingress:
        enabled: false
      jaeger:
        accessMode: ReadWriteMany
        hub: docker.io/jaegertracing
        image: all-in-one
        memory:
          max_traces: 50000
        persist: false
        spanStorageType: badger
        storageClassName: ""
        tag: 1.16
      podAntiAffinityLabelSelector: []
      podAntiAffinityTermLabelSelector: []
      provider: jaeger
      service:
        externalPort: 9411
        name: http
        type: ClusterIP
      tolerations: []
      zipkin:
        hub: docker.io/openzipkin
        image: zipkin
        javaOptsHeap: 700
        maxSpans: 500000
        node:
          cpus: 2
        probeStartupDelay: 200
        queryPort: 9411
        resources:
          limits:
            cpu: 300m
            memory: 900Mi
          requests:
            cpu: 150m
            memory: 900Mi
        tag: 2.14.2
<|MERGE_RESOLUTION|>--- conflicted
+++ resolved
@@ -617,18 +617,15 @@
     sidecarInjectorWebhook:
       alwaysInjectSelector: []
       enableNamespacesByDefault: false
+      image: sidecar_injector
       injectLabel: istio-injection
       neverInjectSelector: []
       podAntiAffinityLabelSelector: []
       podAntiAffinityTermLabelSelector: []
-<<<<<<< HEAD
-      rewriteAppHTTPProbe: true
-=======
       replicaCount: 1
       rewriteAppHTTPProbe: false
       rollingMaxSurge: 100%
       rollingMaxUnavailable: 25%
->>>>>>> 6c050fb1
       selfSigned: false
       tolerations: []
     tracing:
